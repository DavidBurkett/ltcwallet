// Copyright (c) 2015-2016 The btcsuite developers
// Use of this source code is governed by an ISC
// license that can be found in the LICENSE file.

// Package rpcserver implements the RPC API and is used by the main package to
// start gRPC services.
//
// Full documentation of the API implemented by this package is maintained in a
// language-agnostic document:
//
//   https://github.com/ltcsuite/ltcwallet/blob/master/rpc/documentation/api.md
//
// Any API changes must be performed according to the steps listed here:
//
//   https://github.com/ltcsuite/ltcwallet/blob/master/rpc/documentation/serverchanges.md
package rpcserver

import (
	"bytes"
	"errors"
	"sync"
	"time"

	"golang.org/x/net/context"
	"google.golang.org/grpc"
	"google.golang.org/grpc/codes"
	"google.golang.org/grpc/status"

<<<<<<< HEAD
	"github.com/ltcsuite/ltcd/chaincfg/chainhash"
	"github.com/ltcsuite/ltcd/ltcutil"
	"github.com/ltcsuite/ltcd/ltcutil/hdkeychain"
	"github.com/ltcsuite/ltcd/rpcclient"
	"github.com/ltcsuite/ltcd/txscript"
	"github.com/ltcsuite/ltcd/wire"
	"github.com/ltcsuite/ltcwallet/chain"
	"github.com/ltcsuite/ltcwallet/internal/cfgutil"
	"github.com/ltcsuite/ltcwallet/internal/zero"
	"github.com/ltcsuite/ltcwallet/netparams"
	pb "github.com/ltcsuite/ltcwallet/rpc/walletrpc"
	"github.com/ltcsuite/ltcwallet/waddrmgr"
	"github.com/ltcsuite/ltcwallet/wallet"
	"github.com/ltcsuite/ltcwallet/walletdb"
=======
	"github.com/btcsuite/btcd/btcutil"
	"github.com/btcsuite/btcd/btcutil/hdkeychain"
	"github.com/btcsuite/btcd/chaincfg/chainhash"
	"github.com/btcsuite/btcd/rpcclient"
	"github.com/btcsuite/btcd/txscript"
	"github.com/btcsuite/btcd/wire"
	"github.com/btcsuite/btcwallet/chain"
	"github.com/btcsuite/btcwallet/internal/cfgutil"
	"github.com/btcsuite/btcwallet/internal/zero"
	"github.com/btcsuite/btcwallet/netparams"
	pb "github.com/btcsuite/btcwallet/rpc/walletrpc"
	"github.com/btcsuite/btcwallet/waddrmgr"
	"github.com/btcsuite/btcwallet/wallet"
	"github.com/btcsuite/btcwallet/walletdb"
>>>>>>> 5df09dd4
)

// Public API version constants
const (
	semverString = "2.0.1"
	semverMajor  = 2
	semverMinor  = 0
	semverPatch  = 1
)

// translateError creates a new gRPC error with an appropriate error code for
// recognized errors.
//
// This function is by no means complete and should be expanded based on other
// known errors.  Any RPC handler not returning a gRPC error (with grpc.Errorf)
// should return this result instead.
func translateError(err error) error {
	code := errorCode(err)
	return status.Errorf(code, "%s", err.Error())
}

func errorCode(err error) codes.Code {
	// waddrmgr.IsError is convenient, but not granular enough when the
	// underlying error has to be checked.  Unwrap the underlying error
	// if it exists.
	if e, ok := err.(waddrmgr.ManagerError); ok {
		// For these waddrmgr error codes, the underlying error isn't
		// needed to determine the grpc error code.
		switch e.ErrorCode {
		case waddrmgr.ErrWrongPassphrase: // public and private
			return codes.InvalidArgument
		case waddrmgr.ErrAccountNotFound:
			return codes.NotFound
		case waddrmgr.ErrInvalidAccount: // reserved account
			return codes.InvalidArgument
		case waddrmgr.ErrDuplicateAccount:
			return codes.AlreadyExists
		}

		err = e.Err
	}

	switch err {
	case wallet.ErrLoaded:
		return codes.FailedPrecondition
	case walletdb.ErrDbNotOpen:
		return codes.Aborted
	case walletdb.ErrDbExists:
		return codes.AlreadyExists
	case walletdb.ErrDbDoesNotExist:
		return codes.NotFound
	case hdkeychain.ErrInvalidSeedLen:
		return codes.InvalidArgument
	default:
		return codes.Unknown
	}
}

// versionServer provides RPC clients with the ability to query the RPC server
// version.
type versionServer struct {
}

// walletServer provides wallet services for RPC clients.
type walletServer struct {
	wallet *wallet.Wallet
}

// loaderServer provides RPC clients with the ability to load and close wallets,
// as well as establishing a RPC connection to a ltcd consensus server.
type loaderServer struct {
	loader    *wallet.Loader
	activeNet *netparams.Params
	rpcClient *chain.RPCClient
	mu        sync.Mutex
}

// StartVersionService creates an implementation of the VersionService and
// registers it with the gRPC server.
func StartVersionService(server *grpc.Server) {
	pb.RegisterVersionServiceServer(server, &versionServer{})
}

func (*versionServer) Version(ctx context.Context, req *pb.VersionRequest) (*pb.VersionResponse, error) {
	return &pb.VersionResponse{
		VersionString: semverString,
		Major:         semverMajor,
		Minor:         semverMinor,
		Patch:         semverPatch,
	}, nil
}

// StartWalletService creates an implementation of the WalletService and
// registers it with the gRPC server.
func StartWalletService(server *grpc.Server, wallet *wallet.Wallet) {
	service := &walletServer{wallet}
	pb.RegisterWalletServiceServer(server, service)
}

func (s *walletServer) Ping(ctx context.Context, req *pb.PingRequest) (*pb.PingResponse, error) {
	return &pb.PingResponse{}, nil
}

func (s *walletServer) Network(ctx context.Context, req *pb.NetworkRequest) (
	*pb.NetworkResponse, error) {

	return &pb.NetworkResponse{ActiveNetwork: uint32(s.wallet.ChainParams().Net)}, nil
}

func (s *walletServer) AccountNumber(ctx context.Context, req *pb.AccountNumberRequest) (
	*pb.AccountNumberResponse, error) {

	accountNum, err := s.wallet.AccountNumber(waddrmgr.KeyScopeBIP0044, req.AccountName)
	if err != nil {
		return nil, translateError(err)
	}

	return &pb.AccountNumberResponse{AccountNumber: accountNum}, nil
}

func (s *walletServer) Accounts(ctx context.Context, req *pb.AccountsRequest) (
	*pb.AccountsResponse, error) {

	resp, err := s.wallet.Accounts(waddrmgr.KeyScopeBIP0044)
	if err != nil {
		return nil, translateError(err)
	}
	accounts := make([]*pb.AccountsResponse_Account, len(resp.Accounts))
	for i := range resp.Accounts {
		a := &resp.Accounts[i]
		accounts[i] = &pb.AccountsResponse_Account{
			AccountNumber:    a.AccountNumber,
			AccountName:      a.AccountName,
			TotalBalance:     int64(a.TotalBalance),
			ExternalKeyCount: a.ExternalKeyCount,
			InternalKeyCount: a.InternalKeyCount,
			ImportedKeyCount: a.ImportedKeyCount,
		}
	}
	return &pb.AccountsResponse{
		Accounts:           accounts,
		CurrentBlockHash:   resp.CurrentBlockHash[:],
		CurrentBlockHeight: resp.CurrentBlockHeight,
	}, nil
}

func (s *walletServer) RenameAccount(ctx context.Context, req *pb.RenameAccountRequest) (
	*pb.RenameAccountResponse, error) {

	err := s.wallet.RenameAccount(waddrmgr.KeyScopeBIP0044, req.AccountNumber, req.NewName)
	if err != nil {
		return nil, translateError(err)
	}

	return &pb.RenameAccountResponse{}, nil
}

func (s *walletServer) NextAccount(ctx context.Context, req *pb.NextAccountRequest) (
	*pb.NextAccountResponse, error) {

	defer zero.Bytes(req.Passphrase)

	if req.AccountName == "" {
		return nil, status.Errorf(codes.InvalidArgument, "account name may not be empty")
	}

	lock := make(chan time.Time, 1)
	defer func() {
		lock <- time.Time{} // send matters, not the value
	}()
	err := s.wallet.Unlock(req.Passphrase, lock)
	if err != nil {
		return nil, translateError(err)
	}

	account, err := s.wallet.NextAccount(waddrmgr.KeyScopeBIP0044, req.AccountName)
	if err != nil {
		return nil, translateError(err)
	}

	return &pb.NextAccountResponse{AccountNumber: account}, nil
}

func (s *walletServer) NextAddress(ctx context.Context, req *pb.NextAddressRequest) (
	*pb.NextAddressResponse, error) {

	var (
		addr ltcutil.Address
		err  error
	)
	switch req.Kind {
	case pb.NextAddressRequest_BIP0044_EXTERNAL:
		addr, err = s.wallet.NewAddress(req.Account, waddrmgr.KeyScopeBIP0044)
	case pb.NextAddressRequest_BIP0044_INTERNAL:
		addr, err = s.wallet.NewChangeAddress(req.Account, waddrmgr.KeyScopeBIP0044)
	default:
		return nil, status.Errorf(codes.InvalidArgument, "kind=%v", req.Kind)
	}
	if err != nil {
		return nil, translateError(err)
	}

	return &pb.NextAddressResponse{Address: addr.EncodeAddress()}, nil
}

func (s *walletServer) ImportPrivateKey(ctx context.Context, req *pb.ImportPrivateKeyRequest) (
	*pb.ImportPrivateKeyResponse, error) {

	defer zero.Bytes(req.Passphrase)

	wif, err := ltcutil.DecodeWIF(req.PrivateKeyWif)
	if err != nil {
		return nil, status.Errorf(codes.InvalidArgument,
			"Invalid WIF-encoded private key: %v", err)
	}

	lock := make(chan time.Time, 1)
	defer func() {
		lock <- time.Time{} // send matters, not the value
	}()
	err = s.wallet.Unlock(req.Passphrase, lock)
	if err != nil {
		return nil, translateError(err)
	}

	// At the moment, only the special-cased import account can be used to
	// import keys.
	if req.Account != waddrmgr.ImportedAddrAccount {
		return nil, status.Errorf(codes.InvalidArgument,
			"Only the imported account accepts private key imports")
	}

	_, err = s.wallet.ImportPrivateKey(waddrmgr.KeyScopeBIP0044, wif, nil, req.Rescan)
	if err != nil {
		return nil, translateError(err)
	}

	return &pb.ImportPrivateKeyResponse{}, nil
}

func (s *walletServer) Balance(ctx context.Context, req *pb.BalanceRequest) (
	*pb.BalanceResponse, error) {

	account := req.AccountNumber
	reqConfs := req.RequiredConfirmations
	bals, err := s.wallet.CalculateAccountBalances(account, reqConfs)
	if err != nil {
		return nil, translateError(err)
	}

	// TODO: Spendable currently includes multisig outputs that may not
	// actually be spendable without additional keys.
	resp := &pb.BalanceResponse{
		Total:          int64(bals.Total),
		Spendable:      int64(bals.Spendable),
		ImmatureReward: int64(bals.ImmatureReward),
	}
	return resp, nil
}

func (s *walletServer) FundTransaction(ctx context.Context, req *pb.FundTransactionRequest) (
	*pb.FundTransactionResponse, error) {

	policy := wallet.OutputSelectionPolicy{
		Account:               req.Account,
		RequiredConfirmations: req.RequiredConfirmations,
	}
	unspentOutputs, err := s.wallet.UnspentOutputs(policy)
	if err != nil {
		return nil, translateError(err)
	}

	selectedOutputs := make([]*pb.FundTransactionResponse_PreviousOutput, 0, len(unspentOutputs))
	var totalAmount ltcutil.Amount
	for _, output := range unspentOutputs {
		selectedOutputs = append(selectedOutputs, &pb.FundTransactionResponse_PreviousOutput{
			TransactionHash: output.OutPoint.Hash[:],
			OutputIndex:     output.OutPoint.Index,
			Amount:          output.Output.Value,
			PkScript:        output.Output.PkScript,
			ReceiveTime:     output.ReceiveTime.Unix(),
			FromCoinbase:    output.OutputKind == wallet.OutputKindCoinbase,
		})
		totalAmount += ltcutil.Amount(output.Output.Value)

		if req.TargetAmount != 0 && totalAmount > ltcutil.Amount(req.TargetAmount) {
			break
		}
	}

	var changeScript []byte
	if req.IncludeChangeScript && totalAmount > ltcutil.Amount(req.TargetAmount) {
		changeAddr, err := s.wallet.NewChangeAddress(req.Account, waddrmgr.KeyScopeBIP0044)
		if err != nil {
			return nil, translateError(err)
		}
		changeScript, err = txscript.PayToAddrScript(changeAddr)
		if err != nil {
			return nil, translateError(err)
		}
	}

	return &pb.FundTransactionResponse{
		SelectedOutputs: selectedOutputs,
		TotalAmount:     int64(totalAmount),
		ChangePkScript:  changeScript,
	}, nil
}

func marshalGetTransactionsResult(wresp *wallet.GetTransactionsResult) (
	*pb.GetTransactionsResponse, error) {

	resp := &pb.GetTransactionsResponse{
		MinedTransactions:   marshalBlocks(wresp.MinedTransactions),
		UnminedTransactions: marshalTransactionDetails(wresp.UnminedTransactions),
	}
	return resp, nil
}

// BUGS:
// - MinimumRecentTransactions is ignored.
// - Wrong error codes when a block height or hash is not recognized
func (s *walletServer) GetTransactions(ctx context.Context, req *pb.GetTransactionsRequest) (
	resp *pb.GetTransactionsResponse, err error) {

	var startBlock, endBlock *wallet.BlockIdentifier
	if req.StartingBlockHash != nil && req.StartingBlockHeight != 0 { // nolint:gocritic
		return nil, errors.New(
			"starting block hash and height may not be specified simultaneously")
	} else if req.StartingBlockHash != nil {
		startBlockHash, err := chainhash.NewHash(req.StartingBlockHash)
		if err != nil {
			return nil, status.Errorf(codes.InvalidArgument, "%s", err.Error())
		}
		startBlock = wallet.NewBlockIdentifierFromHash(startBlockHash)
	} else if req.StartingBlockHeight != 0 {
		startBlock = wallet.NewBlockIdentifierFromHeight(req.StartingBlockHeight)
	}

	if req.EndingBlockHash != nil && req.EndingBlockHeight != 0 { // nolint:gocritic
		return nil, status.Errorf(codes.InvalidArgument,
			"ending block hash and height may not be specified simultaneously")
	} else if req.EndingBlockHash != nil {
		endBlockHash, err := chainhash.NewHash(req.EndingBlockHash)
		if err != nil {
			return nil, status.Errorf(codes.InvalidArgument, "%s", err.Error())
		}
		endBlock = wallet.NewBlockIdentifierFromHash(endBlockHash)
	} else if req.EndingBlockHeight != 0 {
		endBlock = wallet.NewBlockIdentifierFromHeight(req.EndingBlockHeight)
	}

	var minRecentTxs int
	if req.MinimumRecentTransactions != 0 {
		if endBlock != nil {
			return nil, status.Errorf(codes.InvalidArgument,
				"ending block and minimum number of recent transactions "+
					"may not be specified simultaneously")
		}
		minRecentTxs = int(req.MinimumRecentTransactions)
		if minRecentTxs < 0 {
			return nil, status.Errorf(codes.InvalidArgument,
				"minimum number of recent transactions may not be negative")
		}
	}

	_ = minRecentTxs

	gtr, err := s.wallet.GetTransactions(startBlock, endBlock, "", ctx.Done())
	if err != nil {
		return nil, translateError(err)
	}
	return marshalGetTransactionsResult(gtr)
}

func (s *walletServer) ChangePassphrase(ctx context.Context, req *pb.ChangePassphraseRequest) (
	*pb.ChangePassphraseResponse, error) {

	defer func() {
		zero.Bytes(req.OldPassphrase)
		zero.Bytes(req.NewPassphrase)
	}()

	var err error
	switch req.Key {
	case pb.ChangePassphraseRequest_PRIVATE:
		err = s.wallet.ChangePrivatePassphrase(req.OldPassphrase, req.NewPassphrase)
	case pb.ChangePassphraseRequest_PUBLIC:
		err = s.wallet.ChangePublicPassphrase(req.OldPassphrase, req.NewPassphrase)
	default:
		return nil, status.Errorf(codes.InvalidArgument, "Unknown key type (%d)", req.Key)
	}
	if err != nil {
		return nil, translateError(err)
	}
	return &pb.ChangePassphraseResponse{}, nil
}

// BUGS:
// - InputIndexes request field is ignored.
func (s *walletServer) SignTransaction(ctx context.Context, req *pb.SignTransactionRequest) (
	*pb.SignTransactionResponse, error) {

	defer zero.Bytes(req.Passphrase)

	var tx wire.MsgTx
	err := tx.Deserialize(bytes.NewReader(req.SerializedTransaction))
	if err != nil {
		return nil, status.Errorf(codes.InvalidArgument,
			"Bytes do not represent a valid raw transaction: %v", err)
	}

	lock := make(chan time.Time, 1)
	defer func() {
		lock <- time.Time{} // send matters, not the value
	}()
	err = s.wallet.Unlock(req.Passphrase, lock)
	if err != nil {
		return nil, translateError(err)
	}

	invalidSigs, err := s.wallet.SignTransaction(&tx, txscript.SigHashAll, nil, nil, nil)
	if err != nil {
		return nil, translateError(err)
	}

	invalidInputIndexes := make([]uint32, len(invalidSigs))
	for i, e := range invalidSigs {
		invalidInputIndexes[i] = e.InputIndex
	}

	var serializedTransaction bytes.Buffer
	serializedTransaction.Grow(tx.SerializeSize())
	err = tx.Serialize(&serializedTransaction)
	if err != nil {
		return nil, translateError(err)
	}

	resp := &pb.SignTransactionResponse{
		Transaction:          serializedTransaction.Bytes(),
		UnsignedInputIndexes: invalidInputIndexes,
	}
	return resp, nil
}

// BUGS:
// - The transaction is not inspected to be relevant before publishing using
//   sendrawtransaction, so connection errors to ltcd could result in the tx
//   never being added to the wallet database.
// - Once the above bug is fixed, wallet will require a way to purge invalid
//   transactions from the database when they are rejected by the network, other
//   than double spending them.
func (s *walletServer) PublishTransaction(ctx context.Context, req *pb.PublishTransactionRequest) (
	*pb.PublishTransactionResponse, error) {

	var msgTx wire.MsgTx
	err := msgTx.Deserialize(bytes.NewReader(req.SignedTransaction))
	if err != nil {
		return nil, status.Errorf(codes.InvalidArgument,
			"Bytes do not represent a valid raw transaction: %v", err)
	}

	err = s.wallet.PublishTransaction(&msgTx, "")
	if err != nil {
		return nil, translateError(err)
	}

	return &pb.PublishTransactionResponse{}, nil
}

func marshalTransactionInputs(v []wallet.TransactionSummaryInput) []*pb.TransactionDetails_Input {
	inputs := make([]*pb.TransactionDetails_Input, len(v))
	for i := range v {
		input := &v[i]
		inputs[i] = &pb.TransactionDetails_Input{
			Index:           input.Index,
			PreviousAccount: input.PreviousAccount,
			PreviousAmount:  int64(input.PreviousAmount),
		}
	}
	return inputs
}

func marshalTransactionOutputs(v []wallet.TransactionSummaryOutput) []*pb.TransactionDetails_Output {
	outputs := make([]*pb.TransactionDetails_Output, len(v))
	for i := range v {
		output := &v[i]
		outputs[i] = &pb.TransactionDetails_Output{
			Index:    output.Index,
			Account:  output.Account,
			Internal: output.Internal,
		}
	}
	return outputs
}

func marshalTransactionDetails(v []wallet.TransactionSummary) []*pb.TransactionDetails {
	txs := make([]*pb.TransactionDetails, len(v))
	for i := range v {
		tx := &v[i]
		txs[i] = &pb.TransactionDetails{
			Hash:        tx.Hash[:],
			Transaction: tx.Transaction,
			Debits:      marshalTransactionInputs(tx.MyInputs),
			Credits:     marshalTransactionOutputs(tx.MyOutputs),
			Fee:         int64(tx.Fee),
			Timestamp:   tx.Timestamp,
		}
	}
	return txs
}

func marshalBlocks(v []wallet.Block) []*pb.BlockDetails {
	blocks := make([]*pb.BlockDetails, len(v))
	for i := range v {
		block := &v[i]
		blocks[i] = &pb.BlockDetails{
			Hash:         block.Hash[:],
			Height:       block.Height,
			Timestamp:    block.Timestamp,
			Transactions: marshalTransactionDetails(block.Transactions),
		}
	}
	return blocks
}

func marshalHashes(v []*chainhash.Hash) [][]byte {
	hashes := make([][]byte, len(v))
	for i, hash := range v {
		hashes[i] = hash[:]
	}
	return hashes
}

func (s *walletServer) TransactionNotifications(req *pb.TransactionNotificationsRequest,
	svr pb.WalletService_TransactionNotificationsServer) error {

	n := s.wallet.NtfnServer.TransactionNotifications()
	defer n.Done()

	ctxDone := svr.Context().Done()
	for {
		select {
		case v := <-n.C:
			resp := pb.TransactionNotificationsResponse{
				AttachedBlocks:           marshalBlocks(v.AttachedBlocks),
				DetachedBlocks:           marshalHashes(v.DetachedBlocks),
				UnminedTransactions:      marshalTransactionDetails(v.UnminedTransactions),
				UnminedTransactionHashes: marshalHashes(v.UnminedTransactionHashes),
			}
			err := svr.Send(&resp)
			if err != nil {
				return translateError(err)
			}

		case <-ctxDone:
			return nil
		}
	}
}

func (s *walletServer) SpentnessNotifications(req *pb.SpentnessNotificationsRequest,
	svr pb.WalletService_SpentnessNotificationsServer) error {

	if req.NoNotifyUnspent && req.NoNotifySpent {
		return status.Errorf(codes.InvalidArgument,
			"no_notify_unspent and no_notify_spent may not both be true")
	}

	n := s.wallet.NtfnServer.AccountSpentnessNotifications(req.Account)
	defer n.Done()

	ctxDone := svr.Context().Done()
	for {
		select {
		case v := <-n.C:
			spenderHash, spenderIndex, spent := v.Spender()
			if (spent && req.NoNotifySpent) || (!spent && req.NoNotifyUnspent) {
				continue
			}
			index := v.Index()
			resp := pb.SpentnessNotificationsResponse{
				TransactionHash: v.Hash()[:],
				OutputIndex:     index,
			}
			if spent {
				resp.Spender = &pb.SpentnessNotificationsResponse_Spender{
					TransactionHash: spenderHash[:],
					InputIndex:      spenderIndex,
				}
			}
			err := svr.Send(&resp)
			if err != nil {
				return translateError(err)
			}

		case <-ctxDone:
			return nil
		}
	}
}

func (s *walletServer) AccountNotifications(req *pb.AccountNotificationsRequest,
	svr pb.WalletService_AccountNotificationsServer) error {

	n := s.wallet.NtfnServer.AccountNotifications()
	defer n.Done()

	ctxDone := svr.Context().Done()
	for {
		select {
		case v := <-n.C:
			resp := pb.AccountNotificationsResponse{
				AccountNumber:    v.AccountNumber,
				AccountName:      v.AccountName,
				ExternalKeyCount: v.ExternalKeyCount,
				InternalKeyCount: v.InternalKeyCount,
				ImportedKeyCount: v.ImportedKeyCount,
			}
			err := svr.Send(&resp)
			if err != nil {
				return translateError(err)
			}

		case <-ctxDone:
			return nil
		}
	}
}

// StartWalletLoaderService creates an implementation of the WalletLoaderService
// and registers it with the gRPC server.
func StartWalletLoaderService(server *grpc.Server, loader *wallet.Loader,
	activeNet *netparams.Params) {

	service := &loaderServer{loader: loader, activeNet: activeNet}
	pb.RegisterWalletLoaderServiceServer(server, service)
}

func (s *loaderServer) CreateWallet(ctx context.Context, req *pb.CreateWalletRequest) (
	*pb.CreateWalletResponse, error) {

	defer func() {
		zero.Bytes(req.PrivatePassphrase)
		zero.Bytes(req.Seed)
	}()

	// Use an insecure public passphrase when the request's is empty.
	pubPassphrase := req.PublicPassphrase
	if len(pubPassphrase) == 0 {
		pubPassphrase = []byte(wallet.InsecurePubPassphrase)
	}

	wallet, err := s.loader.CreateNewWallet(
		pubPassphrase, req.PrivatePassphrase, req.Seed, time.Now(),
	)
	if err != nil {
		return nil, translateError(err)
	}

	s.mu.Lock()
	if s.rpcClient != nil {
		wallet.SynchronizeRPC(s.rpcClient)
	}
	s.mu.Unlock()

	return &pb.CreateWalletResponse{}, nil
}

func (s *loaderServer) OpenWallet(ctx context.Context, req *pb.OpenWalletRequest) (
	*pb.OpenWalletResponse, error) {

	// Use an insecure public passphrase when the request's is empty.
	pubPassphrase := req.PublicPassphrase
	if len(pubPassphrase) == 0 {
		pubPassphrase = []byte(wallet.InsecurePubPassphrase)
	}

	wallet, err := s.loader.OpenExistingWallet(pubPassphrase, false)
	if err != nil {
		return nil, translateError(err)
	}

	s.mu.Lock()
	if s.rpcClient != nil {
		wallet.SynchronizeRPC(s.rpcClient)
	}
	s.mu.Unlock()

	return &pb.OpenWalletResponse{}, nil
}

func (s *loaderServer) WalletExists(ctx context.Context, req *pb.WalletExistsRequest) (
	*pb.WalletExistsResponse, error) {

	exists, err := s.loader.WalletExists()
	if err != nil {
		return nil, translateError(err)
	}
	return &pb.WalletExistsResponse{Exists: exists}, nil
}

func (s *loaderServer) CloseWallet(ctx context.Context, req *pb.CloseWalletRequest) (
	*pb.CloseWalletResponse, error) {

	err := s.loader.UnloadWallet()
	if err == wallet.ErrNotLoaded {
		return nil, status.Errorf(codes.FailedPrecondition, "wallet is not loaded")
	}
	if err != nil {
		return nil, translateError(err)
	}

	return &pb.CloseWalletResponse{}, nil
}

func (s *loaderServer) StartConsensusRpc(ctx context.Context, // nolint:golint
	req *pb.StartConsensusRpcRequest) (*pb.StartConsensusRpcResponse,
	error) {

	defer zero.Bytes(req.Password)

	defer s.mu.Unlock()
	s.mu.Lock()

	if s.rpcClient != nil {
		return nil, status.Errorf(codes.FailedPrecondition, "RPC client already created")
	}

	networkAddress, err := cfgutil.NormalizeAddress(req.NetworkAddress,
		s.activeNet.RPCClientPort)
	if err != nil {
		return nil, status.Errorf(codes.InvalidArgument,
			"Network address is ill-formed: %v", err)
	}

	// Error if the wallet is already syncing with the network.
	wallet, walletLoaded := s.loader.LoadedWallet()
	if walletLoaded && wallet.SynchronizingToNetwork() {
		return nil, status.Errorf(codes.FailedPrecondition,
			"wallet is loaded and already synchronizing")
	}

	rpcClient, err := chain.NewRPCClient(s.activeNet.Params, networkAddress, req.Username,
		string(req.Password), req.Certificate, len(req.Certificate) == 0, 1)
	if err != nil {
		return nil, translateError(err)
	}

	err = rpcClient.Start()
	if err != nil {
		if err == rpcclient.ErrInvalidAuth {
			return nil, status.Errorf(codes.InvalidArgument,
				"Invalid RPC credentials: %v", err)
		}
		return nil, status.Errorf(codes.NotFound,
			"Connection to RPC server failed: %v", err)
	}

	s.rpcClient = rpcClient

	if walletLoaded {
		wallet.SynchronizeRPC(rpcClient)
	}

	return &pb.StartConsensusRpcResponse{}, nil
}<|MERGE_RESOLUTION|>--- conflicted
+++ resolved
@@ -8,11 +8,11 @@
 // Full documentation of the API implemented by this package is maintained in a
 // language-agnostic document:
 //
-//   https://github.com/ltcsuite/ltcwallet/blob/master/rpc/documentation/api.md
+//	https://github.com/ltcsuite/ltcwallet/blob/master/rpc/documentation/api.md
 //
 // Any API changes must be performed according to the steps listed here:
 //
-//   https://github.com/ltcsuite/ltcwallet/blob/master/rpc/documentation/serverchanges.md
+//	https://github.com/ltcsuite/ltcwallet/blob/master/rpc/documentation/serverchanges.md
 package rpcserver
 
 import (
@@ -26,7 +26,6 @@
 	"google.golang.org/grpc/codes"
 	"google.golang.org/grpc/status"
 
-<<<<<<< HEAD
 	"github.com/ltcsuite/ltcd/chaincfg/chainhash"
 	"github.com/ltcsuite/ltcd/ltcutil"
 	"github.com/ltcsuite/ltcd/ltcutil/hdkeychain"
@@ -41,22 +40,6 @@
 	"github.com/ltcsuite/ltcwallet/waddrmgr"
 	"github.com/ltcsuite/ltcwallet/wallet"
 	"github.com/ltcsuite/ltcwallet/walletdb"
-=======
-	"github.com/btcsuite/btcd/btcutil"
-	"github.com/btcsuite/btcd/btcutil/hdkeychain"
-	"github.com/btcsuite/btcd/chaincfg/chainhash"
-	"github.com/btcsuite/btcd/rpcclient"
-	"github.com/btcsuite/btcd/txscript"
-	"github.com/btcsuite/btcd/wire"
-	"github.com/btcsuite/btcwallet/chain"
-	"github.com/btcsuite/btcwallet/internal/cfgutil"
-	"github.com/btcsuite/btcwallet/internal/zero"
-	"github.com/btcsuite/btcwallet/netparams"
-	pb "github.com/btcsuite/btcwallet/rpc/walletrpc"
-	"github.com/btcsuite/btcwallet/waddrmgr"
-	"github.com/btcsuite/btcwallet/wallet"
-	"github.com/btcsuite/btcwallet/walletdb"
->>>>>>> 5df09dd4
 )
 
 // Public API version constants
@@ -503,12 +486,12 @@
 }
 
 // BUGS:
-// - The transaction is not inspected to be relevant before publishing using
-//   sendrawtransaction, so connection errors to ltcd could result in the tx
-//   never being added to the wallet database.
-// - Once the above bug is fixed, wallet will require a way to purge invalid
-//   transactions from the database when they are rejected by the network, other
-//   than double spending them.
+//   - The transaction is not inspected to be relevant before publishing using
+//     sendrawtransaction, so connection errors to ltcd could result in the tx
+//     never being added to the wallet database.
+//   - Once the above bug is fixed, wallet will require a way to purge invalid
+//     transactions from the database when they are rejected by the network, other
+//     than double spending them.
 func (s *walletServer) PublishTransaction(ctx context.Context, req *pb.PublishTransactionRequest) (
 	*pb.PublishTransactionResponse, error) {
 
