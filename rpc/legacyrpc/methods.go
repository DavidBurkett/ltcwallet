// Copyright (c) 2013-2017 The btcsuite developers
// Copyright (c) 2016 The Decred developers
// Use of this source code is governed by an ISC
// license that can be found in the LICENSE file.

package legacyrpc

import (
	"bytes"
	"encoding/base64"
	"encoding/hex"
	"encoding/json"
	"errors"
	"fmt"
	"sync"
	"time"

<<<<<<< HEAD
	"github.com/ltcsuite/ltcd/btcec/v2/ecdsa"
	"github.com/ltcsuite/ltcd/btcjson"
	"github.com/ltcsuite/ltcd/chaincfg"
	"github.com/ltcsuite/ltcd/chaincfg/chainhash"
	"github.com/ltcsuite/ltcd/ltcutil"
	"github.com/ltcsuite/ltcd/rpcclient"
	"github.com/ltcsuite/ltcd/txscript"
	"github.com/ltcsuite/ltcd/wire"
	"github.com/ltcsuite/ltcwallet/chain"
	"github.com/ltcsuite/ltcwallet/waddrmgr"
	"github.com/ltcsuite/ltcwallet/wallet"
	"github.com/ltcsuite/ltcwallet/wallet/txrules"
	"github.com/ltcsuite/ltcwallet/wtxmgr"
=======
	"github.com/btcsuite/btcd/btcec/v2/ecdsa"
	"github.com/btcsuite/btcd/btcjson"
	"github.com/btcsuite/btcd/btcutil"
	"github.com/btcsuite/btcd/chaincfg"
	"github.com/btcsuite/btcd/chaincfg/chainhash"
	"github.com/btcsuite/btcd/rpcclient"
	"github.com/btcsuite/btcd/txscript"
	"github.com/btcsuite/btcd/wire"
	"github.com/btcsuite/btcwallet/chain"
	"github.com/btcsuite/btcwallet/waddrmgr"
	"github.com/btcsuite/btcwallet/wallet"
	"github.com/btcsuite/btcwallet/wallet/txrules"
	"github.com/btcsuite/btcwallet/wtxmgr"
>>>>>>> 5df09dd4
)

const (
	// defaultAccountName is the name of the wallet's default account.
	defaultAccountName = "default"
)

// confirms returns the number of confirmations for a transaction in a block at
// height txHeight (or -1 for an unconfirmed tx) given the chain height
// curHeight.
func confirms(txHeight, curHeight int32) int32 {
	switch {
	case txHeight == -1, txHeight > curHeight:
		return 0
	default:
		return curHeight - txHeight + 1
	}
}

// requestHandler is a handler function to handle an unmarshaled and parsed
// request into a marshalable response.  If the error is a *btcjson.RPCError
// or any of the above special error classes, the server will respond with
// the JSON-RPC appropriate error code.  All other errors use the wallet
// catch-all error code, btcjson.ErrRPCWallet.
type requestHandler func(interface{}, *wallet.Wallet) (interface{}, error)

// requestHandlerChain is a requestHandler that also takes a parameter for
type requestHandlerChainRequired func(interface{}, *wallet.Wallet, *chain.RPCClient) (interface{}, error)

var rpcHandlers = map[string]struct {
	handler          requestHandler
	handlerWithChain requestHandlerChainRequired

	// Function variables cannot be compared against anything but nil, so
	// use a boolean to record whether help generation is necessary.  This
	// is used by the tests to ensure that help can be generated for every
	// implemented method.
	//
	// A single map and this bool is here is used rather than several maps
	// for the unimplemented handlers so every method has exactly one
	// handler function.
	noHelp bool
}{
	// Reference implementation wallet methods (implemented)
	"addmultisigaddress":     {handler: addMultiSigAddress},
	"createmultisig":         {handler: createMultiSig},
	"dumpprivkey":            {handler: dumpPrivKey},
	"getaccount":             {handler: getAccount},
	"getaccountaddress":      {handler: getAccountAddress},
	"getaddressesbyaccount":  {handler: getAddressesByAccount},
	"getbalance":             {handler: getBalance},
	"getbestblockhash":       {handler: getBestBlockHash},
	"getblockcount":          {handler: getBlockCount},
	"getinfo":                {handlerWithChain: getInfo},
	"getnewaddress":          {handler: getNewAddress},
	"getrawchangeaddress":    {handler: getRawChangeAddress},
	"getreceivedbyaccount":   {handler: getReceivedByAccount},
	"getreceivedbyaddress":   {handler: getReceivedByAddress},
	"gettransaction":         {handler: getTransaction},
	"help":                   {handler: helpNoChainRPC, handlerWithChain: helpWithChainRPC},
	"importprivkey":          {handler: importPrivKey},
	"keypoolrefill":          {handler: keypoolRefill},
	"listaccounts":           {handler: listAccounts},
	"listlockunspent":        {handler: listLockUnspent},
	"listreceivedbyaccount":  {handler: listReceivedByAccount},
	"listreceivedbyaddress":  {handler: listReceivedByAddress},
	"listsinceblock":         {handlerWithChain: listSinceBlock},
	"listtransactions":       {handler: listTransactions},
	"listunspent":            {handler: listUnspent},
	"lockunspent":            {handler: lockUnspent},
	"sendfrom":               {handlerWithChain: sendFrom},
	"sendmany":               {handler: sendMany},
	"sendtoaddress":          {handler: sendToAddress},
	"settxfee":               {handler: setTxFee},
	"signmessage":            {handler: signMessage},
	"signrawtransaction":     {handlerWithChain: signRawTransaction},
	"validateaddress":        {handler: validateAddress},
	"verifymessage":          {handler: verifyMessage},
	"walletlock":             {handler: walletLock},
	"walletpassphrase":       {handler: walletPassphrase},
	"walletpassphrasechange": {handler: walletPassphraseChange},

	// Reference implementation methods (still unimplemented)
	"backupwallet":         {handler: unimplemented, noHelp: true},
	"dumpwallet":           {handler: unimplemented, noHelp: true},
	"getwalletinfo":        {handler: unimplemented, noHelp: true},
	"importwallet":         {handler: unimplemented, noHelp: true},
	"listaddressgroupings": {handler: unimplemented, noHelp: true},

	// Reference methods which can't be implemented by btcwallet due to
	// design decision differences
	"encryptwallet": {handler: unsupported, noHelp: true},
	"move":          {handler: unsupported, noHelp: true},
	"setaccount":    {handler: unsupported, noHelp: true},

	// Extensions to the reference client JSON-RPC API
	"createnewaccount": {handler: createNewAccount},
	"getbestblock":     {handler: getBestBlock},
	// This was an extension but the reference implementation added it as
	// well, but with a different API (no account parameter).  It's listed
	// here because it hasn't been update to use the reference
	// implemenation's API.
	"getunconfirmedbalance":   {handler: getUnconfirmedBalance},
	"listaddresstransactions": {handler: listAddressTransactions},
	"listalltransactions":     {handler: listAllTransactions},
	"renameaccount":           {handler: renameAccount},
	"walletislocked":          {handler: walletIsLocked},
}

// unimplemented handles an unimplemented RPC request with the
// appropriate error.
func unimplemented(interface{}, *wallet.Wallet) (interface{}, error) {
	return nil, &btcjson.RPCError{
		Code:    btcjson.ErrRPCUnimplemented,
		Message: "Method unimplemented",
	}
}

// unsupported handles a standard bitcoind RPC request which is
// unsupported by btcwallet due to design differences.
func unsupported(interface{}, *wallet.Wallet) (interface{}, error) {
	return nil, &btcjson.RPCError{
		Code:    -1,
		Message: "Request unsupported by ltcwallet",
	}
}

// lazyHandler is a closure over a requestHandler or passthrough request with
// the RPC server's wallet and chain server variables as part of the closure
// context.
type lazyHandler func() (interface{}, *btcjson.RPCError)

// lazyApplyHandler looks up the best request handler func for the method,
// returning a closure that will execute it with the (required) wallet and
// (optional) consensus RPC server.  If no handlers are found and the
// chainClient is not nil, the returned handler performs RPC passthrough.
func lazyApplyHandler(request *btcjson.Request, w *wallet.Wallet, chainClient chain.Interface) lazyHandler {
	handlerData, ok := rpcHandlers[request.Method]
	if ok && handlerData.handlerWithChain != nil && w != nil && chainClient != nil {
		return func() (interface{}, *btcjson.RPCError) {
			cmd, err := btcjson.UnmarshalCmd(request)
			if err != nil {
				return nil, btcjson.ErrRPCInvalidRequest
			}
			switch client := chainClient.(type) {
			case *chain.RPCClient:
				resp, err := handlerData.handlerWithChain(cmd,
					w, client)
				if err != nil {
					return nil, jsonError(err)
				}
				return resp, nil
			default:
				return nil, &btcjson.RPCError{
					Code:    -1,
					Message: "Chain RPC is inactive",
				}
			}
		}
	}
	if ok && handlerData.handler != nil && w != nil {
		return func() (interface{}, *btcjson.RPCError) {
			cmd, err := btcjson.UnmarshalCmd(request)
			if err != nil {
				return nil, btcjson.ErrRPCInvalidRequest
			}
			resp, err := handlerData.handler(cmd, w)
			if err != nil {
				return nil, jsonError(err)
			}
			return resp, nil
		}
	}

	// Fallback to RPC passthrough
	return func() (interface{}, *btcjson.RPCError) {
		if chainClient == nil {
			return nil, &btcjson.RPCError{
				Code:    -1,
				Message: "Chain RPC is inactive",
			}
		}
		switch client := chainClient.(type) {
		case *chain.RPCClient:
			resp, err := client.RawRequest(request.Method,
				request.Params)
			if err != nil {
				return nil, jsonError(err)
			}
			return &resp, nil
		default:
			return nil, &btcjson.RPCError{
				Code:    -1,
				Message: "Chain RPC is inactive",
			}
		}
	}
}

// makeResponse makes the JSON-RPC response struct for the result and error
// returned by a requestHandler.  The returned response is not ready for
// marshaling and sending off to a client, but must be
func makeResponse(id, result interface{}, err error) btcjson.Response {
	idPtr := idPointer(id)
	if err != nil {
		return btcjson.Response{
			ID:    idPtr,
			Error: jsonError(err),
		}
	}
	resultBytes, err := json.Marshal(result)
	if err != nil {
		return btcjson.Response{
			ID: idPtr,
			Error: &btcjson.RPCError{
				Code:    btcjson.ErrRPCInternal.Code,
				Message: "Unexpected error marshalling result",
			},
		}
	}
	return btcjson.Response{
		ID:     idPtr,
		Result: json.RawMessage(resultBytes),
	}
}

// jsonError creates a JSON-RPC error from the Go error.
func jsonError(err error) *btcjson.RPCError {
	if err == nil {
		return nil
	}

	code := btcjson.ErrRPCWallet
	switch e := err.(type) {
	case btcjson.RPCError:
		return &e
	case *btcjson.RPCError:
		return e
	case DeserializationError:
		code = btcjson.ErrRPCDeserialization
	case InvalidParameterError:
		code = btcjson.ErrRPCInvalidParameter
	case ParseError:
		code = btcjson.ErrRPCParse.Code
	case waddrmgr.ManagerError:
		if e.ErrorCode == waddrmgr.ErrWrongPassphrase {
			code = btcjson.ErrRPCWalletPassphraseIncorrect
		}
	}
	return &btcjson.RPCError{
		Code:    code,
		Message: err.Error(),
	}
}

// makeMultiSigScript is a helper function to combine common logic for
// AddMultiSig and CreateMultiSig.
func makeMultiSigScript(w *wallet.Wallet, keys []string, nRequired int) ([]byte, error) {
	keysesPrecious := make([]*ltcutil.AddressPubKey, len(keys))

	// The address list will made up either of addreseses (pubkey hash), for
	// which we need to look up the keys in wallet, straight pubkeys, or a
	// mixture of the two.
	for i, a := range keys {
		// try to parse as pubkey address
		a, err := decodeAddress(a, w.ChainParams())
		if err != nil {
			return nil, err
		}

		switch addr := a.(type) {
		case *ltcutil.AddressPubKey:
			keysesPrecious[i] = addr
		default:
			pubKey, err := w.PubKeyForAddress(addr)
			if err != nil {
				return nil, err
			}
			pubKeyAddr, err := ltcutil.NewAddressPubKey(
				pubKey.SerializeCompressed(), w.ChainParams())
			if err != nil {
				return nil, err
			}
			keysesPrecious[i] = pubKeyAddr
		}
	}

	return txscript.MultiSigScript(keysesPrecious, nRequired)
}

// addMultiSigAddress handles an addmultisigaddress request by adding a
// multisig address to the given wallet.
func addMultiSigAddress(icmd interface{}, w *wallet.Wallet) (interface{}, error) {
	cmd := icmd.(*btcjson.AddMultisigAddressCmd)

	// If an account is specified, ensure that is the imported account.
	if cmd.Account != nil && *cmd.Account != waddrmgr.ImportedAddrAccountName {
		return nil, &ErrNotImportedAccount
	}

	secp256k1Addrs := make([]ltcutil.Address, len(cmd.Keys))
	for i, k := range cmd.Keys {
		addr, err := decodeAddress(k, w.ChainParams())
		if err != nil {
			return nil, ParseError{err}
		}
		secp256k1Addrs[i] = addr
	}

	script, err := w.MakeMultiSigScript(secp256k1Addrs, cmd.NRequired)
	if err != nil {
		return nil, err
	}

	p2shAddr, err := w.ImportP2SHRedeemScript(script)
	if err != nil {
		return nil, err
	}

	return p2shAddr.EncodeAddress(), nil
}

// createMultiSig handles an createmultisig request by returning a
// multisig address for the given inputs.
func createMultiSig(icmd interface{}, w *wallet.Wallet) (interface{}, error) {
	cmd := icmd.(*btcjson.CreateMultisigCmd)

	script, err := makeMultiSigScript(w, cmd.Keys, cmd.NRequired)
	if err != nil {
		return nil, ParseError{err}
	}

	address, err := ltcutil.NewAddressScriptHash(script, w.ChainParams())
	if err != nil {
		// above is a valid script, shouldn't happen.
		return nil, err
	}

	return btcjson.CreateMultiSigResult{
		Address:      address.EncodeAddress(),
		RedeemScript: hex.EncodeToString(script),
	}, nil
}

// dumpPrivKey handles a dumpprivkey request with the private key
// for a single address, or an appropriate error if the wallet
// is locked.
func dumpPrivKey(icmd interface{}, w *wallet.Wallet) (interface{}, error) {
	cmd := icmd.(*btcjson.DumpPrivKeyCmd)

	addr, err := decodeAddress(cmd.Address, w.ChainParams())
	if err != nil {
		return nil, err
	}

	key, err := w.DumpWIFPrivateKey(addr)
	if waddrmgr.IsError(err, waddrmgr.ErrLocked) {
		// Address was found, but the private key isn't
		// accessible.
		return nil, &ErrWalletUnlockNeeded
	}
	return key, err
}

// getAddressesByAccount handles a getaddressesbyaccount request by returning
// all addresses for an account, or an error if the requested account does
// not exist.
func getAddressesByAccount(icmd interface{}, w *wallet.Wallet) (interface{}, error) {
	cmd := icmd.(*btcjson.GetAddressesByAccountCmd)

	account, err := w.AccountNumber(waddrmgr.KeyScopeBIP0044, cmd.Account)
	if err != nil {
		return nil, err
	}

	addrs, err := w.AccountAddresses(account)
	if err != nil {
		return nil, err
	}

	addrStrs := make([]string, len(addrs))
	for i, a := range addrs {
		addrStrs[i] = a.EncodeAddress()
	}
	return addrStrs, nil
}

// getBalance handles a getbalance request by returning the balance for an
// account (wallet), or an error if the requested account does not
// exist.
func getBalance(icmd interface{}, w *wallet.Wallet) (interface{}, error) {
	cmd := icmd.(*btcjson.GetBalanceCmd)

	var balance ltcutil.Amount
	var err error
	accountName := "*"
	if cmd.Account != nil {
		accountName = *cmd.Account
	}
	if accountName == "*" {
		balance, err = w.CalculateBalance(int32(*cmd.MinConf))
		if err != nil {
			return nil, err
		}
	} else {
		var account uint32
		account, err = w.AccountNumber(waddrmgr.KeyScopeBIP0044, accountName)
		if err != nil {
			return nil, err
		}
		bals, err := w.CalculateAccountBalances(account, int32(*cmd.MinConf))
		if err != nil {
			return nil, err
		}
		balance = bals.Spendable
	}
	return balance.ToBTC(), nil
}

// getBestBlock handles a getbestblock request by returning a JSON object
// with the height and hash of the most recently processed block.
func getBestBlock(icmd interface{}, w *wallet.Wallet) (interface{}, error) {
	blk := w.Manager.SyncedTo()
	result := &btcjson.GetBestBlockResult{
		Hash:   blk.Hash.String(),
		Height: blk.Height,
	}
	return result, nil
}

// getBestBlockHash handles a getbestblockhash request by returning the hash
// of the most recently processed block.
func getBestBlockHash(icmd interface{}, w *wallet.Wallet) (interface{}, error) {
	blk := w.Manager.SyncedTo()
	return blk.Hash.String(), nil
}

// getBlockCount handles a getblockcount request by returning the chain height
// of the most recently processed block.
func getBlockCount(icmd interface{}, w *wallet.Wallet) (interface{}, error) {
	blk := w.Manager.SyncedTo()
	return blk.Height, nil
}

// getInfo handles a getinfo request by returning the a structure containing
// information about the current state of btcwallet.
// exist.
func getInfo(icmd interface{}, w *wallet.Wallet, chainClient *chain.RPCClient) (interface{}, error) {
	// Call down to btcd for all of the information in this command known
	// by them.
	info, err := chainClient.GetInfo()
	if err != nil {
		return nil, err
	}

	bal, err := w.CalculateBalance(1)
	if err != nil {
		return nil, err
	}

	// TODO(davec): This should probably have a database version as opposed
	// to using the manager version.
	info.WalletVersion = int32(waddrmgr.LatestMgrVersion)
	info.Balance = bal.ToBTC()
	info.PaytxFee = float64(txrules.DefaultRelayFeePerKb)
	// We don't set the following since they don't make much sense in the
	// wallet architecture:
	//  - unlocked_until
	//  - errors

	return info, nil
}

func decodeAddress(s string, params *chaincfg.Params) (ltcutil.Address, error) {
	addr, err := ltcutil.DecodeAddress(s, params)
	if err != nil {
		msg := fmt.Sprintf("Invalid address %q: decode failed with %#q", s, err)
		return nil, &btcjson.RPCError{
			Code:    btcjson.ErrRPCInvalidAddressOrKey,
			Message: msg,
		}
	}
	if !addr.IsForNet(params) {
		msg := fmt.Sprintf("Invalid address %q: not intended for use on %s",
			addr, params.Name)
		return nil, &btcjson.RPCError{
			Code:    btcjson.ErrRPCInvalidAddressOrKey,
			Message: msg,
		}
	}
	return addr, nil
}

// getAccount handles a getaccount request by returning the account name
// associated with a single address.
func getAccount(icmd interface{}, w *wallet.Wallet) (interface{}, error) {
	cmd := icmd.(*btcjson.GetAccountCmd)

	addr, err := decodeAddress(cmd.Address, w.ChainParams())
	if err != nil {
		return nil, err
	}

	// Fetch the associated account
	account, err := w.AccountOfAddress(addr)
	if err != nil {
		return nil, &ErrAddressNotInWallet
	}

	acctName, err := w.AccountName(waddrmgr.KeyScopeBIP0044, account)
	if err != nil {
		return nil, &ErrAccountNameNotFound
	}
	return acctName, nil
}

// getAccountAddress handles a getaccountaddress by returning the most
// recently-created chained address that has not yet been used (does not yet
// appear in the blockchain, or any tx that has arrived in the btcd mempool).
// If the most recently-requested address has been used, a new address (the
// next chained address in the keypool) is used.  This can fail if the keypool
// runs out (and will return btcjson.ErrRPCWalletKeypoolRanOut if that happens).
func getAccountAddress(icmd interface{}, w *wallet.Wallet) (interface{}, error) {
	cmd := icmd.(*btcjson.GetAccountAddressCmd)

	account, err := w.AccountNumber(waddrmgr.KeyScopeBIP0044, cmd.Account)
	if err != nil {
		return nil, err
	}
	addr, err := w.CurrentAddress(account, waddrmgr.KeyScopeBIP0044)
	if err != nil {
		return nil, err
	}

	return addr.EncodeAddress(), err
}

// getUnconfirmedBalance handles a getunconfirmedbalance extension request
// by returning the current unconfirmed balance of an account.
func getUnconfirmedBalance(icmd interface{}, w *wallet.Wallet) (interface{}, error) {
	cmd := icmd.(*btcjson.GetUnconfirmedBalanceCmd)

	acctName := defaultAccountName
	if cmd.Account != nil {
		acctName = *cmd.Account
	}
	account, err := w.AccountNumber(waddrmgr.KeyScopeBIP0044, acctName)
	if err != nil {
		return nil, err
	}
	bals, err := w.CalculateAccountBalances(account, 1)
	if err != nil {
		return nil, err
	}

	return (bals.Total - bals.Spendable).ToBTC(), nil
}

// importPrivKey handles an importprivkey request by parsing
// a WIF-encoded private key and adding it to an account.
func importPrivKey(icmd interface{}, w *wallet.Wallet) (interface{}, error) {
	cmd := icmd.(*btcjson.ImportPrivKeyCmd)

	// Ensure that private keys are only imported to the correct account.
	//
	// Yes, Label is the account name.
	if cmd.Label != nil && *cmd.Label != waddrmgr.ImportedAddrAccountName {
		return nil, &ErrNotImportedAccount
	}

	wif, err := ltcutil.DecodeWIF(cmd.PrivKey)
	if err != nil {
		return nil, &btcjson.RPCError{
			Code:    btcjson.ErrRPCInvalidAddressOrKey,
			Message: "WIF decode failed: " + err.Error(),
		}
	}
	if !wif.IsForNet(w.ChainParams()) {
		return nil, &btcjson.RPCError{
			Code:    btcjson.ErrRPCInvalidAddressOrKey,
			Message: "Key is not intended for " + w.ChainParams().Name,
		}
	}

	// Import the private key, handling any errors.
	_, err = w.ImportPrivateKey(waddrmgr.KeyScopeBIP0044, wif, nil, *cmd.Rescan)
	switch {
	case waddrmgr.IsError(err, waddrmgr.ErrDuplicateAddress):
		// Do not return duplicate key errors to the client.
		return nil, nil
	case waddrmgr.IsError(err, waddrmgr.ErrLocked):
		return nil, &ErrWalletUnlockNeeded
	}

	return nil, err
}

// keypoolRefill handles the keypoolrefill command. Since we handle the keypool
// automatically this does nothing since refilling is never manually required.
func keypoolRefill(icmd interface{}, w *wallet.Wallet) (interface{}, error) {
	return nil, nil
}

// createNewAccount handles a createnewaccount request by creating and
// returning a new account. If the last account has no transaction history
// as per BIP 0044 a new account cannot be created so an error will be returned.
func createNewAccount(icmd interface{}, w *wallet.Wallet) (interface{}, error) {
	cmd := icmd.(*btcjson.CreateNewAccountCmd)

	// The wildcard * is reserved by the rpc server with the special meaning
	// of "all accounts", so disallow naming accounts to this string.
	if cmd.Account == "*" {
		return nil, &ErrReservedAccountName
	}

	_, err := w.NextAccount(waddrmgr.KeyScopeBIP0044, cmd.Account)
	if waddrmgr.IsError(err, waddrmgr.ErrLocked) {
		return nil, &btcjson.RPCError{
			Code: btcjson.ErrRPCWalletUnlockNeeded,
			Message: "Creating an account requires the wallet to be unlocked. " +
				"Enter the wallet passphrase with walletpassphrase to unlock",
		}
	}
	return nil, err
}

// renameAccount handles a renameaccount request by renaming an account.
// If the account does not exist an appropriate error will be returned.
func renameAccount(icmd interface{}, w *wallet.Wallet) (interface{}, error) {
	cmd := icmd.(*btcjson.RenameAccountCmd)

	// The wildcard * is reserved by the rpc server with the special meaning
	// of "all accounts", so disallow naming accounts to this string.
	if cmd.NewAccount == "*" {
		return nil, &ErrReservedAccountName
	}

	// Check that given account exists
	account, err := w.AccountNumber(waddrmgr.KeyScopeBIP0044, cmd.OldAccount)
	if err != nil {
		return nil, err
	}
	return nil, w.RenameAccount(waddrmgr.KeyScopeBIP0044, account, cmd.NewAccount)
}

// getNewAddress handles a getnewaddress request by returning a new
// address for an account.  If the account does not exist an appropriate
// error is returned.
// TODO: Follow BIP 0044 and warn if number of unused addresses exceeds
// the gap limit.
func getNewAddress(icmd interface{}, w *wallet.Wallet) (interface{}, error) {
	cmd := icmd.(*btcjson.GetNewAddressCmd)

	acctName := defaultAccountName
	if cmd.Account != nil {
		acctName = *cmd.Account
	}
	keyScope := waddrmgr.KeyScopeBIP0044
	if cmd.AddressType != nil {
		switch *cmd.AddressType {
		case "p2sh-segwit":
			keyScope = waddrmgr.KeyScopeBIP0049Plus
		case "bech32":
			keyScope = waddrmgr.KeyScopeBIP0084
		case "legacy": // default if unset
		default:
			return nil, &ErrAddressTypeUnknown
		}
	}
	account, err := w.AccountNumber(keyScope, acctName)
	if err != nil {
		return nil, err
	}
	addr, err := w.NewAddress(account, keyScope)
	if err != nil {
		return nil, err
	}

	// Return the new payment address string.
	return addr.EncodeAddress(), nil
}

// getRawChangeAddress handles a getrawchangeaddress request by creating
// and returning a new change address for an account.
//
// Note: bitcoind allows specifying the account as an optional parameter,
// but ignores the parameter.
func getRawChangeAddress(icmd interface{}, w *wallet.Wallet) (interface{}, error) {
	cmd := icmd.(*btcjson.GetRawChangeAddressCmd)

	acctName := defaultAccountName
	if cmd.Account != nil {
		acctName = *cmd.Account
	}
	keyScope := waddrmgr.KeyScopeBIP0044
	if cmd.AddressType != nil {
		switch *cmd.AddressType {
		case "p2sh-segwit":
			keyScope = waddrmgr.KeyScopeBIP0049Plus
		case "bech32":
			keyScope = waddrmgr.KeyScopeBIP0084
		case "legacy": // default if unset
		default:
			return nil, &ErrAddressTypeUnknown
		}
	}
	account, err := w.AccountNumber(keyScope, acctName)
	if err != nil {
		return nil, err
	}
	addr, err := w.NewChangeAddress(account, keyScope)
	if err != nil {
		return nil, err
	}

	// Return the new payment address string.
	return addr.EncodeAddress(), nil
}

// getReceivedByAccount handles a getreceivedbyaccount request by returning
// the total amount received by addresses of an account.
func getReceivedByAccount(icmd interface{}, w *wallet.Wallet) (interface{}, error) {
	cmd := icmd.(*btcjson.GetReceivedByAccountCmd)

	account, err := w.AccountNumber(waddrmgr.KeyScopeBIP0044, cmd.Account)
	if err != nil {
		return nil, err
	}

	// TODO: This is more inefficient that it could be, but the entire
	// algorithm is already dominated by reading every transaction in the
	// wallet's history.
	results, err := w.TotalReceivedForAccounts(
		waddrmgr.KeyScopeBIP0044, int32(*cmd.MinConf),
	)
	if err != nil {
		return nil, err
	}
	acctIndex := int(account)
	if account == waddrmgr.ImportedAddrAccount {
		acctIndex = len(results) - 1
	}
	return results[acctIndex].TotalReceived.ToBTC(), nil
}

// getReceivedByAddress handles a getreceivedbyaddress request by returning
// the total amount received by a single address.
func getReceivedByAddress(icmd interface{}, w *wallet.Wallet) (interface{}, error) {
	cmd := icmd.(*btcjson.GetReceivedByAddressCmd)

	addr, err := decodeAddress(cmd.Address, w.ChainParams())
	if err != nil {
		return nil, err
	}
	total, err := w.TotalReceivedForAddr(addr, int32(*cmd.MinConf))
	if err != nil {
		return nil, err
	}

	return total.ToBTC(), nil
}

// getTransaction handles a gettransaction request by returning details about
// a single transaction saved by wallet.
func getTransaction(icmd interface{}, w *wallet.Wallet) (interface{}, error) {
	cmd := icmd.(*btcjson.GetTransactionCmd)

	txHash, err := chainhash.NewHashFromStr(cmd.Txid)
	if err != nil {
		return nil, &btcjson.RPCError{
			Code:    btcjson.ErrRPCDecodeHexString,
			Message: "Transaction hash string decode failed: " + err.Error(),
		}
	}

	details, err := wallet.UnstableAPI(w).TxDetails(txHash)
	if err != nil {
		return nil, err
	}
	if details == nil {
		return nil, &ErrNoTransactionInfo
	}

	syncBlock := w.Manager.SyncedTo()

	// TODO: The serialized transaction is already in the DB, so
	// reserializing can be avoided here.
	var txBuf bytes.Buffer
	txBuf.Grow(details.MsgTx.SerializeSize())
	err = details.MsgTx.Serialize(&txBuf)
	if err != nil {
		return nil, err
	}

	// TODO: Add a "generated" field to this result type.  "generated":true
	// is only added if the transaction is a coinbase.
	ret := btcjson.GetTransactionResult{
		TxID:            cmd.Txid,
		Hex:             hex.EncodeToString(txBuf.Bytes()),
		Time:            details.Received.Unix(),
		TimeReceived:    details.Received.Unix(),
		WalletConflicts: []string{}, // Not saved
		//Generated:     blockchain.IsCoinBaseTx(&details.MsgTx),
	}

	if details.Block.Height != -1 {
		ret.BlockHash = details.Block.Hash.String()
		ret.BlockTime = details.Block.Time.Unix()
		ret.Confirmations = int64(confirms(details.Block.Height, syncBlock.Height))
	}

	var (
		debitTotal  ltcutil.Amount
		creditTotal ltcutil.Amount // Excludes change
		fee         ltcutil.Amount
		feeF64      float64
	)
	for _, deb := range details.Debits {
		debitTotal += deb.Amount
	}
	for _, cred := range details.Credits {
		if !cred.Change {
			creditTotal += cred.Amount
		}
	}
	// Fee can only be determined if every input is a debit.
	if len(details.Debits) == len(details.MsgTx.TxIn) {
		var outputTotal ltcutil.Amount
		for _, output := range details.MsgTx.TxOut {
			outputTotal += ltcutil.Amount(output.Value)
		}
		fee = debitTotal - outputTotal
		feeF64 = fee.ToBTC()
	}

	if len(details.Debits) == 0 {
		// Credits must be set later, but since we know the full length
		// of the details slice, allocate it with the correct cap.
		ret.Details = make([]btcjson.GetTransactionDetailsResult, 0, len(details.Credits))
	} else {
		ret.Details = make([]btcjson.GetTransactionDetailsResult, 1, len(details.Credits)+1)

		ret.Details[0] = btcjson.GetTransactionDetailsResult{
			// Fields left zeroed:
			//   InvolvesWatchOnly
			//   Account
			//   Address
			//   Vout
			//
			// TODO(jrick): Address and Vout should always be set,
			// but we're doing the wrong thing here by not matching
			// core.  Instead, gettransaction should only be adding
			// details for transaction outputs, just like
			// listtransactions (but using the short result format).
			Category: "send",
			Amount:   (-debitTotal).ToBTC(), // negative since it is a send
			Fee:      &feeF64,
		}
		ret.Fee = feeF64
	}

	credCat := wallet.RecvCategory(details, syncBlock.Height, w.ChainParams()).String()
	for _, cred := range details.Credits {
		// Change is ignored.
		if cred.Change {
			continue
		}

		var address string
		var accountName string
		_, addrs, _, err := txscript.ExtractPkScriptAddrs(
			details.MsgTx.TxOut[cred.Index].PkScript, w.ChainParams())
		if err == nil && len(addrs) == 1 {
			addr := addrs[0]
			address = addr.EncodeAddress()
			account, err := w.AccountOfAddress(addr)
			if err == nil {
				name, err := w.AccountName(waddrmgr.KeyScopeBIP0044, account)
				if err == nil {
					accountName = name
				}
			}
		}

		ret.Details = append(ret.Details, btcjson.GetTransactionDetailsResult{
			// Fields left zeroed:
			//   InvolvesWatchOnly
			//   Fee
			Account:  accountName,
			Address:  address,
			Category: credCat,
			Amount:   cred.Amount.ToBTC(),
			Vout:     cred.Index,
		})
	}

	ret.Amount = creditTotal.ToBTC()
	return ret, nil
}

// These generators create the following global variables in this package:
//
//   var localeHelpDescs map[string]func() map[string]string
//   var requestUsages string
//
// localeHelpDescs maps from locale strings (e.g. "en_US") to a function that
// builds a map of help texts for each RPC server method.  This prevents help
// text maps for every locale map from being rooted and created during init.
// Instead, the appropriate function is looked up when help text is first needed
// using the current locale and saved to the global below for further reuse.
//
// requestUsages contains single line usages for every supported request,
// separated by newlines.  It is set during init.  These usages are used for all
// locales.
//
//go:generate go run ../../internal/rpchelp/genrpcserverhelp.go legacyrpc
//go:generate gofmt -w rpcserverhelp.go

var helpDescs map[string]string
var helpDescsMu sync.Mutex // Help may execute concurrently, so synchronize access.

// helpWithChainRPC handles the help request when the RPC server has been
// associated with a consensus RPC client.  The additional RPC client is used to
// include help messages for methods implemented by the consensus server via RPC
// passthrough.
func helpWithChainRPC(icmd interface{}, w *wallet.Wallet, chainClient *chain.RPCClient) (interface{}, error) {
	return help(icmd, w, chainClient)
}

// helpNoChainRPC handles the help request when the RPC server has not been
// associated with a consensus RPC client.  No help messages are included for
// passthrough requests.
func helpNoChainRPC(icmd interface{}, w *wallet.Wallet) (interface{}, error) {
	return help(icmd, w, nil)
}

// help handles the help request by returning one line usage of all available
// methods, or full help for a specific method.  The chainClient is optional,
// and this is simply a helper function for the HelpNoChainRPC and
// HelpWithChainRPC handlers.
func help(icmd interface{}, _ *wallet.Wallet, chainClient *chain.RPCClient) (interface{}, error) {
	cmd := icmd.(*btcjson.HelpCmd)

	// btcd returns different help messages depending on the kind of
	// connection the client is using.  Only methods available to HTTP POST
	// clients are available to be used by wallet clients, even though
	// wallet itself is a websocket client to btcd.  Therefore, create a
	// POST client as needed.
	//
	// Returns nil if chainClient is currently nil or there is an error
	// creating the client.
	//
	// This is hacky and is probably better handled by exposing help usage
	// texts in a non-internal btcd package.
	postClient := func() *rpcclient.Client {
		if chainClient == nil {
			return nil
		}
		c, err := chainClient.POSTClient()
		if err != nil {
			return nil
		}
		return c
	}
	if cmd.Command == nil || *cmd.Command == "" {
		// Prepend chain server usage if it is available.
		usages := requestUsages
		client := postClient()
		if client != nil {
			rawChainUsage, err := client.RawRequest("help", nil)
			var chainUsage string
			if err == nil {
				_ = json.Unmarshal([]byte(rawChainUsage), &chainUsage)
			}
			if chainUsage != "" {
				usages = "Chain server usage:\n\n" + chainUsage + "\n\n" +
					"Wallet server usage (overrides chain requests):\n\n" +
					requestUsages
			}
		}
		return usages, nil
	}

	defer helpDescsMu.Unlock()
	helpDescsMu.Lock()

	if helpDescs == nil {
		// TODO: Allow other locales to be set via config or detemine
		// this from environment variables.  For now, hardcode US
		// English.
		helpDescs = localeHelpDescs["en_US"]()
	}

	helpText, ok := helpDescs[*cmd.Command]
	if ok {
		return helpText, nil
	}

	// Return the chain server's detailed help if possible.
	var chainHelp string
	client := postClient()
	if client != nil {
		param := make([]byte, len(*cmd.Command)+2)
		param[0] = '"'
		copy(param[1:], *cmd.Command)
		param[len(param)-1] = '"'
		rawChainHelp, err := client.RawRequest("help", []json.RawMessage{param})
		if err == nil {
			_ = json.Unmarshal([]byte(rawChainHelp), &chainHelp)
		}
	}
	if chainHelp != "" {
		return chainHelp, nil
	}
	return nil, &btcjson.RPCError{
		Code:    btcjson.ErrRPCInvalidParameter,
		Message: fmt.Sprintf("No help for method '%s'", *cmd.Command),
	}
}

// listAccounts handles a listaccounts request by returning a map of account
// names to their balances.
func listAccounts(icmd interface{}, w *wallet.Wallet) (interface{}, error) {
	cmd := icmd.(*btcjson.ListAccountsCmd)

	accountBalances := map[string]float64{}
	results, err := w.AccountBalances(waddrmgr.KeyScopeBIP0044, int32(*cmd.MinConf))
	if err != nil {
		return nil, err
	}
	for _, result := range results {
		accountBalances[result.AccountName] = result.AccountBalance.ToBTC()
	}
	// Return the map.  This will be marshaled into a JSON object.
	return accountBalances, nil
}

// listLockUnspent handles a listlockunspent request by returning an slice of
// all locked outpoints.
func listLockUnspent(icmd interface{}, w *wallet.Wallet) (interface{}, error) {
	return w.LockedOutpoints(), nil
}

// listReceivedByAccount handles a listreceivedbyaccount request by returning
// a slice of objects, each one containing:
//  "account": the receiving account;
//  "amount": total amount received by the account;
//  "confirmations": number of confirmations of the most recent transaction.
// It takes two parameters:
//  "minconf": minimum number of confirmations to consider a transaction -
//             default: one;
//  "includeempty": whether or not to include addresses that have no transactions -
//                  default: false.
func listReceivedByAccount(icmd interface{}, w *wallet.Wallet) (interface{}, error) {
	cmd := icmd.(*btcjson.ListReceivedByAccountCmd)

	results, err := w.TotalReceivedForAccounts(
		waddrmgr.KeyScopeBIP0044, int32(*cmd.MinConf),
	)
	if err != nil {
		return nil, err
	}

	jsonResults := make([]btcjson.ListReceivedByAccountResult, 0, len(results))
	for _, result := range results {
		jsonResults = append(jsonResults, btcjson.ListReceivedByAccountResult{
			Account:       result.AccountName,
			Amount:        result.TotalReceived.ToBTC(),
			Confirmations: uint64(result.LastConfirmation),
		})
	}
	return jsonResults, nil
}

// listReceivedByAddress handles a listreceivedbyaddress request by returning
// a slice of objects, each one containing:
//  "account": the account of the receiving address;
//  "address": the receiving address;
//  "amount": total amount received by the address;
//  "confirmations": number of confirmations of the most recent transaction.
// It takes two parameters:
//  "minconf": minimum number of confirmations to consider a transaction -
//             default: one;
//  "includeempty": whether or not to include addresses that have no transactions -
//                  default: false.
func listReceivedByAddress(icmd interface{}, w *wallet.Wallet) (interface{}, error) {
	cmd := icmd.(*btcjson.ListReceivedByAddressCmd)

	// Intermediate data for each address.
	type AddrData struct {
		// Total amount received.
		amount ltcutil.Amount
		// Number of confirmations of the last transaction.
		confirmations int32
		// Hashes of transactions which include an output paying to the address
		tx []string
		// Account which the address belongs to
		account string
	}

	syncBlock := w.Manager.SyncedTo()

	// Intermediate data for all addresses.
	allAddrData := make(map[string]AddrData)
	// Create an AddrData entry for each active address in the account.
	// Otherwise we'll just get addresses from transactions later.
	sortedAddrs, err := w.SortedActivePaymentAddresses()
	if err != nil {
		return nil, err
	}
	for _, address := range sortedAddrs {
		// There might be duplicates, just overwrite them.
		allAddrData[address] = AddrData{}
	}

	minConf := *cmd.MinConf
	var endHeight int32
	if minConf == 0 {
		endHeight = -1
	} else {
		endHeight = syncBlock.Height - int32(minConf) + 1
	}
	err = wallet.UnstableAPI(w).RangeTransactions(0, endHeight, func(details []wtxmgr.TxDetails) (bool, error) {
		confirmations := confirms(details[0].Block.Height, syncBlock.Height)
		for _, tx := range details {
			for _, cred := range tx.Credits {
				pkScript := tx.MsgTx.TxOut[cred.Index].PkScript
				_, addrs, _, err := txscript.ExtractPkScriptAddrs(
					pkScript, w.ChainParams())
				if err != nil {
					// Non standard script, skip.
					continue
				}
				for _, addr := range addrs {
					addrStr := addr.EncodeAddress()
					addrData, ok := allAddrData[addrStr]
					if ok {
						addrData.amount += cred.Amount
						// Always overwrite confirmations with newer ones.
						addrData.confirmations = confirmations
					} else {
						addrData = AddrData{
							amount:        cred.Amount,
							confirmations: confirmations,
						}
					}
					addrData.tx = append(addrData.tx, tx.Hash.String())
					allAddrData[addrStr] = addrData
				}
			}
		}
		return false, nil
	})
	if err != nil {
		return nil, err
	}

	// Massage address data into output format.
	numAddresses := len(allAddrData)
	ret := make([]btcjson.ListReceivedByAddressResult, numAddresses)
	idx := 0
	for address, addrData := range allAddrData {
		ret[idx] = btcjson.ListReceivedByAddressResult{
			Address:       address,
			Amount:        addrData.amount.ToBTC(),
			Confirmations: uint64(addrData.confirmations),
			TxIDs:         addrData.tx,
			Account:       addrData.account,
		}
		idx++
	}
	return ret, nil
}

// listSinceBlock handles a listsinceblock request by returning an array of maps
// with details of sent and received wallet transactions since the given block.
func listSinceBlock(icmd interface{}, w *wallet.Wallet, chainClient *chain.RPCClient) (interface{}, error) {
	cmd := icmd.(*btcjson.ListSinceBlockCmd)

	syncBlock := w.Manager.SyncedTo()
	targetConf := int64(*cmd.TargetConfirmations)

	// For the result we need the block hash for the last block counted
	// in the blockchain due to confirmations. We send this off now so that
	// it can arrive asynchronously while we figure out the rest.
	gbh := chainClient.GetBlockHashAsync(int64(syncBlock.Height) + 1 - targetConf)

	var start int32
	if cmd.BlockHash != nil {
		hash, err := chainhash.NewHashFromStr(*cmd.BlockHash)
		if err != nil {
			return nil, DeserializationError{err}
		}
		block, err := chainClient.GetBlockVerboseTx(hash)
		if err != nil {
			return nil, err
		}
		start = int32(block.Height) + 1
	}

	txInfoList, err := w.ListSinceBlock(start, -1, syncBlock.Height)
	if err != nil {
		return nil, err
	}

	// Done with work, get the response.
	blockHash, err := gbh.Receive()
	if err != nil {
		return nil, err
	}

	res := btcjson.ListSinceBlockResult{
		Transactions: txInfoList,
		LastBlock:    blockHash.String(),
	}
	return res, nil
}

// listTransactions handles a listtransactions request by returning an
// array of maps with details of sent and recevied wallet transactions.
func listTransactions(icmd interface{}, w *wallet.Wallet) (interface{}, error) {
	cmd := icmd.(*btcjson.ListTransactionsCmd)

	// TODO: ListTransactions does not currently understand the difference
	// between transactions pertaining to one account from another.  This
	// will be resolved when wtxmgr is combined with the waddrmgr namespace.

	if cmd.Account != nil && *cmd.Account != "*" {
		// For now, don't bother trying to continue if the user
		// specified an account, since this can't be (easily or
		// efficiently) calculated.
		return nil, &btcjson.RPCError{
			Code:    btcjson.ErrRPCWallet,
			Message: "Transactions are not yet grouped by account",
		}
	}

	return w.ListTransactions(*cmd.From, *cmd.Count)
}

// listAddressTransactions handles a listaddresstransactions request by
// returning an array of maps with details of spent and received wallet
// transactions.  The form of the reply is identical to listtransactions,
// but the array elements are limited to transaction details which are
// about the addresess included in the request.
func listAddressTransactions(icmd interface{}, w *wallet.Wallet) (interface{}, error) {
	cmd := icmd.(*btcjson.ListAddressTransactionsCmd)

	if cmd.Account != nil && *cmd.Account != "*" {
		return nil, &btcjson.RPCError{
			Code:    btcjson.ErrRPCInvalidParameter,
			Message: "Listing transactions for addresses may only be done for all accounts",
		}
	}

	// Decode addresses.
	hash160Map := make(map[string]struct{})
	for _, addrStr := range cmd.Addresses {
		addr, err := decodeAddress(addrStr, w.ChainParams())
		if err != nil {
			return nil, err
		}
		hash160Map[string(addr.ScriptAddress())] = struct{}{}
	}

	return w.ListAddressTransactions(hash160Map)
}

// listAllTransactions handles a listalltransactions request by returning
// a map with details of sent and recevied wallet transactions.  This is
// similar to ListTransactions, except it takes only a single optional
// argument for the account name and replies with all transactions.
func listAllTransactions(icmd interface{}, w *wallet.Wallet) (interface{}, error) {
	cmd := icmd.(*btcjson.ListAllTransactionsCmd)

	if cmd.Account != nil && *cmd.Account != "*" {
		return nil, &btcjson.RPCError{
			Code:    btcjson.ErrRPCInvalidParameter,
			Message: "Listing all transactions may only be done for all accounts",
		}
	}

	return w.ListAllTransactions()
}

// listUnspent handles the listunspent command.
func listUnspent(icmd interface{}, w *wallet.Wallet) (interface{}, error) {
	cmd := icmd.(*btcjson.ListUnspentCmd)

	if cmd.Addresses != nil && len(*cmd.Addresses) > 0 {
		return nil, &btcjson.RPCError{
			Code:    btcjson.ErrRPCInvalidParameter,
			Message: "Filtering by addresses has been deprecated",
		}
	}

	return w.ListUnspent(int32(*cmd.MinConf), int32(*cmd.MaxConf), "")
}

// lockUnspent handles the lockunspent command.
func lockUnspent(icmd interface{}, w *wallet.Wallet) (interface{}, error) {
	cmd := icmd.(*btcjson.LockUnspentCmd)

	switch {
	case cmd.Unlock && len(cmd.Transactions) == 0:
		w.ResetLockedOutpoints()
	default:
		for _, input := range cmd.Transactions {
			txHash, err := chainhash.NewHashFromStr(input.Txid)
			if err != nil {
				return nil, ParseError{err}
			}
			op := wire.OutPoint{Hash: *txHash, Index: input.Vout}
			if cmd.Unlock {
				w.UnlockOutpoint(op)
			} else {
				w.LockOutpoint(op)
			}
		}
	}
	return true, nil
}

// makeOutputs creates a slice of transaction outputs from a pair of address
// strings to amounts.  This is used to create the outputs to include in newly
// created transactions from a JSON object describing the output destinations
// and amounts.
func makeOutputs(pairs map[string]ltcutil.Amount, chainParams *chaincfg.Params) ([]*wire.TxOut, error) {
	outputs := make([]*wire.TxOut, 0, len(pairs))
	for addrStr, amt := range pairs {
		addr, err := ltcutil.DecodeAddress(addrStr, chainParams)
		if err != nil {
			return nil, fmt.Errorf("cannot decode address: %s", err)
		}

		pkScript, err := txscript.PayToAddrScript(addr)
		if err != nil {
			return nil, fmt.Errorf("cannot create txout script: %s", err)
		}

		outputs = append(outputs, wire.NewTxOut(int64(amt), pkScript))
	}
	return outputs, nil
}

// sendPairs creates and sends payment transactions.
// It returns the transaction hash in string format upon success
// All errors are returned in btcjson.RPCError format
func sendPairs(w *wallet.Wallet, amounts map[string]ltcutil.Amount,
	keyScope waddrmgr.KeyScope, account uint32, minconf int32,
	feeSatPerKb ltcutil.Amount) (string, error) {

	outputs, err := makeOutputs(amounts, w.ChainParams())
	if err != nil {
		return "", err
	}
	tx, err := w.SendOutputs(
		outputs, &keyScope, account, minconf, feeSatPerKb,
		wallet.CoinSelectionLargest, "",
	)
	if err != nil {
		if err == txrules.ErrAmountNegative {
			return "", ErrNeedPositiveAmount
		}
		if waddrmgr.IsError(err, waddrmgr.ErrLocked) {
			return "", &ErrWalletUnlockNeeded
		}
		if _, ok := err.(btcjson.RPCError); ok {
			return "", err
		}

		return "", &btcjson.RPCError{
			Code:    btcjson.ErrRPCInternal.Code,
			Message: err.Error(),
		}
	}

	txHashStr := tx.TxHash().String()
	log.Infof("Successfully sent transaction %v", txHashStr)
	return txHashStr, nil
}

func isNilOrEmpty(s *string) bool {
	return s == nil || *s == ""
}

// sendFrom handles a sendfrom RPC request by creating a new transaction
// spending unspent transaction outputs for a wallet to another payment
// address.  Leftover inputs not sent to the payment address or a fee for
// the miner are sent back to a new address in the wallet.  Upon success,
// the TxID for the created transaction is returned.
func sendFrom(icmd interface{}, w *wallet.Wallet, chainClient *chain.RPCClient) (interface{}, error) {
	cmd := icmd.(*btcjson.SendFromCmd)

	// Transaction comments are not yet supported.  Error instead of
	// pretending to save them.
	if !isNilOrEmpty(cmd.Comment) || !isNilOrEmpty(cmd.CommentTo) {
		return nil, &btcjson.RPCError{
			Code:    btcjson.ErrRPCUnimplemented,
			Message: "Transaction comments are not yet supported",
		}
	}

	account, err := w.AccountNumber(
		waddrmgr.KeyScopeBIP0044, cmd.FromAccount,
	)
	if err != nil {
		return nil, err
	}

	// Check that signed integer parameters are positive.
	if cmd.Amount < 0 {
		return nil, ErrNeedPositiveAmount
	}
	minConf := int32(*cmd.MinConf)
	if minConf < 0 {
		return nil, ErrNeedPositiveMinconf
	}
	// Create map of address and amount pairs.
	amt, err := ltcutil.NewAmount(cmd.Amount)
	if err != nil {
		return nil, err
	}
	pairs := map[string]ltcutil.Amount{
		cmd.ToAddress: amt,
	}

	return sendPairs(w, pairs, waddrmgr.KeyScopeBIP0044, account, minConf,
		txrules.DefaultRelayFeePerKb)
}

// sendMany handles a sendmany RPC request by creating a new transaction
// spending unspent transaction outputs for a wallet to any number of
// payment addresses.  Leftover inputs not sent to the payment address
// or a fee for the miner are sent back to a new address in the wallet.
// Upon success, the TxID for the created transaction is returned.
func sendMany(icmd interface{}, w *wallet.Wallet) (interface{}, error) {
	cmd := icmd.(*btcjson.SendManyCmd)

	// Transaction comments are not yet supported.  Error instead of
	// pretending to save them.
	if !isNilOrEmpty(cmd.Comment) {
		return nil, &btcjson.RPCError{
			Code:    btcjson.ErrRPCUnimplemented,
			Message: "Transaction comments are not yet supported",
		}
	}

	account, err := w.AccountNumber(waddrmgr.KeyScopeBIP0044, cmd.FromAccount)
	if err != nil {
		return nil, err
	}

	// Check that minconf is positive.
	minConf := int32(*cmd.MinConf)
	if minConf < 0 {
		return nil, ErrNeedPositiveMinconf
	}

	// Recreate address/amount pairs, using dcrutil.Amount.
	pairs := make(map[string]ltcutil.Amount, len(cmd.Amounts))
	for k, v := range cmd.Amounts {
		amt, err := ltcutil.NewAmount(v)
		if err != nil {
			return nil, err
		}
		pairs[k] = amt
	}

	return sendPairs(w, pairs, waddrmgr.KeyScopeBIP0044, account, minConf, txrules.DefaultRelayFeePerKb)
}

// sendToAddress handles a sendtoaddress RPC request by creating a new
// transaction spending unspent transaction outputs for a wallet to another
// payment address.  Leftover inputs not sent to the payment address or a fee
// for the miner are sent back to a new address in the wallet.  Upon success,
// the TxID for the created transaction is returned.
func sendToAddress(icmd interface{}, w *wallet.Wallet) (interface{}, error) {
	cmd := icmd.(*btcjson.SendToAddressCmd)

	// Transaction comments are not yet supported.  Error instead of
	// pretending to save them.
	if !isNilOrEmpty(cmd.Comment) || !isNilOrEmpty(cmd.CommentTo) {
		return nil, &btcjson.RPCError{
			Code:    btcjson.ErrRPCUnimplemented,
			Message: "Transaction comments are not yet supported",
		}
	}

	amt, err := ltcutil.NewAmount(cmd.Amount)
	if err != nil {
		return nil, err
	}

	// Check that signed integer parameters are positive.
	if amt < 0 {
		return nil, ErrNeedPositiveAmount
	}

	// Mock up map of address and amount pairs.
	pairs := map[string]ltcutil.Amount{
		cmd.Address: amt,
	}

	// sendtoaddress always spends from the default account, this matches bitcoind
	return sendPairs(w, pairs, waddrmgr.KeyScopeBIP0044, waddrmgr.DefaultAccountNum, 1,
		txrules.DefaultRelayFeePerKb)
}

// setTxFee sets the transaction fee per kilobyte added to transactions.
func setTxFee(icmd interface{}, w *wallet.Wallet) (interface{}, error) {
	cmd := icmd.(*btcjson.SetTxFeeCmd)

	// Check that amount is not negative.
	if cmd.Amount < 0 {
		return nil, ErrNeedPositiveAmount
	}

	// A boolean true result is returned upon success.
	return true, nil
}

// signMessage signs the given message with the private key for the given
// address
func signMessage(icmd interface{}, w *wallet.Wallet) (interface{}, error) {
	cmd := icmd.(*btcjson.SignMessageCmd)

	addr, err := decodeAddress(cmd.Address, w.ChainParams())
	if err != nil {
		return nil, err
	}

	privKey, err := w.PrivKeyForAddress(addr)
	if err != nil {
		return nil, err
	}

	var buf bytes.Buffer
	_ = wire.WriteVarString(&buf, 0, "Bitcoin Signed Message:\n")
	_ = wire.WriteVarString(&buf, 0, cmd.Message)
	messageHash := chainhash.DoubleHashB(buf.Bytes())
	sigbytes, err := ecdsa.SignCompact(privKey, messageHash, true)
	if err != nil {
		return nil, err
	}

	return base64.StdEncoding.EncodeToString(sigbytes), nil
}

// signRawTransaction handles the signrawtransaction command.
func signRawTransaction(icmd interface{}, w *wallet.Wallet, chainClient *chain.RPCClient) (interface{}, error) {
	cmd := icmd.(*btcjson.SignRawTransactionCmd)

	serializedTx, err := decodeHexStr(cmd.RawTx)
	if err != nil {
		return nil, err
	}
	var tx wire.MsgTx
	err = tx.Deserialize(bytes.NewBuffer(serializedTx))
	if err != nil {
		e := errors.New("TX decode failed")
		return nil, DeserializationError{e}
	}

	var hashType txscript.SigHashType
	switch *cmd.Flags {
	case "ALL":
		hashType = txscript.SigHashAll
	case "NONE":
		hashType = txscript.SigHashNone
	case "SINGLE":
		hashType = txscript.SigHashSingle
	case "ALL|ANYONECANPAY":
		hashType = txscript.SigHashAll | txscript.SigHashAnyOneCanPay
	case "NONE|ANYONECANPAY":
		hashType = txscript.SigHashNone | txscript.SigHashAnyOneCanPay
	case "SINGLE|ANYONECANPAY":
		hashType = txscript.SigHashSingle | txscript.SigHashAnyOneCanPay
	default:
		e := errors.New("invalid sighash parameter")
		return nil, InvalidParameterError{e}
	}

	// TODO: really we probably should look these up with btcd anyway to
	// make sure that they match the blockchain if present.
	inputs := make(map[wire.OutPoint][]byte)
	scripts := make(map[string][]byte)
	var cmdInputs []btcjson.RawTxInput
	if cmd.Inputs != nil {
		cmdInputs = *cmd.Inputs
	}
	for _, rti := range cmdInputs {
		inputHash, err := chainhash.NewHashFromStr(rti.Txid)
		if err != nil {
			return nil, DeserializationError{err}
		}

		script, err := decodeHexStr(rti.ScriptPubKey)
		if err != nil {
			return nil, err
		}

		// redeemScript is only actually used iff the user provided
		// private keys. In which case, it is used to get the scripts
		// for signing. If the user did not provide keys then we always
		// get scripts from the wallet.
		// Empty strings are ok for this one and hex.DecodeString will
		// DTRT.
		if cmd.PrivKeys != nil && len(*cmd.PrivKeys) != 0 {
			redeemScript, err := decodeHexStr(rti.RedeemScript)
			if err != nil {
				return nil, err
			}

			addr, err := ltcutil.NewAddressScriptHash(redeemScript,
				w.ChainParams())
			if err != nil {
				return nil, DeserializationError{err}
			}
			scripts[addr.String()] = redeemScript
		}
		inputs[wire.OutPoint{
			Hash:  *inputHash,
			Index: rti.Vout,
		}] = script
	}

	// Now we go and look for any inputs that we were not provided by
	// querying btcd with getrawtransaction. We queue up a bunch of async
	// requests and will wait for replies after we have checked the rest of
	// the arguments.
	requested := make(map[wire.OutPoint]rpcclient.FutureGetTxOutResult)
	for _, txIn := range tx.TxIn {
		// Did we get this outpoint from the arguments?
		if _, ok := inputs[txIn.PreviousOutPoint]; ok {
			continue
		}

		// Asynchronously request the output script.
		requested[txIn.PreviousOutPoint] = chainClient.GetTxOutAsync(
			&txIn.PreviousOutPoint.Hash, txIn.PreviousOutPoint.Index,
			true)
	}

	// Parse list of private keys, if present. If there are any keys here
	// they are the keys that we may use for signing. If empty we will
	// use any keys known to us already.
	var keys map[string]*ltcutil.WIF
	if cmd.PrivKeys != nil {
		keys = make(map[string]*ltcutil.WIF)

		for _, key := range *cmd.PrivKeys {
			wif, err := ltcutil.DecodeWIF(key)
			if err != nil {
				return nil, DeserializationError{err}
			}

			if !wif.IsForNet(w.ChainParams()) {
				s := "key network doesn't match wallet's"
				return nil, DeserializationError{errors.New(s)}
			}

			addr, err := ltcutil.NewAddressPubKey(wif.SerializePubKey(),
				w.ChainParams())
			if err != nil {
				return nil, DeserializationError{err}
			}
			keys[addr.EncodeAddress()] = wif
		}
	}

	// We have checked the rest of the args. now we can collect the async
	// txs. TODO: If we don't mind the possibility of wasting work we could
	// move waiting to the following loop and be slightly more asynchronous.
	for outPoint, resp := range requested {
		result, err := resp.Receive()
		if err != nil {
			return nil, err
		}
		script, err := hex.DecodeString(result.ScriptPubKey.Hex)
		if err != nil {
			return nil, err
		}
		inputs[outPoint] = script
	}

	// All args collected. Now we can sign all the inputs that we can.
	// `complete' denotes that we successfully signed all outputs and that
	// all scripts will run to completion. This is returned as part of the
	// reply.
	signErrs, err := w.SignTransaction(&tx, hashType, inputs, keys, scripts)
	if err != nil {
		return nil, err
	}

	var buf bytes.Buffer
	buf.Grow(tx.SerializeSize())

	// All returned errors (not OOM, which panics) encountered during
	// bytes.Buffer writes are unexpected.
	if err = tx.Serialize(&buf); err != nil {
		panic(err)
	}

	signErrors := make([]btcjson.SignRawTransactionError, 0, len(signErrs))
	for _, e := range signErrs {
		input := tx.TxIn[e.InputIndex]
		signErrors = append(signErrors, btcjson.SignRawTransactionError{
			TxID:      input.PreviousOutPoint.Hash.String(),
			Vout:      input.PreviousOutPoint.Index,
			ScriptSig: hex.EncodeToString(input.SignatureScript),
			Sequence:  input.Sequence,
			Error:     e.Error.Error(),
		})
	}

	return btcjson.SignRawTransactionResult{
		Hex:      hex.EncodeToString(buf.Bytes()),
		Complete: len(signErrors) == 0,
		Errors:   signErrors,
	}, nil
}

// validateAddress handles the validateaddress command.
func validateAddress(icmd interface{}, w *wallet.Wallet) (interface{}, error) {
	cmd := icmd.(*btcjson.ValidateAddressCmd)

	result := btcjson.ValidateAddressWalletResult{}
	addr, err := decodeAddress(cmd.Address, w.ChainParams())
	if err != nil {
		// Use result zero value (IsValid=false).
		return result, nil
	}

	// We could put whether or not the address is a script here,
	// by checking the type of "addr", however, the reference
	// implementation only puts that information if the script is
	// "ismine", and we follow that behaviour.
	result.Address = addr.EncodeAddress()
	result.IsValid = true

	ainfo, err := w.AddressInfo(addr)
	if err != nil {
		if waddrmgr.IsError(err, waddrmgr.ErrAddressNotFound) {
			// No additional information available about the address.
			return result, nil
		}
		return nil, err
	}

	// The address lookup was successful which means there is further
	// information about it available and it is "mine".
	result.IsMine = true
	acctName, err := w.AccountName(
		waddrmgr.KeyScopeBIP0044, ainfo.InternalAccount(),
	)
	if err != nil {
		return nil, &ErrAccountNameNotFound
	}
	result.Account = acctName

	switch ma := ainfo.(type) {
	case waddrmgr.ManagedPubKeyAddress:
		result.IsCompressed = ma.Compressed()
		result.PubKey = ma.ExportPubKey()

	case waddrmgr.ManagedScriptAddress:
		result.IsScript = true

		// The script is only available if the manager is unlocked, so
		// just break out now if there is an error.
		script, err := ma.Script()
		if err != nil {
			break
		}
		result.Hex = hex.EncodeToString(script)

		// This typically shouldn't fail unless an invalid script was
		// imported.  However, if it fails for any reason, there is no
		// further information available, so just set the script type
		// a non-standard and break out now.
		class, addrs, reqSigs, err := txscript.ExtractPkScriptAddrs(
			script, w.ChainParams())
		if err != nil {
			result.Script = txscript.NonStandardTy.String()
			break
		}

		addrStrings := make([]string, len(addrs))
		for i, a := range addrs {
			addrStrings[i] = a.EncodeAddress()
		}
		result.Addresses = addrStrings

		// Multi-signature scripts also provide the number of required
		// signatures.
		result.Script = class.String()
		if class == txscript.MultiSigTy {
			result.SigsRequired = int32(reqSigs)
		}
	}

	return result, nil
}

// verifyMessage handles the verifymessage command by verifying the provided
// compact signature for the given address and message.
func verifyMessage(icmd interface{}, w *wallet.Wallet) (interface{}, error) {
	cmd := icmd.(*btcjson.VerifyMessageCmd)

	addr, err := decodeAddress(cmd.Address, w.ChainParams())
	if err != nil {
		return nil, err
	}

	// decode base64 signature
	sig, err := base64.StdEncoding.DecodeString(cmd.Signature)
	if err != nil {
		return nil, err
	}

	// Validate the signature - this just shows that it was valid at all.
	// we will compare it with the key next.
	var buf bytes.Buffer
	_ = wire.WriteVarString(&buf, 0, "Bitcoin Signed Message:\n")
	_ = wire.WriteVarString(&buf, 0, cmd.Message)
	expectedMessageHash := chainhash.DoubleHashB(buf.Bytes())
	pk, wasCompressed, err := ecdsa.RecoverCompact(sig, expectedMessageHash)
	if err != nil {
		return nil, err
	}

	var serializedPubKey []byte
	if wasCompressed {
		serializedPubKey = pk.SerializeCompressed()
	} else {
		serializedPubKey = pk.SerializeUncompressed()
	}
	// Verify that the signed-by address matches the given address
	switch checkAddr := addr.(type) {
	case *ltcutil.AddressPubKeyHash: // ok
		return bytes.Equal(ltcutil.Hash160(serializedPubKey), checkAddr.Hash160()[:]), nil
	case *ltcutil.AddressPubKey: // ok
		return string(serializedPubKey) == checkAddr.String(), nil
	default:
		return nil, errors.New("address type not supported")
	}
}

// walletIsLocked handles the walletislocked extension request by
// returning the current lock state (false for unlocked, true for locked)
// of an account.
func walletIsLocked(icmd interface{}, w *wallet.Wallet) (interface{}, error) {
	return w.Locked(), nil
}

// walletLock handles a walletlock request by locking the all account
// wallets, returning an error if any wallet is not encrypted (for example,
// a watching-only wallet).
func walletLock(icmd interface{}, w *wallet.Wallet) (interface{}, error) {
	w.Lock()
	return nil, nil
}

// walletPassphrase responds to the walletpassphrase request by unlocking
// the wallet.  The decryption key is saved in the wallet until timeout
// seconds expires, after which the wallet is locked.
func walletPassphrase(icmd interface{}, w *wallet.Wallet) (interface{}, error) {
	cmd := icmd.(*btcjson.WalletPassphraseCmd)

	timeout := time.Second * time.Duration(cmd.Timeout)
	var unlockAfter <-chan time.Time
	if timeout != 0 {
		unlockAfter = time.After(timeout)
	}
	err := w.Unlock([]byte(cmd.Passphrase), unlockAfter)
	return nil, err
}

// walletPassphraseChange responds to the walletpassphrasechange request
// by unlocking all accounts with the provided old passphrase, and
// re-encrypting each private key with an AES key derived from the new
// passphrase.
//
// If the old passphrase is correct and the passphrase is changed, all
// wallets will be immediately locked.
func walletPassphraseChange(icmd interface{}, w *wallet.Wallet) (interface{}, error) {
	cmd := icmd.(*btcjson.WalletPassphraseChangeCmd)

	err := w.ChangePrivatePassphrase([]byte(cmd.OldPassphrase),
		[]byte(cmd.NewPassphrase))
	if waddrmgr.IsError(err, waddrmgr.ErrWrongPassphrase) {
		return nil, &btcjson.RPCError{
			Code:    btcjson.ErrRPCWalletPassphraseIncorrect,
			Message: "Incorrect passphrase",
		}
	}
	return nil, err
}

// decodeHexStr decodes the hex encoding of a string, possibly prepending a
// leading '0' character if there is an odd number of bytes in the hex string.
// This is to prevent an error for an invalid hex string when using an odd
// number of bytes when calling hex.Decode.
func decodeHexStr(hexStr string) ([]byte, error) {
	if len(hexStr)%2 != 0 {
		hexStr = "0" + hexStr
	}
	decoded, err := hex.DecodeString(hexStr)
	if err != nil {
		return nil, &btcjson.RPCError{
			Code:    btcjson.ErrRPCDecodeHexString,
			Message: "Hex string decode failed: " + err.Error(),
		}
	}
	return decoded, nil
}<|MERGE_RESOLUTION|>--- conflicted
+++ resolved
@@ -15,7 +15,6 @@
 	"sync"
 	"time"
 
-<<<<<<< HEAD
 	"github.com/ltcsuite/ltcd/btcec/v2/ecdsa"
 	"github.com/ltcsuite/ltcd/btcjson"
 	"github.com/ltcsuite/ltcd/chaincfg"
@@ -29,21 +28,6 @@
 	"github.com/ltcsuite/ltcwallet/wallet"
 	"github.com/ltcsuite/ltcwallet/wallet/txrules"
 	"github.com/ltcsuite/ltcwallet/wtxmgr"
-=======
-	"github.com/btcsuite/btcd/btcec/v2/ecdsa"
-	"github.com/btcsuite/btcd/btcjson"
-	"github.com/btcsuite/btcd/btcutil"
-	"github.com/btcsuite/btcd/chaincfg"
-	"github.com/btcsuite/btcd/chaincfg/chainhash"
-	"github.com/btcsuite/btcd/rpcclient"
-	"github.com/btcsuite/btcd/txscript"
-	"github.com/btcsuite/btcd/wire"
-	"github.com/btcsuite/btcwallet/chain"
-	"github.com/btcsuite/btcwallet/waddrmgr"
-	"github.com/btcsuite/btcwallet/wallet"
-	"github.com/btcsuite/btcwallet/wallet/txrules"
-	"github.com/btcsuite/btcwallet/wtxmgr"
->>>>>>> 5df09dd4
 )
 
 const (
@@ -1089,14 +1073,17 @@
 
 // listReceivedByAccount handles a listreceivedbyaccount request by returning
 // a slice of objects, each one containing:
-//  "account": the receiving account;
-//  "amount": total amount received by the account;
-//  "confirmations": number of confirmations of the most recent transaction.
+//
+//	"account": the receiving account;
+//	"amount": total amount received by the account;
+//	"confirmations": number of confirmations of the most recent transaction.
+//
 // It takes two parameters:
-//  "minconf": minimum number of confirmations to consider a transaction -
-//             default: one;
-//  "includeempty": whether or not to include addresses that have no transactions -
-//                  default: false.
+//
+//	"minconf": minimum number of confirmations to consider a transaction -
+//	           default: one;
+//	"includeempty": whether or not to include addresses that have no transactions -
+//	                default: false.
 func listReceivedByAccount(icmd interface{}, w *wallet.Wallet) (interface{}, error) {
 	cmd := icmd.(*btcjson.ListReceivedByAccountCmd)
 
@@ -1120,15 +1107,18 @@
 
 // listReceivedByAddress handles a listreceivedbyaddress request by returning
 // a slice of objects, each one containing:
-//  "account": the account of the receiving address;
-//  "address": the receiving address;
-//  "amount": total amount received by the address;
-//  "confirmations": number of confirmations of the most recent transaction.
+//
+//	"account": the account of the receiving address;
+//	"address": the receiving address;
+//	"amount": total amount received by the address;
+//	"confirmations": number of confirmations of the most recent transaction.
+//
 // It takes two parameters:
-//  "minconf": minimum number of confirmations to consider a transaction -
-//             default: one;
-//  "includeempty": whether or not to include addresses that have no transactions -
-//                  default: false.
+//
+//	"minconf": minimum number of confirmations to consider a transaction -
+//	           default: one;
+//	"includeempty": whether or not to include addresses that have no transactions -
+//	                default: false.
 func listReceivedByAddress(icmd interface{}, w *wallet.Wallet) (interface{}, error) {
 	cmd := icmd.(*btcjson.ListReceivedByAddressCmd)
 
@@ -1582,7 +1572,7 @@
 	}
 
 	var buf bytes.Buffer
-	_ = wire.WriteVarString(&buf, 0, "Bitcoin Signed Message:\n")
+	_ = wire.WriteVarString(&buf, 0, "Litecoin Signed Message:\n")
 	_ = wire.WriteVarString(&buf, 0, cmd.Message)
 	messageHash := chainhash.DoubleHashB(buf.Bytes())
 	sigbytes, err := ecdsa.SignCompact(privKey, messageHash, true)
@@ -1868,7 +1858,7 @@
 	// Validate the signature - this just shows that it was valid at all.
 	// we will compare it with the key next.
 	var buf bytes.Buffer
-	_ = wire.WriteVarString(&buf, 0, "Bitcoin Signed Message:\n")
+	_ = wire.WriteVarString(&buf, 0, "Litecoin Signed Message:\n")
 	_ = wire.WriteVarString(&buf, 0, cmd.Message)
 	expectedMessageHash := chainhash.DoubleHashB(buf.Bytes())
 	pk, wasCompressed, err := ecdsa.RecoverCompact(sig, expectedMessageHash)
