--- conflicted
+++ resolved
@@ -1,58 +1,57 @@
-ltcwallet
-=========
+# ltcwallet
 
 [![Build Status](https://travis-ci.org/ltcsuite/ltcwallet.png?branch=master)](https://travis-ci.org/ltcsuite/ltcwallet)
 [![Build status](https://ci.appveyor.com/api/projects/status/88nxvckdj8upqr36/branch/master?svg=true)](https://ci.appveyor.com/project/jrick/ltcwallet/branch/master)
 
 ltcwallet is a daemon handling bitcoin wallet functionality for a
-single user.  It acts as both an RPC client to ltcd and an RPC server
+single user. It acts as both an RPC client to ltcd and an RPC server
 for wallet clients and legacy RPC applications.
 
 Public and private keys are derived using the hierarchical
 deterministic format described by
 [BIP0032](https://github.com/bitcoin/bips/blob/master/bip-0032.mediawiki).
 Unencrypted private keys are not supported and are never written to
-disk.  ltcwallet uses the
+disk. ltcwallet uses the
 `m/44'/<coin type>'/<account>'/<branch>/<address index>`
 HD path for all derived addresses, as described by
 [BIP0044](https://github.com/bitcoin/bips/blob/master/bip-0044.mediawiki).
 
 Due to the sensitive nature of public data in a BIP0032 wallet,
 ltcwallet provides the option of encrypting not just private keys, but
-public data as well.  This is intended to thwart privacy risks where a
+public data as well. This is intended to thwart privacy risks where a
 wallet file is compromised without exposing all current and future
 addresses (public keys) managed by the wallet. While access to this
 information would not allow an attacker to spend or steal coins, it
 does mean they could track all transactions involving your addresses
-and therefore know your exact balance.  In a future release, public data
+and therefore know your exact balance. In a future release, public data
 encryption will extend to transactions as well.
 
 ltcwallet is not an SPV client and requires connecting to a local or
 remote ltcd instance for asynchronous blockchain queries and
-notifications over websockets.  Full ltcd installation instructions
-can be found [here](https://github.com/ltcsuite/ltcd).  An alternative
+notifications over websockets. Full ltcd installation instructions
+can be found [here](https://github.com/ltcsuite/ltcd). An alternative
 SPV mode that is compatible with ltcd and Bitcoin Core is planned for
 a future release.
 
 Wallet clients can use one of two RPC servers:
 
-  1. A legacy JSON-RPC server mostly compatible with Bitcoin Core
+1. A legacy JSON-RPC server mostly compatible with Bitcoin Core
 
-     The JSON-RPC server exists to ease the migration of wallet applications
-     from Core, but complete compatibility is not guaranteed.  Some portions of
-     the API (and especially accounts) have to work differently due to other
-     design decisions (mostly due to BIP0044).  However, if you find a
-     compatibility issue and feel that it could be reasonably supported, please
-     report an issue.  This server is enabled by default.
+   The JSON-RPC server exists to ease the migration of wallet applications
+   from Core, but complete compatibility is not guaranteed. Some portions of
+   the API (and especially accounts) have to work differently due to other
+   design decisions (mostly due to BIP0044). However, if you find a
+   compatibility issue and feel that it could be reasonably supported, please
+   report an issue. This server is enabled by default.
 
-  2. An experimental gRPC server
+2. An experimental gRPC server
 
-     The gRPC server uses a new API built for ltcwallet, but the API is not
-     stabilized and the server is feature gated behind a config option
-     (`--experimentalrpclisten`).  If you don't mind applications breaking due
-     to API changes, don't want to deal with issues of the legacy API, or need
-     notifications for changes to the wallet, this is the RPC server to use.
-     The gRPC server is documented [here](./rpc/documentation/README.md).
+   The gRPC server uses a new API built for ltcwallet, but the API is not
+   stabilized and the server is feature gated behind a config option
+   (`--experimentalrpclisten`). If you don't mind applications breaking due
+   to API changes, don't want to deal with issues of the legacy API, or need
+   notifications for changes to the wallet, this is the RPC server to use.
+   The gRPC server is documented [here](./rpc/documentation/README.md).
 
 ## Requirements
 
@@ -75,86 +74,39 @@
 
 - Ensure Go was installed properly and is a supported version:
 
-<<<<<<< HEAD
-  `go get -u github.com/Masterminds/glide`
-
-Unfortunately, the use of `glide` prevents a handy tool such as `go get` from
-automatically downloading, building, and installing the source in a single
-command.  Instead, the latest project and dependency sources must be first
-obtained manually with `git` and `glide`, and then `go` is used to build and
-install the project.
-
-**Getting the source**:
-
-For a first time installation, the project and dependency sources can be
-obtained manually with `git` and `glide` (create directories as needed):
-
-```
-git clone https://github.com/ltcsuite/ltcwallet $GOPATH/src/github.com/ltcsuite/ltcwallet
-cd $GOPATH/src/github.com/ltcsuite/ltcwallet
-glide install
-=======
 ```bash
 $ go version
 $ go env GOROOT GOPATH
->>>>>>> 704cd189
 ```
 
-NOTE: The `GOROOT` and `GOPATH` above must not be the same path.  It is
+NOTE: The `GOROOT` and `GOPATH` above must not be the same path. It is
 recommended that `GOPATH` is set to a directory in your home directory such as
-`~/goprojects` to avoid write permission issues.  It is also recommended to add
+`~/goprojects` to avoid write permission issues. It is also recommended to add
 `$GOPATH/bin` to your `PATH` at this point.
 
-<<<<<<< HEAD
-```
-cd $GOPATH/src/github.com/ltcsuite/ltcwallet
-git pull
-glide install
-=======
-- Run the following commands to obtain btcwallet, all dependencies, and install it:
+- Run the following commands to obtain ltcwallet, all dependencies, and install it:
 
 ```bash
-$ cd $GOPATH/src/github.com/btcsuite/btcwallet
+$ cd $GOPATH/src/github.com/ltcsuite/ltcwallet
 $ GO111MODULE=on go install -v . ./cmd/...
->>>>>>> 704cd189
 ```
 
-- btcwallet (and utilities) will now be installed in ```$GOPATH/bin```.  If you did
+- btcwallet (and utilities) will now be installed in `$GOPATH/bin`. If you did
   not already add the bin directory to your system path during Go installation,
   we recommend you do so now.
 
-<<<<<<< HEAD
-The `go` tool is used to build or install (to `GOPATH`) the project.  Some
-example build instructions are provided below (all must run from the `ltcwallet`
-project directory).
-
-To build and install `ltcwallet` and all helper commands (in the `cmd`
-directory) to `$GOPATH/bin/`, as well as installing all compiled packages to
-`$GOPATH/pkg/` (**use this if you are unsure which command to run**):
-=======
 ## Updating
 
 #### Windows
->>>>>>> 704cd189
 
 Install a newer MSI
 
-<<<<<<< HEAD
-To build a `ltcwallet` executable and install it to `$GOPATH/bin/`:
-
-```
-go install
-```
-
-To build a `ltcwallet` executable and place it in the current directory:
-=======
 #### Linux/BSD/MacOSX/POSIX - Build from Source
 
-- Run the following commands to update btcd, all dependencies, and install it:
->>>>>>> 704cd189
+- Run the following commands to update ltcd, all dependencies, and install it:
 
 ```bash
-$ cd $GOPATH/src/github.com/btcsuite/btcwallet
+$ cd $GOPATH/src/github.com/ltcsuite/ltcwallet
 $ git pull
 $ GO111MODULE=on go install -v . ./cmd/...
 ```
@@ -162,8 +114,8 @@
 ## Getting Started
 
 The following instructions detail how to get started with ltcwallet connecting
-to a localhost ltcd.  Commands should be run in `cmd.exe` or PowerShell on
-Windows, or any terminal emulator on *nix.
+to a localhost ltcd. Commands should be run in `cmd.exe` or PowerShell on
+Windows, or any terminal emulator on \*nix.
 
 - Run the following command to start ltcd:
 
@@ -188,6 +140,7 @@
 RPC username and password.
 
 PowerShell (Installed from MSI):
+
 ```
 PS> cp "$env:ProgramFiles\ltcd Suite\ltcd\sample-ltcd.conf" $env:LOCALAPPDATA\ltcd\ltcd.conf
 PS> cp "$env:ProgramFiles\ltcd Suite\ltcwallet\sample-ltcwallet.conf" $env:LOCALAPPDATA\ltcwallet\ltcwallet.conf
@@ -196,6 +149,7 @@
 ```
 
 PowerShell (Installed from source):
+
 ```
 PS> cp $env:GOPATH\src\github.com\ltcsuite\ltcd\sample-ltcd.conf $env:LOCALAPPDATA\ltcd\ltcd.conf
 PS> cp $env:GOPATH\src\github.com\ltcsuite\ltcwallet\sample-ltcwallet.conf $env:LOCALAPPDATA\ltcwallet\ltcwallet.conf
@@ -204,6 +158,7 @@
 ```
 
 Linux/BSD/POSIX (Installed from source):
+
 ```bash
 $ cp $GOPATH/src/github.com/ltcsuite/ltcd/sample-ltcd.conf ~/.ltcd/ltcd.conf
 $ cp $GOPATH/src/github.com/ltcsuite/ltcwallet/sample-ltcwallet.conf ~/.ltcwallet/ltcwallet.conf
@@ -219,13 +174,14 @@
 ## GPG Verification Key
 
 All official release tags are signed by Conformal so users can ensure the code
-has not been tampered with and is coming from the ltcsuite developers.  To
+has not been tampered with and is coming from the ltcsuite developers. To
 verify the signature perform the following:
 
 - Download the public key from the Conformal website at
   https://opensource.conformal.com/GIT-GPG-KEY-conformal.txt
 
 - Import the public key into your GPG keyring:
+
   ```bash
   gpg --import GIT-GPG-KEY-conformal.txt
   ```
