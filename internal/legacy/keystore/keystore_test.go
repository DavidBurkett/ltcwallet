--- conflicted
+++ resolved
@@ -7,16 +7,16 @@
 import (
 	"bytes"
 	"crypto/rand"
-	"math/big"
 	"reflect"
 	"testing"
 
 	"github.com/davecgh/go-spew/spew"
-	"github.com/ltcsuite/ltcd/btcec"
+	"github.com/ltcsuite/ltcd/btcec/v2"
+	"github.com/ltcsuite/ltcd/btcec/v2/ecdsa"
 	"github.com/ltcsuite/ltcd/chaincfg"
 	"github.com/ltcsuite/ltcd/chaincfg/chainhash"
+	"github.com/ltcsuite/ltcd/ltcutil"
 	"github.com/ltcsuite/ltcd/txscript"
-	"github.com/ltcsuite/ltcutil"
 )
 
 const dummyDir = ""
@@ -277,43 +277,17 @@
 
 		// Sign data with the next private keys and verify signature with
 		// the next pubkeys.
-		pubkeyUncompressed, err := btcec.ParsePubKey(nextPubUncompressedFromPub, btcec.S256())
-		if err != nil {
-			t.Errorf("%s: Unable to parse next uncompressed pubkey: %v", test.name, err)
-			return
-		}
-		pubkeyCompressed, err := btcec.ParsePubKey(nextPubCompressedFromPub, btcec.S256())
-		if err != nil {
-			t.Errorf("%s: Unable to parse next compressed pubkey: %v", test.name, err)
-			return
-		}
-		privkeyUncompressed := &btcec.PrivateKey{
-			PublicKey: *pubkeyUncompressed.ToECDSA(),
-			D:         new(big.Int).SetBytes(nextPrivUncompressed),
-		}
-		privkeyCompressed := &btcec.PrivateKey{
-			PublicKey: *pubkeyCompressed.ToECDSA(),
-			D:         new(big.Int).SetBytes(nextPrivCompressed),
-		}
 		data := "String to sign."
-		sig, err := privkeyUncompressed.Sign([]byte(data))
-		if err != nil {
-			t.Errorf("%s: Unable to sign data with next private key (chained from uncompressed pubkey): %v",
-				test.name, err)
-			return
-		}
+		privkeyUncompressed, _ := btcec.PrivKeyFromBytes(nextPrivUncompressed)
+		privkeyCompressed, _ := btcec.PrivKeyFromBytes(nextPrivCompressed)
+		sig := ecdsa.Sign(privkeyUncompressed, []byte(data))
 		ok := sig.Verify([]byte(data), privkeyUncompressed.PubKey())
 		if !ok {
 			t.Errorf("%s: btcec signature verification failed for next keypair (chained from uncompressed pubkey).",
 				test.name)
 			return
 		}
-		sig, err = privkeyCompressed.Sign([]byte(data))
-		if err != nil {
-			t.Errorf("%s: Unable to sign data with next private key (chained from compressed pubkey): %v",
-				test.name, err)
-			return
-		}
+		sig = ecdsa.Sign(privkeyCompressed, []byte(data))
 		ok = sig.Verify([]byte(data), privkeyCompressed.PubKey())
 		if !ok {
 			t.Errorf("%s: btcec signature verification failed for next keypair (chained from compressed pubkey).",
@@ -426,11 +400,7 @@
 
 	// Sign some data with the private key, then verify signature with the pubkey.
 	hash := []byte("hash to sign")
-	sig, err := key1.Sign(hash)
-	if err != nil {
-		t.Errorf("Unable to sign hash with the created private key: %v", err)
-		return
-	}
+	sig := ecdsa.Sign(key1, hash)
 	pubKey := pkinfo.PubKey()
 	ok := sig.Verify(hash, pubKey)
 	if !ok {
@@ -458,11 +428,7 @@
 
 	// Do a signature check here as well, this time for the next
 	// address after the one made without the private key.
-	sig, err = nextKey.Sign(hash)
-	if err != nil {
-		t.Errorf("Unable to sign hash with the created private key: %v", err)
-		return
-	}
+	sig = ecdsa.Sign(nextKey, hash)
 	pubKey = nextPkInfo.PubKey()
 	ok = sig.Verify(hash, pubKey)
 	if !ok {
@@ -663,7 +629,7 @@
 		t.Errorf("Nonsensical func ExportWatchingWallet returned no or incorrect error: %v", err)
 		return
 	}
-	pk, _ := btcec.PrivKeyFromBytes(btcec.S256(), make([]byte, 32))
+	pk, _ := btcec.PrivKeyFromBytes(make([]byte, 32))
 	wif, err := ltcutil.NewWIF(pk, tstNetParams, true)
 	if err != nil {
 		t.Fatal(err)
@@ -689,7 +655,7 @@
 		return
 	}
 
-	pk, err := btcec.NewPrivateKey(btcec.S256())
+	pk, err := btcec.NewPrivateKey()
 	if err != nil {
 		t.Error("Error generating private key: " + err.Error())
 		return
@@ -703,11 +669,7 @@
 	}
 
 	// import priv key
-<<<<<<< HEAD
-	wif, err := ltcutil.NewWIF((*btcec.PrivateKey)(pk), tstNetParams, false)
-=======
-	wif, err := btcutil.NewWIF(pk, tstNetParams, false)
->>>>>>> 79de92f5
+	wif, err := ltcutil.NewWIF(pk, tstNetParams, false)
 	if err != nil {
 		t.Fatal(err)
 	}
