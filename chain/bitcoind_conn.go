--- conflicted
+++ resolved
@@ -9,21 +9,13 @@
 	"sync/atomic"
 	"time"
 
-<<<<<<< HEAD
 	"github.com/lightninglabs/gozmq"
+	"github.com/ltcsuite/lnd/ticker"
+	"github.com/ltcsuite/ltcd/btcjson"
 	"github.com/ltcsuite/ltcd/chaincfg"
 	"github.com/ltcsuite/ltcd/chaincfg/chainhash"
 	"github.com/ltcsuite/ltcd/rpcclient"
 	"github.com/ltcsuite/ltcd/wire"
-=======
-	"github.com/btcsuite/btcd/btcjson"
-	"github.com/btcsuite/btcd/chaincfg"
-	"github.com/btcsuite/btcd/chaincfg/chainhash"
-	"github.com/btcsuite/btcd/rpcclient"
-	"github.com/btcsuite/btcd/wire"
-	"github.com/lightninglabs/gozmq"
-	"github.com/lightningnetwork/lnd/ticker"
->>>>>>> 79de92f5
 )
 
 const (
@@ -52,11 +44,8 @@
 	errBlockPrunedStr = "Block not available (pruned data)"
 )
 
-<<<<<<< HEAD
-// LitecoindConn represents a persistent client connection to a litecoind node
-=======
 // BitcoindConfig contains all of the parameters required to establish a
-// connection to a bitcoind's RPC.
+// connection to a litecoind's RPC.
 type BitcoindConfig struct {
 	// ChainParams are the chain parameters the bitcoind server is running
 	// on.
@@ -97,7 +86,6 @@
 }
 
 // BitcoindConn represents a persistent client connection to a bitcoind node
->>>>>>> 79de92f5
 // that listens for events read from a ZMQ connection.
 type BitcoindConn struct {
 	started int32 // To be used atomically.
@@ -108,13 +96,7 @@
 	// connection.
 	rescanClientCounter uint64
 
-<<<<<<< HEAD
-	// chainParams identifies the current network the litecoind node is
-	// running on.
-	chainParams *chaincfg.Params
-=======
 	cfg BitcoindConfig
->>>>>>> 79de92f5
 
 	// client is the RPC client to the litecoind node.
 	client *rpcclient.Client
@@ -489,15 +471,9 @@
 	}
 }
 
-<<<<<<< HEAD
-// getCurrentNet returns the network on which the litecoind node is running.
-func (c *BitcoindConn) getCurrentNet() (wire.BitcoinNet, error) {
-	hash, err := c.client.GetBlockHash(0)
-=======
 // getCurrentNet returns the network on which the bitcoind node is running.
 func getCurrentNet(client *rpcclient.Client) (wire.BitcoinNet, error) {
 	hash, err := client.GetBlockHash(0)
->>>>>>> 79de92f5
 	if err != nil {
 		return 0, err
 	}
