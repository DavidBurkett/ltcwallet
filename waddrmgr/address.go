// Copyright (c) 2014 The btcsuite developers
// Use of this source code is governed by an ISC
// license that can be found in the LICENSE file.

package waddrmgr

import (
	"crypto/rand"
	"encoding/hex"
	"fmt"
	"sync"

<<<<<<< HEAD
	"github.com/ltcsuite/ltcd/btcec/v2"
	"github.com/ltcsuite/ltcd/ltcutil"
	"github.com/ltcsuite/ltcd/ltcutil/hdkeychain"
	"github.com/ltcsuite/ltcd/txscript"
	"github.com/ltcsuite/ltcwallet/internal/zero"
	"github.com/ltcsuite/ltcwallet/walletdb"
=======
	"github.com/btcsuite/btcd/btcec/v2"
	"github.com/btcsuite/btcd/btcec/v2/ecdsa"
	"github.com/btcsuite/btcd/btcec/v2/schnorr"
	"github.com/btcsuite/btcd/btcutil"
	"github.com/btcsuite/btcd/btcutil/hdkeychain"
	"github.com/btcsuite/btcd/txscript"
	"github.com/btcsuite/btcwallet/internal/zero"
	"github.com/btcsuite/btcwallet/walletdb"
>>>>>>> 5df09dd4
)

var (
	// ErrPubKeyMismatch is returned when address validation fails as the
	// derived public key doesn't match the key held within the address
	// struct.
	ErrPubKeyMismatch = fmt.Errorf("derived pubkey doesn't match original")

	// ErrAddrMismatch is returned when addr validation fails due to a
	// re-derived address not matching the address
	ErrAddrMismatch = fmt.Errorf("derived addr doesn't match original")

	// ErrInvalidSignature is returned when we go to generate a signature
	// to verify against the public key and that signature comes back as
	// invalid.
	ErrInvalidSignature = fmt.Errorf("private key sig doesn't validate " +
		"against pubkey")
)

// AddressType represents the various address types waddrmgr is currently able
// to generate, and maintain.
//
// NOTE: These MUST be stable as they're used for scope address schema
// recognition within the database.
type AddressType uint8

const (
	// PubKeyHash is a regular p2pkh address.
	PubKeyHash AddressType = iota

	// Script reprints a raw script address.
	Script

	// RawPubKey is just raw public key to be used within scripts, This
	// type indicates that a scoped manager with this address type
	// shouldn't be consulted during historical rescans.
	RawPubKey

	// NestedWitnessPubKey represents a p2wkh output nested within a p2sh
	// output. Using this address type, the wallet can receive funds from
	// other wallet's which don't yet recognize the new segwit standard
	// output types. Receiving funds to this address maintains the
	// scalability, and malleability fixes due to segwit in a backwards
	// compatible manner.
	NestedWitnessPubKey

	// WitnessPubKey represents a p2wkh (pay-to-witness-key-hash) address
	// type.
	WitnessPubKey

	// WitnessScript represents a p2wsh (pay-to-witness-script-hash) address
	// type.
	WitnessScript

	// TaprootPubKey represents a p2tr (pay-to-taproot) address type that
	// uses BIP-0086 (for the derivation path and for calculating the tap
	// root hash/tweak).
	TaprootPubKey

	// TaprootScript represents a p2tr (pay-to-taproot) address type that
	// commits to a script and not just a single key.
	TaprootScript
)

const (
	// witnessVersionV0 is the SegWit v0 witness version used for p2wpkh and
	// p2wsh outputs and addresses.
	witnessVersionV0 byte = 0x00

	// witnessVersionV1 is the SegWit v1 witness version used for p2tr
	// outputs and addresses.
	witnessVersionV1 byte = 0x01
)

// ManagedAddress is an interface that provides acces to information regarding
// an address managed by an address manager. Concrete implementations of this
// type may provide further fields to provide information specific to that type
// of address.
type ManagedAddress interface {
	// InternalAccount returns the internal account the address is
	// associated with.
	InternalAccount() uint32

	// Address returns a ltcutil.Address for the backing address.
	Address() ltcutil.Address

	// AddrHash returns the key or script hash related to the address
	AddrHash() []byte

	// Imported returns true if the backing address was imported instead
	// of being part of an address chain.
	Imported() bool

	// Internal returns true if the backing address was created for internal
	// use such as a change output of a transaction.
	Internal() bool

	// Compressed returns true if the backing address is compressed.
	Compressed() bool

	// Used returns true if the backing address has been used in a transaction.
	Used(ns walletdb.ReadBucket) bool

	// AddrType returns the address type of the managed address. This can
	// be used to quickly discern the address type without further
	// processing
	AddrType() AddressType
}

// ManagedPubKeyAddress extends ManagedAddress and additionally provides the
// public and private keys for pubkey-based addresses.
type ManagedPubKeyAddress interface {
	ManagedAddress

	// PubKey returns the public key associated with the address.
	PubKey() *btcec.PublicKey

	// ExportPubKey returns the public key associated with the address
	// serialized as a hex encoded string.
	ExportPubKey() string

	// PrivKey returns the private key for the address.  It can fail if the
	// address manager is watching-only or locked, or the address does not
	// have any keys.
	PrivKey() (*btcec.PrivateKey, error)

	// ExportPrivKey returns the private key associated with the address
	// serialized as Wallet Import Format (WIF).
	ExportPrivKey() (*ltcutil.WIF, error)

	// DerivationInfo contains the information required to derive the key
	// that backs the address via traditional methods from the HD root. For
	// imported keys, the first value will be set to false to indicate that
	// we don't know exactly how the key was derived.
	DerivationInfo() (KeyScope, DerivationPath, bool)
}

// ValidatableManagedAddress is a type of managed pubkey address that can
// perform external validation to catch unintended mutations between the
// derivation process and the ultimate address being created. This may help to
// catch things like hardware issue, or cosmic ray bit flips.
type ValidatableManagedAddress interface {
	ManagedPubKeyAddress

	// Validate takes a random message and a private key and ensures that:
	//  1. The private key properly maps back to the target address.
	//
	//  2. The public key generated by the private key matches the public
	//  key of the address.
	//
	//  3. We're able to generate a valid ECDSA/Schnorr signature based on
	//  the passed private key validated against the internal public key.
	Validate(msg [32]byte, priv *btcec.PrivateKey) error
}

// ManagedScriptAddress extends ManagedAddress and represents a pay-to-script-hash
// style of bitcoin addresses.  It additionally provides information about the
// script.
type ManagedScriptAddress interface {
	ManagedAddress

	// Script returns the script associated with the address.
	Script() ([]byte, error)
}

// ManagedTaprootScriptAddress extends ManagedScriptAddress and represents a
// pay-to-taproot script address. It additionally provides information about the
// script.
type ManagedTaprootScriptAddress interface {
	ManagedScriptAddress

	// TaprootScript returns all the information needed to derive the script
	// tree root hash needed to arrive at the tweaked taproot key.
	TaprootScript() (*Tapscript, error)
}

// managedAddress represents a public key address.  It also may or may not have
// the private key associated with the public key.
type managedAddress struct {
	manager          *ScopedKeyManager
	derivationPath   DerivationPath
	address          ltcutil.Address
	imported         bool
	internal         bool
	compressed       bool
	addrType         AddressType
	pubKey           *btcec.PublicKey
	privKeyEncrypted []byte // nil if part of watch-only account
	privKeyCT        []byte // non-nil if unlocked
	privKeyMutex     sync.Mutex
}

// Enforce managedAddress satisfies the ManagedPubKeyAddress interface.
var _ ManagedPubKeyAddress = (*managedAddress)(nil)

// unlock decrypts and stores a pointer to the associated private key.  It will
// fail if the key is invalid or the encrypted private key is not available.
// The returned clear text private key will always be a copy that may be safely
// used by the caller without worrying about it being zeroed during an address
// lock.
func (a *managedAddress) unlock(key EncryptorDecryptor) ([]byte, error) {
	// Protect concurrent access to clear text private key.
	a.privKeyMutex.Lock()
	defer a.privKeyMutex.Unlock()

	// If the address belongs to a watch-only account, the encrypted private
	// key won't be present, so we'll return an error.
	if len(a.privKeyEncrypted) == 0 {
		return nil, managerError(ErrWatchingOnly, errWatchingOnly, nil)
	}

	if len(a.privKeyCT) == 0 {
		privKey, err := key.Decrypt(a.privKeyEncrypted)
		if err != nil {
			str := fmt.Sprintf("failed to decrypt private key for "+
				"%s", a.address)
			return nil, managerError(ErrCrypto, str, err)
		}

		a.privKeyCT = privKey
	}

	privKeyCopy := make([]byte, len(a.privKeyCT))
	copy(privKeyCopy, a.privKeyCT)
	return privKeyCopy, nil
}

// lock zeroes the associated clear text private key.
func (a *managedAddress) lock() {
	// Zero and nil the clear text private key associated with this
	// address.
	a.privKeyMutex.Lock()
	zero.Bytes(a.privKeyCT)
	a.privKeyCT = nil
	a.privKeyMutex.Unlock()
}

// InternalAccount returns the internal account number the address is associated
// with.
//
// This is part of the ManagedAddress interface implementation.
func (a *managedAddress) InternalAccount() uint32 {
	return a.derivationPath.InternalAccount
}

// AddrType returns the address type of the managed address. This can be used
// to quickly discern the address type without further processing
//
// This is part of the ManagedAddress interface implementation.
func (a *managedAddress) AddrType() AddressType {
	return a.addrType
}

// Address returns the ltcutil.Address which represents the managed address.
// This will be a pay-to-pubkey-hash address.
//
// This is part of the ManagedAddress interface implementation.
func (a *managedAddress) Address() ltcutil.Address {
	return a.address
}

// AddrHash returns the public key hash for the address.
//
// This is part of the ManagedAddress interface implementation.
func (a *managedAddress) AddrHash() []byte {
	var hash []byte

	switch n := a.address.(type) {
	case *ltcutil.AddressPubKeyHash:
		hash = n.Hash160()[:]
	case *ltcutil.AddressScriptHash:
		hash = n.Hash160()[:]
	case *ltcutil.AddressWitnessPubKeyHash:
		hash = n.Hash160()[:]
	case *btcutil.AddressTaproot:
		hash = n.WitnessProgram()
	}

	return hash
}

// Imported returns true if the address was imported instead of being part of an
// address chain.
//
// This is part of the ManagedAddress interface implementation.
func (a *managedAddress) Imported() bool {
	return a.imported
}

// Internal returns true if the address was created for internal use such as a
// change output of a transaction.
//
// This is part of the ManagedAddress interface implementation.
func (a *managedAddress) Internal() bool {
	return a.internal
}

// Compressed returns true if the address is compressed.
//
// This is part of the ManagedAddress interface implementation.
func (a *managedAddress) Compressed() bool {
	return a.compressed
}

// Used returns true if the address has been used in a transaction.
//
// This is part of the ManagedAddress interface implementation.
func (a *managedAddress) Used(ns walletdb.ReadBucket) bool {
	return a.manager.fetchUsed(ns, a.AddrHash())
}

// PubKey returns the public key associated with the address.
//
// This is part of the ManagedPubKeyAddress interface implementation.
func (a *managedAddress) PubKey() *btcec.PublicKey {
	return a.pubKey
}

// pubKeyBytes returns the serialized public key bytes for the managed address
// based on whether or not the managed address is marked as compressed.
func (a *managedAddress) pubKeyBytes() []byte {
	if a.addrType == TaprootPubKey {
		return schnorr.SerializePubKey(a.pubKey)
	}
	if a.compressed {
		return a.pubKey.SerializeCompressed()
	}
	return a.pubKey.SerializeUncompressed()
}

// ExportPubKey returns the public key associated with the address
// serialized as a hex encoded string.
//
// This is part of the ManagedPubKeyAddress interface implementation.
func (a *managedAddress) ExportPubKey() string {
	return hex.EncodeToString(a.pubKeyBytes())
}

// PrivKey returns the private key for the address.  It can fail if the address
// manager is watching-only or locked, or the address does not have any keys.
//
// This is part of the ManagedPubKeyAddress interface implementation.
func (a *managedAddress) PrivKey() (*btcec.PrivateKey, error) {
	// No private keys are available for a watching-only address manager.
	if a.manager.rootManager.WatchOnly() {
		return nil, managerError(ErrWatchingOnly, errWatchingOnly, nil)
	}

	a.manager.mtx.Lock()
	defer a.manager.mtx.Unlock()

	// Account manager must be unlocked to decrypt the private key.
	if a.manager.rootManager.IsLocked() {
		return nil, managerError(ErrLocked, errLocked, nil)
	}

	// Decrypt the key as needed.  Also, make sure it's a copy since the
	// private key stored in memory can be cleared at any time.  Otherwise
	// the returned private key could be invalidated from under the caller.
	privKeyCopy, err := a.unlock(a.manager.rootManager.cryptoKeyPriv)
	if err != nil {
		return nil, err
	}

	privKey, _ := btcec.PrivKeyFromBytes(privKeyCopy)
	zero.Bytes(privKeyCopy)
	return privKey, nil
}

// ExportPrivKey returns the private key associated with the address in Wallet
// Import Format (WIF).
//
// This is part of the ManagedPubKeyAddress interface implementation.
func (a *managedAddress) ExportPrivKey() (*ltcutil.WIF, error) {
	pk, err := a.PrivKey()
	if err != nil {
		return nil, err
	}

	return ltcutil.NewWIF(pk, a.manager.rootManager.chainParams, a.compressed)
}

// DerivationInfo contains the information required to derive the key that
// backs the address via traditional methods from the HD root. For imported
// keys, the first value will be set to false to indicate that we don't know
// exactly how the key was derived.
//
// This is part of the ManagedPubKeyAddress interface implementation.
func (a *managedAddress) DerivationInfo() (KeyScope, DerivationPath, bool) {
	var (
		scope KeyScope
		path  DerivationPath
	)

	// If this key is imported, then we can't return any information as we
	// don't know precisely how the key was derived.
	if a.imported {
		return scope, path, false
	}

	return a.manager.Scope(), a.derivationPath, true
}

// signature abstracts over a signature that can be verified given a message
// and public key.
type signature interface {
	// Verify returns true if the sig is valid, and false otherwise.
	Verify([]byte, *btcec.PublicKey) bool
}

// Validate takes a random message and a private key and ensures that:
//
//  1. The private key properly maps back to the target address.
//
//  2. The public key generated by the private key matches the public
//     key of the address.
//
//  3. We're able to generate a valid ECDSA/Schnorr signature based on
//     the passed private key validated against the internal public key.
//
// NOTE: This is part of the ValidatableManagedAddress interface .
func (a *managedAddress) Validate(msg [32]byte, priv *btcec.PrivateKey) error {
	// First, we'll obtain the mapping public key from the target private
	// key. This key should match up with the public key we store
	// internally.
	//
	// This can potentially catch an error in the original mapping of the
	// private key to a public key.
	basePubKey := priv.PubKey()
	if !a.pubKey.IsEqual(basePubKey) {
		return fmt.Errorf("%w: expected %x, got %x", ErrPubKeyMismatch,
			basePubKey.SerializeUncompressed(),
			a.pubKey.SerializeUncompressed())
	}

	// Next, we'll verify that if we take the base public key, and generate
	// an address of the corresponding type, that matches up w/ what we've
	// stored internally.
	//
	// This can potentially catch a hardware/software error when mapping
	// the public key to a Bitcoin address.
	addr, err := newManagedAddressWithoutPrivKey(
		a.manager, a.derivationPath, a.pubKey, a.compressed, a.addrType,
	)
	if err != nil {
		return fmt.Errorf("unable to re-create addr: %w", err)
	}
	if addr.address.String() != a.address.String() {
		return fmt.Errorf("%w: expected %v, got %v", ErrAddrMismatch,
			addr.address.String(), a.address.String())
	}

	// With the two above checks, we'll now execute our final sanity check:
	// make sure we can generate a signature that verifies under the target
	// public key.
	//
	// TODO(roasbeef): potentially run _all_ checks then see which one
	// fails?
	var sig signature

	addrPrivKey, _ := btcec.PrivKeyFromBytes(a.privKeyCT)

	switch a.addrType {
	// For the "legacy" addr types, we'll generate an ECDSA signature to
	// verify against.
	case NestedWitnessPubKey, PubKeyHash, WitnessPubKey:
		sig = ecdsa.Sign(addrPrivKey, msg[:])

	// For the newer taproot addr type, we'll generate a schnorr signature
	// to verify against.
	case TaprootPubKey:
		sig, err = schnorr.Sign(addrPrivKey, msg[:])
		if err != nil {
			return fmt.Errorf("unable to generate validate "+
				"schnorr sig: %w", err)
		}

	default:
		return fmt.Errorf("unable to validate addr, unknown type: %v",
			a.addrType)
	}

	if !sig.Verify(msg[:], basePubKey) {
		return ErrInvalidSignature
	}

	return nil
}

// newManagedAddressWithoutPrivKey returns a new managed address based on the
// passed account, public key, and whether or not the public key should be
// compressed.
func newManagedAddressWithoutPrivKey(m *ScopedKeyManager,
	derivationPath DerivationPath, pubKey *btcec.PublicKey, compressed bool,
	addrType AddressType) (*managedAddress, error) {

	// Create a pay-to-pubkey-hash address from the public key.
	var pubKeyHash []byte
	if compressed {
		pubKeyHash = ltcutil.Hash160(pubKey.SerializeCompressed())
	} else {
		pubKeyHash = ltcutil.Hash160(pubKey.SerializeUncompressed())
	}

	var address ltcutil.Address
	var err error

	switch addrType {

	case NestedWitnessPubKey:
		// For this address type we'll generate an address which is
		// backwards compatible to Bitcoin nodes running 0.6.0 onwards, but
		// allows us to take advantage of segwit's scripting improvements,
		// and malleability fixes.

		// First, we'll generate a normal p2wkh address from the pubkey hash.
		witAddr, err := ltcutil.NewAddressWitnessPubKeyHash(
			pubKeyHash, m.rootManager.chainParams,
		)
		if err != nil {
			return nil, err
		}

		// Next we'll generate the witness program which can be used as a
		// pkScript to pay to this generated address.
		witnessProgram, err := txscript.PayToAddrScript(witAddr)
		if err != nil {
			return nil, err
		}

		// Finally, we'll use the witness program itself as the pre-image
		// to a p2sh address. In order to spend, we first use the
		// witnessProgram as the sigScript, then present the proper
		// <sig, pubkey> pair as the witness.
		address, err = ltcutil.NewAddressScriptHash(
			witnessProgram, m.rootManager.chainParams,
		)
		if err != nil {
			return nil, err
		}

	case PubKeyHash:
		address, err = ltcutil.NewAddressPubKeyHash(
			pubKeyHash, m.rootManager.chainParams,
		)
		if err != nil {
			return nil, err
		}

	case WitnessPubKey:
		address, err = ltcutil.NewAddressWitnessPubKeyHash(
			pubKeyHash, m.rootManager.chainParams,
		)
		if err != nil {
			return nil, err
		}

	case TaprootPubKey:
		tapKey := txscript.ComputeTaprootKeyNoScript(pubKey)
		address, err = btcutil.NewAddressTaproot(
			schnorr.SerializePubKey(tapKey), m.rootManager.chainParams,
		)
		if err != nil {
			return nil, err
		}
	}

	return &managedAddress{
		manager:          m,
		address:          address,
		derivationPath:   derivationPath,
		imported:         false,
		internal:         false,
		addrType:         addrType,
		compressed:       compressed,
		pubKey:           pubKey,
		privKeyEncrypted: nil,
		privKeyCT:        nil,
	}, nil
}

// newManagedAddress returns a new managed address based on the passed account,
// private key, and whether or not the public key is compressed.  The managed
// address will have access to the private and public keys.
func newManagedAddress(s *ScopedKeyManager, derivationPath DerivationPath,
	privKey *btcec.PrivateKey, compressed bool,
	addrType AddressType, acctInfo *accountInfo) (*managedAddress, error) {

	// Encrypt the private key.
	//
	// NOTE: The privKeyBytes here are set into the managed address which
	// are cleared when locked, so they aren't cleared here.
	privKeyBytes := privKey.Serialize()
	privKeyEncrypted, err := s.rootManager.cryptoKeyPriv.Encrypt(privKeyBytes)
	if err != nil {
		str := "failed to encrypt private key"
		return nil, managerError(ErrCrypto, str, err)
	}

	// Leverage the code to create a managed address without a private key
	// and then add the private key to it.
	ecPubKey := privKey.PubKey()
	managedAddr, err := newManagedAddressWithoutPrivKey(
		s, derivationPath, ecPubKey, compressed, addrType,
	)
	if err != nil {
		return nil, err
	}
	managedAddr.privKeyEncrypted = privKeyEncrypted
	managedAddr.privKeyCT = privKeyBytes

	// At this point, we've derived an address based on a private key which
	// was the output of a BIP 32 derivation. As a sanity check, we'll make
	// sure that we can properly generate a valid signature/witness for the
	// given address type.
	var msg [32]byte
	if _, err := rand.Read(msg[:]); err != nil {
		return nil, fmt.Errorf("unable to read random "+
			"challenge for addr validation: %w", err)
	}

	// We'll first validate things against the private key we got
	// from the original derivation.
	err = managedAddr.Validate(msg, privKey)
	if err != nil {
		return nil, fmt.Errorf("addr validation for addr=%v "+
			"failed: %w", managedAddr.address, err)
	}

	// If no account information was specified, then this is an
	// imported key, so we can't actually re-derive it to ensure
	// things match up. As a result, we'll exit early here.
	if acctInfo == nil || acctInfo.acctKeyPriv == nil {
		return managedAddr, nil
	}

	// As an additional layer of safety, we'll _re-derive_ this key
	// and then perform the same set of checks.
	rederivedKey, err := s.deriveKey(
		acctInfo, managedAddr.derivationPath.Branch,
		managedAddr.derivationPath.Index, true,
	)
	if err != nil {
		return nil, fmt.Errorf("unable to re-derive "+
			"key: %w", err)
	}
	freshPrivKey, err := rederivedKey.ECPrivKey()
	if err != nil {
		return nil, fmt.Errorf("unable to gen priv key: %w", err)
	}
	err = managedAddr.Validate(msg, freshPrivKey)
	if err != nil {
		return nil, fmt.Errorf("addr validation for addr=%v "+
			"failed after rederiving: %w",
			managedAddr.address, err)
	}

	return managedAddr, nil
}

// newManagedAddressFromExtKey returns a new managed address based on the passed
// account and extended key.  The managed address will have access to the
// private and public keys if the provided extended key is private, otherwise it
// will only have access to the public key.
func newManagedAddressFromExtKey(s *ScopedKeyManager,
	derivationPath DerivationPath, key *hdkeychain.ExtendedKey,
	addrType AddressType, acctInfo *accountInfo) (*managedAddress, error) {

	// Create a new managed address based on the public or private key
	// depending on whether the generated key is private.
	var managedAddr *managedAddress
	if key.IsPrivate() {
		privKey, err := key.ECPrivKey()
		if err != nil {
			return nil, err
		}

		// Ensure the temp private key big integer is cleared after
		// use.
		managedAddr, err = newManagedAddress(
			s, derivationPath, privKey, true, addrType, acctInfo,
		)
		if err != nil {
			return nil, err
		}
	} else {
		pubKey, err := key.ECPubKey()
		if err != nil {
			return nil, err
		}

		managedAddr, err = newManagedAddressWithoutPrivKey(
			s, derivationPath, pubKey, true,
			addrType,
		)
		if err != nil {
			return nil, err
		}
	}

	return managedAddr, nil
}

// clearTextScriptSetter is a non-exported interface to identify script types
// that allow their clear text script to be set.
type clearTextScriptSetter interface {
	// setClearText sets the unencrypted script on the struct after
	// unlocking/decrypting it.
	setClearTextScript([]byte)
}

// baseScriptAddress represents the common fields of a pay-to-script-hash and
// a pay-to-witness-script-hash address.
type baseScriptAddress struct {
	manager         *ScopedKeyManager
	account         uint32
	address         *ltcutil.AddressScriptHash
	scriptEncrypted []byte
	scriptClearText []byte
	scriptMutex     sync.Mutex
}

var _ clearTextScriptSetter = (*baseScriptAddress)(nil)

// unlock decrypts and stores the associated script.  It will fail if the key is
// invalid or the encrypted script is not available.  The returned clear text
// script will always be a copy that may be safely used by the caller without
// worrying about it being zeroed during an address lock.
func (a *baseScriptAddress) unlock(key EncryptorDecryptor) ([]byte, error) {
	// Protect concurrent access to clear text script.
	a.scriptMutex.Lock()
	defer a.scriptMutex.Unlock()

	if len(a.scriptClearText) == 0 {
		script, err := key.Decrypt(a.scriptEncrypted)
		if err != nil {
			str := fmt.Sprintf("failed to decrypt script for %s",
				a.address)
			return nil, managerError(ErrCrypto, str, err)
		}

		a.scriptClearText = script
	}

	scriptCopy := make([]byte, len(a.scriptClearText))
	copy(scriptCopy, a.scriptClearText)
	return scriptCopy, nil
}

// lock zeroes the associated clear text script.
func (a *baseScriptAddress) lock() {
	// Zero and nil the clear text script associated with this address.
	a.scriptMutex.Lock()
	zero.Bytes(a.scriptClearText)
	a.scriptClearText = nil
	a.scriptMutex.Unlock()
}

// InternalAccount returns the account the address is associated with. This will
// always be the ImportedAddrAccount constant for script addresses.
//
// This is part of the ManagedAddress interface implementation.
func (a *baseScriptAddress) InternalAccount() uint32 {
	return a.account
}

// Imported always returns true since script addresses are always imported
// addresses and not part of any chain.
//
// This is part of the ManagedAddress interface implementation.
func (a *baseScriptAddress) Imported() bool {
	return true
}

// Internal always returns false since script addresses are always imported
// addresses and not part of any chain in order to be for internal use.
//
// This is part of the ManagedAddress interface implementation.
func (a *baseScriptAddress) Internal() bool {
	return false
}

// setClearText sets the unencrypted script on the struct after unlocking/
// decrypting it.
func (a *baseScriptAddress) setClearTextScript(script []byte) {
	a.scriptClearText = make([]byte, len(script))
	copy(a.scriptClearText, script)
}

// scriptAddress represents a pay-to-script-hash address.
type scriptAddress struct {
	baseScriptAddress
	address *btcutil.AddressScriptHash
}

// AddrType returns the address type of the managed address. This can be used
// to quickly discern the address type without further processing
//
// This is part of the ManagedAddress interface implementation.
func (a *scriptAddress) AddrType() AddressType {
	return Script
}

// Address returns the ltcutil.Address which represents the managed address.
// This will be a pay-to-script-hash address.
//
// This is part of the ManagedAddress interface implementation.
func (a *scriptAddress) Address() ltcutil.Address {
	return a.address
}

// AddrHash returns the script hash for the address.
//
// This is part of the ManagedAddress interface implementation.
func (a *scriptAddress) AddrHash() []byte {
	return a.address.Hash160()[:]
}

// Compressed returns false since script addresses are never compressed.
//
// This is part of the ManagedAddress interface implementation.
func (a *scriptAddress) Compressed() bool {
	return false
}

// Used returns true if the address has been used in a transaction.
//
// This is part of the ManagedAddress interface implementation.
func (a *scriptAddress) Used(ns walletdb.ReadBucket) bool {
	return a.manager.fetchUsed(ns, a.AddrHash())
}

// Script returns the script associated with the address.
//
// This is part of the ManagedAddress interface implementation.
func (a *scriptAddress) Script() ([]byte, error) {
	// No script is available for a watching-only address manager.
	if a.manager.rootManager.WatchOnly() {
		return nil, managerError(ErrWatchingOnly, errWatchingOnly, nil)
	}

	a.manager.mtx.Lock()
	defer a.manager.mtx.Unlock()

	// Account manager must be unlocked to decrypt the script.
	if a.manager.rootManager.IsLocked() {
		return nil, managerError(ErrLocked, errLocked, nil)
	}

	// Decrypt the script as needed.  Also, make sure it's a copy since the
	// script stored in memory can be cleared at any time.  Otherwise,
	// the returned script could be invalidated from under the caller.
	return a.unlock(a.manager.rootManager.cryptoKeyScript)
}

// Enforce scriptAddress satisfies the ManagedScriptAddress interface.
var _ ManagedScriptAddress = (*scriptAddress)(nil)

// newScriptAddress initializes and returns a new pay-to-script-hash address.
func newScriptAddress(m *ScopedKeyManager, account uint32, scriptHash,
	scriptEncrypted []byte) (*scriptAddress, error) {

	address, err := ltcutil.NewAddressScriptHashFromHash(
		scriptHash, m.rootManager.chainParams,
	)
	if err != nil {
		return nil, err
	}

	return &scriptAddress{
		baseScriptAddress: baseScriptAddress{
			manager:         m,
			account:         account,
			scriptEncrypted: scriptEncrypted,
		},
		address: address,
	}, nil
}

// witnessScriptAddress represents a pay-to-witness-script-hash address.
type witnessScriptAddress struct {
	baseScriptAddress
	address btcutil.Address

	// witnessVersion is the version of the witness script.
	witnessVersion byte

	// isSecretScript denotes whether the script is considered to be "secret"
	// and encrypted with the script encryption key or "public" and
	// therefore only encrypted with the public encryption key.
	isSecretScript bool
}

// AddrType returns the address type of the managed address. This can be used
// to quickly discern the address type without further processing
//
// This is part of the ManagedAddress interface implementation.
func (a *witnessScriptAddress) AddrType() AddressType {
	return WitnessScript
}

// Address returns the btcutil.Address which represents the managed address.
// This will be a pay-to-witness-script-hash address.
//
// This is part of the ManagedAddress interface implementation.
func (a *witnessScriptAddress) Address() btcutil.Address {
	return a.address
}

// AddrHash returns the script hash for the address.
//
// This is part of the ManagedAddress interface implementation.
func (a *witnessScriptAddress) AddrHash() []byte {
	return a.address.ScriptAddress()
}

// Compressed returns true since witness script addresses are always compressed.
//
// This is part of the ManagedAddress interface implementation.
func (a *witnessScriptAddress) Compressed() bool {
	return true
}

// Used returns true if the address has been used in a transaction.
//
// This is part of the ManagedAddress interface implementation.
func (a *witnessScriptAddress) Used(ns walletdb.ReadBucket) bool {
	return a.manager.fetchUsed(ns, a.AddrHash())
}

// Script returns the script associated with the address.
//
// This is part of the ManagedAddress interface implementation.
func (a *witnessScriptAddress) Script() ([]byte, error) {
	// No script is available for a watching-only address manager.
	if a.isSecretScript && a.manager.rootManager.WatchOnly() {
		return nil, managerError(ErrWatchingOnly, errWatchingOnly, nil)
	}

	a.manager.mtx.Lock()
	defer a.manager.mtx.Unlock()

	// Account manager must be unlocked to decrypt the script.
	if a.isSecretScript && a.manager.rootManager.IsLocked() {
		return nil, managerError(ErrLocked, errLocked, nil)
	}

	cryptoKey := a.manager.rootManager.cryptoKeyScript
	if !a.isSecretScript {
		cryptoKey = a.manager.rootManager.cryptoKeyPub
	}

	// Decrypt the script as needed. Also, make sure it's a copy since the
	// script stored in memory can be cleared at any time. Otherwise,
	// the returned script could be invalidated from under the caller.
	return a.unlock(cryptoKey)
}

// Enforce witnessScriptAddress satisfies the ManagedScriptAddress interface.
var _ ManagedScriptAddress = (*witnessScriptAddress)(nil)

// newWitnessScriptAddress initializes and returns a new
// pay-to-witness-script-hash address.
func newWitnessScriptAddress(m *ScopedKeyManager, account uint32, scriptIdent,
	scriptEncrypted []byte, witnessVersion byte,
	isSecretScript bool) (ManagedScriptAddress, error) {

	switch witnessVersion {
	case witnessVersionV0:
		address, err := btcutil.NewAddressWitnessScriptHash(
			scriptIdent, m.rootManager.chainParams,
		)
		if err != nil {
			return nil, err
		}

		return &witnessScriptAddress{
			baseScriptAddress: baseScriptAddress{
				manager:         m,
				account:         account,
				scriptEncrypted: scriptEncrypted,
			},
			address:        address,
			witnessVersion: witnessVersion,
			isSecretScript: isSecretScript,
		}, nil

	case witnessVersionV1:
		address, err := btcutil.NewAddressTaproot(
			scriptIdent, m.rootManager.chainParams,
		)
		if err != nil {
			return nil, err
		}

		// Lift the x-only coordinate of the tweaked public key.
		tweakedPubKey, err := schnorr.ParsePubKey(scriptIdent)
		if err != nil {
			return nil, fmt.Errorf("error lifting public key from "+
				"script ident: %v", err)
		}

		return &taprootScriptAddress{
			witnessScriptAddress: witnessScriptAddress{
				baseScriptAddress: baseScriptAddress{
					manager:         m,
					account:         account,
					scriptEncrypted: scriptEncrypted,
				},
				address:        address,
				witnessVersion: witnessVersion,
				isSecretScript: isSecretScript,
			},
			TweakedPubKey: tweakedPubKey,
		}, nil

	default:
		return nil, fmt.Errorf("unsupported witness version %d",
			witnessVersion)
	}
}

// taprootScriptAddress represents a pay-to-taproot address that commits to a
// script.
type taprootScriptAddress struct {
	witnessScriptAddress

	TweakedPubKey *btcec.PublicKey
}

// Enforce taprootScriptAddress satisfies the ManagedTaprootScriptAddress
// interface.
var _ ManagedTaprootScriptAddress = (*taprootScriptAddress)(nil)

// AddrType returns the address type of the managed address. This can be used
// to quickly discern the address type without further processing
//
// This is part of the ManagedAddress interface implementation.
func (a *taprootScriptAddress) AddrType() AddressType {
	return TaprootScript
}

// Address returns the btcutil.Address which represents the managed address.
// This will be a pay-to-taproot address.
//
// This is part of the ManagedAddress interface implementation.
func (a *taprootScriptAddress) Address() btcutil.Address {
	return a.address
}

// AddrHash returns the script hash for the address.
//
// This is part of the ManagedAddress interface implementation.
func (a *taprootScriptAddress) AddrHash() []byte {
	return schnorr.SerializePubKey(a.TweakedPubKey)
}

// TaprootScript returns all the information needed to derive the script tree
// root hash needed to arrive at the tweaked taproot key.
func (a *taprootScriptAddress) TaprootScript() (*Tapscript, error) {
	// Need to decrypt our internal script first. We need to be unlocked for
	// this.
	script, err := a.Script()
	if err != nil {
		return nil, err
	}

	// Decode the additional TLV encoded data.
	return tlvDecodeTaprootTaprootScript(script)
}<|MERGE_RESOLUTION|>--- conflicted
+++ resolved
@@ -10,23 +10,14 @@
 	"fmt"
 	"sync"
 
-<<<<<<< HEAD
 	"github.com/ltcsuite/ltcd/btcec/v2"
+	"github.com/ltcsuite/ltcd/btcec/v2/ecdsa"
+	"github.com/ltcsuite/ltcd/btcec/v2/schnorr"
 	"github.com/ltcsuite/ltcd/ltcutil"
 	"github.com/ltcsuite/ltcd/ltcutil/hdkeychain"
 	"github.com/ltcsuite/ltcd/txscript"
 	"github.com/ltcsuite/ltcwallet/internal/zero"
 	"github.com/ltcsuite/ltcwallet/walletdb"
-=======
-	"github.com/btcsuite/btcd/btcec/v2"
-	"github.com/btcsuite/btcd/btcec/v2/ecdsa"
-	"github.com/btcsuite/btcd/btcec/v2/schnorr"
-	"github.com/btcsuite/btcd/btcutil"
-	"github.com/btcsuite/btcd/btcutil/hdkeychain"
-	"github.com/btcsuite/btcd/txscript"
-	"github.com/btcsuite/btcwallet/internal/zero"
-	"github.com/btcsuite/btcwallet/walletdb"
->>>>>>> 5df09dd4
 )
 
 var (
@@ -301,7 +292,7 @@
 		hash = n.Hash160()[:]
 	case *ltcutil.AddressWitnessPubKeyHash:
 		hash = n.Hash160()[:]
-	case *btcutil.AddressTaproot:
+	case *ltcutil.AddressTaproot:
 		hash = n.WitnessProgram()
 	}
 
@@ -586,7 +577,7 @@
 
 	case TaprootPubKey:
 		tapKey := txscript.ComputeTaprootKeyNoScript(pubKey)
-		address, err = btcutil.NewAddressTaproot(
+		address, err = ltcutil.NewAddressTaproot(
 			schnorr.SerializePubKey(tapKey), m.rootManager.chainParams,
 		)
 		if err != nil {
@@ -819,7 +810,7 @@
 // scriptAddress represents a pay-to-script-hash address.
 type scriptAddress struct {
 	baseScriptAddress
-	address *btcutil.AddressScriptHash
+	address *ltcutil.AddressScriptHash
 }
 
 // AddrType returns the address type of the managed address. This can be used
@@ -909,7 +900,7 @@
 // witnessScriptAddress represents a pay-to-witness-script-hash address.
 type witnessScriptAddress struct {
 	baseScriptAddress
-	address btcutil.Address
+	address ltcutil.Address
 
 	// witnessVersion is the version of the witness script.
 	witnessVersion byte
@@ -928,11 +919,11 @@
 	return WitnessScript
 }
 
-// Address returns the btcutil.Address which represents the managed address.
+// Address returns the ltcutil.Address which represents the managed address.
 // This will be a pay-to-witness-script-hash address.
 //
 // This is part of the ManagedAddress interface implementation.
-func (a *witnessScriptAddress) Address() btcutil.Address {
+func (a *witnessScriptAddress) Address() ltcutil.Address {
 	return a.address
 }
 
@@ -996,7 +987,7 @@
 
 	switch witnessVersion {
 	case witnessVersionV0:
-		address, err := btcutil.NewAddressWitnessScriptHash(
+		address, err := ltcutil.NewAddressWitnessScriptHash(
 			scriptIdent, m.rootManager.chainParams,
 		)
 		if err != nil {
@@ -1015,7 +1006,7 @@
 		}, nil
 
 	case witnessVersionV1:
-		address, err := btcutil.NewAddressTaproot(
+		address, err := ltcutil.NewAddressTaproot(
 			scriptIdent, m.rootManager.chainParams,
 		)
 		if err != nil {
@@ -1069,11 +1060,11 @@
 	return TaprootScript
 }
 
-// Address returns the btcutil.Address which represents the managed address.
+// Address returns the ltcutil.Address which represents the managed address.
 // This will be a pay-to-taproot address.
 //
 // This is part of the ManagedAddress interface implementation.
-func (a *taprootScriptAddress) Address() btcutil.Address {
+func (a *taprootScriptAddress) Address() ltcutil.Address {
 	return a.address
 }
 
