--- conflicted
+++ resolved
@@ -15,19 +15,9 @@
 	"testing"
 	"time"
 
-<<<<<<< HEAD
-=======
-	"github.com/btcsuite/btcd/btcec/v2"
-	"github.com/btcsuite/btcd/btcec/v2/schnorr"
-	"github.com/btcsuite/btcd/btcutil"
-	"github.com/btcsuite/btcd/btcutil/hdkeychain"
-	"github.com/btcsuite/btcd/chaincfg"
-	"github.com/btcsuite/btcd/chaincfg/chainhash"
-	"github.com/btcsuite/btcwallet/snacl"
-	"github.com/btcsuite/btcwallet/walletdb"
->>>>>>> 5df09dd4
 	"github.com/davecgh/go-spew/spew"
 	"github.com/ltcsuite/ltcd/btcec/v2"
+	"github.com/ltcsuite/ltcd/btcec/v2/schnorr"
 	"github.com/ltcsuite/ltcd/chaincfg"
 	"github.com/ltcsuite/ltcd/chaincfg/chainhash"
 	"github.com/ltcsuite/ltcd/ltcutil"
@@ -954,7 +944,7 @@
 				"09033b4a7821029dd72aba87324af59508380f9564d34" +
 				"b0f7b20d864d186e7d0428c9ea241c61653ae"),
 			expected: expectedAddr{
-				address:     "bc1q0jljr70qchwtk3ag0w3gyg9mjhg4c95xr7h8ezhvdrfgppcpz4esfdl9an",
+				address:     "ltc1q0jljr70qchwtk3ag0w3gyg9mjhg4c95xr7h8ezhvdrfgppcpz4es2f348k",
 				addressHash: hexToBytes("7cbf21f9e0c5dcbb47a87ba28220bb95d15c16861fae7c8aec68d28087011573"),
 				internal:    false,
 				imported:    true,
@@ -973,7 +963,7 @@
 				"09033b4a7821024794b65a83e9ba415096e59abc4d4d1" +
 				"1710968e52bf5eec56fe0e5bdb3d3ec0e53ae"),
 			expected: expectedAddr{
-				address:         "bc1q3a79gkjulrsgp864yskp4d5zmwm49xsdrfwvdypkqtlpj7spd3fqrl5nes",
+				address:         "ltc1q3a79gkjulrsgp864yskp4d5zmwm49xsdrfwvdypkqtlpj7spd3fqqm6rr4",
 				addressHash:     hexToBytes("8f7c545a5cf8e0809f55242c1ab682dbb7529a0d1a5cc6903602fe197a016c52"),
 				internal:        false,
 				imported:        true,
@@ -998,7 +988,7 @@
 					"3b033a2fd64fe14a9b955e5355f0c6ac",
 			),
 			expected: expectedAddr{
-				address:     "bc1pu92qt24cl4spyp4rsj9sa3y4ma6a3fszgewcmway9f6f80vgnduq5lnd0u",
+				address:     "ltc1pu92qt24cl4spyp4rsj9sa3y4ma6a3fszgewcmway9f6f80vgnduqhmaa4e",
 				addressHash: hexToBytes("e15405aab8fd601206a3848b0ec495df75d8a602465d8dbba42a7493bd889b78"),
 				internal:    false,
 				imported:    true,
@@ -1086,18 +1076,14 @@
 
 			// Use the Address API to retrieve each of the expected
 			// new addresses and ensure they're accurate.
-<<<<<<< HEAD
-			utilAddr, err := ltcutil.NewAddressScriptHash(test.in,
-				chainParams)
-=======
 			var (
-				utilAddr btcutil.Address
+				utilAddr ltcutil.Address
 				err      error
 			)
 			switch {
 			case test.isWitness && test.witnessVersion == 0:
 				scriptHash := sha256.Sum256(test.in)
-				utilAddr, err = btcutil.NewAddressWitnessScriptHash(
+				utilAddr, err = ltcutil.NewAddressWitnessScriptHash(
 					scriptHash[:], chainParams,
 				)
 
@@ -1113,17 +1099,16 @@
 				taprootKey, err = script.TaprootKey()
 				require.NoError(tc.t, err)
 
-				utilAddr, err = btcutil.NewAddressTaproot(
+				utilAddr, err = ltcutil.NewAddressTaproot(
 					schnorr.SerializePubKey(taprootKey),
 					chainParams,
 				)
 
 			default:
-				utilAddr, err = btcutil.NewAddressScriptHash(
+				utilAddr, err = ltcutil.NewAddressScriptHash(
 					test.in, chainParams,
 				)
 			}
->>>>>>> 5df09dd4
 			if err != nil {
 				tc.t.Errorf("%s NewAddressScriptHash #%d (%s): "+
 					"unexpected error: %v", prefix, i,
@@ -3063,11 +3048,12 @@
 		Index:           0,
 	}
 
+	// TODO(loshy): confirm all valid
 	assertAddressDerivation(
 		t, db, func(ns walletdb.ReadWriteBucket) (ManagedAddress, error) {
 			return scopedMgr.DeriveFromKeyPath(ns, externalPath)
 		},
-		"bc1p5cyxnuxmeuwuvkwfem96lqzszd02n6xdcjrs20cac6yqjjwudpxqkedrcr",
+		"ltc1puht8rk95c53q3u9w3pf9h3jfcutcrl9lxc7rqsdthjrse4k6sn7q9tuqm9",
 		scopedMgr,
 	)
 	assertAddressDerivation(
@@ -3078,21 +3064,21 @@
 			}
 			return addrs[0], nil
 		},
-		"bc1p5cyxnuxmeuwuvkwfem96lqzszd02n6xdcjrs20cac6yqjjwudpxqkedrcr",
+		"ltc1puht8rk95c53q3u9w3pf9h3jfcutcrl9lxc7rqsdthjrse4k6sn7q9tuqm9",
 		scopedMgr,
 	)
 	assertAddressDerivation(
 		t, db, func(ns walletdb.ReadWriteBucket) (ManagedAddress, error) {
 			return scopedMgr.LastExternalAddress(ns, 0)
 		},
-		"bc1p5cyxnuxmeuwuvkwfem96lqzszd02n6xdcjrs20cac6yqjjwudpxqkedrcr",
+		"ltc1puht8rk95c53q3u9w3pf9h3jfcutcrl9lxc7rqsdthjrse4k6sn7q9tuqm9",
 		scopedMgr,
 	)
 	assertAddressDerivation(
 		t, db, func(ns walletdb.ReadWriteBucket) (ManagedAddress, error) {
 			return scopedMgr.DeriveFromKeyPath(ns, internalPath)
 		},
-		"bc1p3qkhfews2uk44qtvauqyr2ttdsw7svhkl9nkm9s9c3x4ax5h60wqwruhk7",
+		"ltc1pehskafcqerg3hqvx005ywevqta7r0q980xgnencjgez0fyf7lt7s8r36hx",
 		scopedMgr,
 	)
 	assertAddressDerivation(
@@ -3103,14 +3089,14 @@
 			}
 			return addrs[0], nil
 		},
-		"bc1p3qkhfews2uk44qtvauqyr2ttdsw7svhkl9nkm9s9c3x4ax5h60wqwruhk7",
+		"ltc1pehskafcqerg3hqvx005ywevqta7r0q980xgnencjgez0fyf7lt7s8r36hx",
 		scopedMgr,
 	)
 	assertAddressDerivation(
 		t, db, func(ns walletdb.ReadWriteBucket) (ManagedAddress, error) {
 			return scopedMgr.LastInternalAddress(ns, 0)
 		},
-		"bc1p3qkhfews2uk44qtvauqyr2ttdsw7svhkl9nkm9s9c3x4ax5h60wqwruhk7",
+		"ltc1pehskafcqerg3hqvx005ywevqta7r0q980xgnencjgez0fyf7lt7s8r36hx",
 		scopedMgr,
 	)
 }
@@ -3210,12 +3196,12 @@
 			// bitflip during the address generation process.
 			name: "addr bitflip",
 			mutator: func(addr *managedAddress, priv *btcec.PrivateKey) {
-				hash160 := btcutil.Hash160(
+				hash160 := ltcutil.Hash160(
 					addr.pubKey.SerializeCompressed(),
 				)
 				hash160[0] ^= 0x01
 
-				addr.address, err = btcutil.NewAddressWitnessPubKeyHash(
+				addr.address, err = ltcutil.NewAddressWitnessPubKeyHash(
 					hash160, &chaincfg.MainNetParams,
 				)
 				if err != nil {
