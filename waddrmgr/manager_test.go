--- conflicted
+++ resolved
@@ -14,21 +14,13 @@
 	"testing"
 	"time"
 
-<<<<<<< HEAD
-	"github.com/btcsuite/btcd/chaincfg"
-	"github.com/btcsuite/btcd/chaincfg/chainhash"
-	"github.com/btcsuite/btcutil"
-	"github.com/btcsuite/btcutil/hdkeychain"
-	"github.com/btcsuite/btcwallet/snacl"
-	"github.com/btcsuite/btcwallet/walletdb"
-=======
+	"github.com/davecgh/go-spew/spew"
 	"github.com/ltcsuite/ltcd/chaincfg"
 	"github.com/ltcsuite/ltcd/chaincfg/chainhash"
 	"github.com/ltcsuite/ltcutil"
+	"github.com/ltcsuite/ltcutil/hdkeychain"
 	"github.com/ltcsuite/ltcwallet/snacl"
 	"github.com/ltcsuite/ltcwallet/walletdb"
->>>>>>> b254fa94
-	"github.com/davecgh/go-spew/spew"
 )
 
 // failingCryptoKey is an implementation of the EncryptorDecryptor interface
@@ -746,8 +738,8 @@
 				internal:    false,
 				imported:    true,
 				compressed:  true,
-				pubKey: hexToBytes("031ab0b43001d43f0850879cc06687fcfd07710bc9a734dfeec6a35fca082cbdcd"),
-				privKey: hexToBytes("cf084f81feba776c499d4bae7bfcadac8b7990e29f60eab79aaa8d66be927e35"),
+				pubKey:      hexToBytes("031ab0b43001d43f0850879cc06687fcfd07710bc9a734dfeec6a35fca082cbdcd"),
+				privKey:     hexToBytes("cf084f81feba776c499d4bae7bfcadac8b7990e29f60eab79aaa8d66be927e35"),
 				// privKeyWIF is set to the in field during tests
 			},
 		},
