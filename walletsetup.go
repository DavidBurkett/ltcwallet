--- conflicted
+++ resolved
@@ -11,7 +11,6 @@
 	"path/filepath"
 	"time"
 
-<<<<<<< HEAD
 	"github.com/ltcsuite/ltcd/chaincfg"
 	"github.com/ltcsuite/ltcd/ltcutil"
 	"github.com/ltcsuite/ltcd/wire"
@@ -21,17 +20,6 @@
 	"github.com/ltcsuite/ltcwallet/wallet"
 	"github.com/ltcsuite/ltcwallet/walletdb"
 	_ "github.com/ltcsuite/ltcwallet/walletdb/bdb"
-=======
-	"github.com/btcsuite/btcd/btcutil"
-	"github.com/btcsuite/btcd/chaincfg"
-	"github.com/btcsuite/btcd/wire"
-	"github.com/btcsuite/btcwallet/internal/legacy/keystore"
-	"github.com/btcsuite/btcwallet/internal/prompt"
-	"github.com/btcsuite/btcwallet/waddrmgr"
-	"github.com/btcsuite/btcwallet/wallet"
-	"github.com/btcsuite/btcwallet/walletdb"
-	_ "github.com/btcsuite/btcwallet/walletdb/bdb"
->>>>>>> 5df09dd4
 )
 
 // networkDir returns the directory name of a network directory to hold wallet
@@ -44,7 +32,7 @@
 	// parameters will likely be switched to being named "testnet3" in the
 	// future.  This is done to future proof that change, and an upgrade
 	// plan to move the testnet3 data directory can be worked out later.
-	if chainParams.Net == wire.TestNet3 {
+	if chainParams.Net == wire.TestNet4 {
 		netname = "testnet"
 	}
 
