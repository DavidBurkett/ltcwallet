--- conflicted
+++ resolved
@@ -11,28 +11,15 @@
 	"path/filepath"
 	"time"
 
-<<<<<<< HEAD
-	"github.com/ltcsuite/ltcd/btcec"
 	"github.com/ltcsuite/ltcd/chaincfg"
+	"github.com/ltcsuite/ltcd/ltcutil"
 	"github.com/ltcsuite/ltcd/wire"
-	"github.com/ltcsuite/ltcutil"
 	"github.com/ltcsuite/ltcwallet/internal/legacy/keystore"
 	"github.com/ltcsuite/ltcwallet/internal/prompt"
 	"github.com/ltcsuite/ltcwallet/waddrmgr"
 	"github.com/ltcsuite/ltcwallet/wallet"
 	"github.com/ltcsuite/ltcwallet/walletdb"
 	_ "github.com/ltcsuite/ltcwallet/walletdb/bdb"
-=======
-	"github.com/btcsuite/btcd/chaincfg"
-	"github.com/btcsuite/btcd/wire"
-	"github.com/btcsuite/btcutil"
-	"github.com/btcsuite/btcwallet/internal/legacy/keystore"
-	"github.com/btcsuite/btcwallet/internal/prompt"
-	"github.com/btcsuite/btcwallet/waddrmgr"
-	"github.com/btcsuite/btcwallet/wallet"
-	"github.com/btcsuite/btcwallet/walletdb"
-	_ "github.com/btcsuite/btcwallet/walletdb/bdb"
->>>>>>> 79de92f5
 )
 
 // networkDir returns the directory name of a network directory to hold wallet
@@ -72,14 +59,9 @@
 				continue
 			}
 
-<<<<<<< HEAD
-			wif, err := ltcutil.NewWIF((*btcec.PrivateKey)(privKey),
-				netParams, addr.Compressed())
-=======
-			wif, err := btcutil.NewWIF(
+			wif, err := ltcutil.NewWIF(
 				privKey, netParams, addr.Compressed(),
 			)
->>>>>>> 79de92f5
 			if err != nil {
 				fmt.Printf("WARN: Failed to create wallet "+
 					"import format for address %v: %v\n",
