// Copyright (c) 2013-2017 The btcsuite developers
// Use of this source code is governed by an ISC
// license that can be found in the LICENSE file.

package main

import (
	"fmt"
	"io"
	"os"
	"path/filepath"

	"github.com/btcsuite/btclog"
	"github.com/jrick/logrotate/rotator"
	"github.com/ltcsuite/ltcd/rpcclient"
	"github.com/ltcsuite/ltcwallet/chain"
	"github.com/ltcsuite/ltcwallet/rpc/legacyrpc"
	"github.com/ltcsuite/ltcwallet/rpc/rpcserver"
	"github.com/ltcsuite/ltcwallet/wallet"
	"github.com/ltcsuite/ltcwallet/wtxmgr"
	"github.com/ltcsuite/neutrino"
)

// logWriter implements an io.Writer that outputs to both standard output and
// the write-end pipe of an initialized log rotator.
type logWriter struct{}

func (logWriter) Write(p []byte) (n int, err error) {
	_, _ = os.Stdout.Write(p)
	_, _ = logRotatorPipe.Write(p)
	return len(p), nil
}

// Loggers per subsystem.  A single backend logger is created and all subsytem
// loggers created from it will write to the backend.  When adding new
// subsystems, add the subsystem logger variable here and to the
// subsystemLoggers map.
//
// Loggers can not be used before the log rotator has been initialized with a
// log file.  This must be performed early during application startup by calling
// initLogRotator.
var (
	// backendLog is the logging backend used to create all subsystem loggers.
	// The backend must not be used before the log rotator has been initialized,
	// or data races and/or nil pointer dereferences will occur.
	backendLog = btclog.NewBackend(logWriter{})

	// logRotator is one of the logging outputs.  It should be closed on
	// application shutdown.
	logRotator *rotator.Rotator

	// logRotatorPipe is the write-end pipe for writing to the log rotator.  It
	// is written to by the Write method of the logWriter type.
	logRotatorPipe *io.PipeWriter

	log          = backendLog.Logger("LTCW")
	walletLog    = backendLog.Logger("WLLT")
	txmgrLog     = backendLog.Logger("TMGR")
	chainLog     = backendLog.Logger("CHNS")
	grpcLog      = backendLog.Logger("GRPC")
	legacyRPCLog = backendLog.Logger("RPCS")
	btcnLog      = backendLog.Logger("LTCN")
)

// Initialize package-global logger variables.
func init() {
	wallet.UseLogger(walletLog)
	wtxmgr.UseLogger(txmgrLog)
	chain.UseLogger(chainLog)
	rpcclient.UseLogger(chainLog)
	rpcserver.UseLogger(grpcLog)
	legacyrpc.UseLogger(legacyRPCLog)
	neutrino.UseLogger(btcnLog)
}

// subsystemLoggers maps each subsystem identifier to its associated logger.
var subsystemLoggers = map[string]btclog.Logger{
	"LTCW": log,
	"WLLT": walletLog,
	"TMGR": txmgrLog,
	"CHNS": chainLog,
	"GRPC": grpcLog,
	"RPCS": legacyRPCLog,
	"LTCN": btcnLog,
}

// initLogRotator initializes the logging rotater to write logs to logFile and
// create roll files in the same directory.  It must be called before the
// package-global log rotater variables are used.
func initLogRotator(logFile string) {
	logDir, _ := filepath.Split(logFile)
	err := os.MkdirAll(logDir, 0700)
	if err != nil {
		fmt.Fprintf(os.Stderr, "failed to create log directory: %v\n", err)
		os.Exit(1)
	}
	r, err := rotator.New(logFile, 10*1024, false, 3)
	if err != nil {
		fmt.Fprintf(os.Stderr, "failed to create file rotator: %v\n", err)
		os.Exit(1)
	}

	pr, pw := io.Pipe()
	go func() { _ = r.Run(pr) }()

	logRotator = r
	logRotatorPipe = pw
}

// setLogLevel sets the logging level for provided subsystem.  Invalid
// subsystems are ignored.  Uninitialized subsystems are dynamically created as
// needed.
func setLogLevel(subsystemID string, logLevel string) {
	// Ignore invalid subsystems.
	logger, ok := subsystemLoggers[subsystemID]
	if !ok {
		return
	}

	// Defaults to info if the log level is invalid.
	level, _ := btclog.LevelFromString(logLevel)
	logger.SetLevel(level)
}

// setLogLevels sets the log level for all subsystem loggers to the passed
// level.  It also dynamically creates the subsystem loggers as needed, so it
// can be used to initialize the logging system.
func setLogLevels(logLevel string) {
	// Configure all sub-systems with the new logging level.  Dynamically
	// create loggers as needed.
	for subsystemID := range subsystemLoggers {
		setLogLevel(subsystemID, logLevel)
	}
<<<<<<< HEAD
}

// fatalf logs a message, flushes the logger, and finally exit the process with
// a non-zero return code.
func fatalf(format string, args ...interface{}) {
	log.Errorf(format, args...)
	os.Stdout.Sync()
	logRotator.Close()
	os.Exit(1)
=======
>>>>>>> 79de92f5
}<|MERGE_RESOLUTION|>--- conflicted
+++ resolved
@@ -131,16 +131,4 @@
 	for subsystemID := range subsystemLoggers {
 		setLogLevel(subsystemID, logLevel)
 	}
-<<<<<<< HEAD
-}
-
-// fatalf logs a message, flushes the logger, and finally exit the process with
-// a non-zero return code.
-func fatalf(format string, args ...interface{}) {
-	log.Errorf(format, args...)
-	os.Stdout.Sync()
-	logRotator.Close()
-	os.Exit(1)
-=======
->>>>>>> 79de92f5
 }