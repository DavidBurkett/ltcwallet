--- conflicted
+++ resolved
@@ -11,17 +11,10 @@
 	"fmt"
 	"time"
 
-<<<<<<< HEAD
 	"github.com/ltcsuite/ltcd/chaincfg/chainhash"
 	"github.com/ltcsuite/ltcd/ltcutil"
 	"github.com/ltcsuite/ltcd/wire"
 	"github.com/ltcsuite/ltcwallet/walletdb"
-=======
-	"github.com/btcsuite/btcd/btcutil"
-	"github.com/btcsuite/btcd/chaincfg/chainhash"
-	"github.com/btcsuite/btcd/wire"
-	"github.com/btcsuite/btcwallet/walletdb"
->>>>>>> 5df09dd4
 )
 
 // Naming
@@ -687,21 +680,21 @@
 //
 // Example usage:
 //
-//   prefix := keyTxRecord(txHash, block)
-//   it := makeCreditIterator(ns, prefix)
-//   for it.next() {
-//           // Use it.elem
-//           // If necessary, read additional details from it.ck, it.cv
-//   }
-//   if it.err != nil {
-//           // Handle error
-//   }
+//	prefix := keyTxRecord(txHash, block)
+//	it := makeCreditIterator(ns, prefix)
+//	for it.next() {
+//	        // Use it.elem
+//	        // If necessary, read additional details from it.ck, it.cv
+//	}
+//	if it.err != nil {
+//	        // Handle error
+//	}
 //
 // The elem's Spent field is not set to true if the credit is spent by an
 // unmined transaction.  To check for this case:
 //
-//   k := canonicalOutPoint(&txHash, it.elem.Index)
-//   it.elem.Spent = existsRawUnminedInput(ns, k) != nil
+//	k := canonicalOutPoint(&txHash, it.elem.Index)
+//	it.elem.Spent = existsRawUnminedInput(ns, k) != nil
 type creditIterator struct {
 	c      walletdb.ReadWriteCursor // Set to nil after final iteration
 	prefix []byte
@@ -927,15 +920,15 @@
 //
 // Example usage:
 //
-//   prefix := keyTxRecord(txHash, block)
-//   it := makeDebitIterator(ns, prefix)
-//   for it.next() {
-//           // Use it.elem
-//           // If necessary, read additional details from it.ck, it.cv
-//   }
-//   if it.err != nil {
-//           // Handle error
-//   }
+//	prefix := keyTxRecord(txHash, block)
+//	it := makeDebitIterator(ns, prefix)
+//	for it.next() {
+//	        // Use it.elem
+//	        // If necessary, read additional details from it.ck, it.cv
+//	}
+//	if it.err != nil {
+//	        // Handle error
+//	}
 type debitIterator struct {
 	c      walletdb.ReadWriteCursor // Set to nil after final iteration
 	prefix []byte
@@ -1104,22 +1097,22 @@
 // unminedCreditIterator allows for cursor iteration over all credits, in order,
 // from a single unmined transaction.
 //
-//  Example usage:
-//
-//   it := makeUnminedCreditIterator(ns, txHash)
-//   for it.next() {
-//           // Use it.elem, it.ck and it.cv
-//           // Optionally, use it.delete() to remove this k/v pair
-//   }
-//   if it.err != nil {
-//           // Handle error
-//   }
+//	Example usage:
+//
+//	 it := makeUnminedCreditIterator(ns, txHash)
+//	 for it.next() {
+//	         // Use it.elem, it.ck and it.cv
+//	         // Optionally, use it.delete() to remove this k/v pair
+//	 }
+//	 if it.err != nil {
+//	         // Handle error
+//	 }
 //
 // The spentness of the credit is not looked up for performance reasons (because
 // for unspent credits, it requires another lookup in another bucket).  If this
 // is needed, it may be checked like this:
 //
-//   spent := existsRawUnminedInput(ns, it.ck) != nil
+//	spent := existsRawUnminedInput(ns, it.ck) != nil
 type unminedCreditIterator struct {
 	c      walletdb.ReadWriteCursor
 	prefix []byte
