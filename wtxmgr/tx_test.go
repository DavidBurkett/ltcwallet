--- conflicted
+++ resolved
@@ -13,22 +13,13 @@
 	"testing"
 	"time"
 
-<<<<<<< HEAD
+	"github.com/ltcsuite/lnd/clock"
 	"github.com/ltcsuite/ltcd/chaincfg"
 	"github.com/ltcsuite/ltcd/chaincfg/chainhash"
 	"github.com/ltcsuite/ltcd/wire"
 	"github.com/ltcsuite/ltcutil"
 	"github.com/ltcsuite/ltcwallet/walletdb"
 	_ "github.com/ltcsuite/ltcwallet/walletdb/bdb"
-=======
-	"github.com/btcsuite/btcd/chaincfg"
-	"github.com/btcsuite/btcd/chaincfg/chainhash"
-	"github.com/btcsuite/btcd/wire"
-	"github.com/btcsuite/btcutil"
-	"github.com/btcsuite/btcwallet/walletdb"
-	_ "github.com/btcsuite/btcwallet/walletdb/bdb"
-	"github.com/lightningnetwork/lnd/clock"
->>>>>>> 1d31f4ea
 )
 
 // Received transaction output for mainnet outpoint
@@ -2367,7 +2358,7 @@
 }
 
 func assertBalance(t *testing.T, s *Store, ns walletdb.ReadWriteBucket,
-	confirmed bool, blockHeight int32, exp btcutil.Amount) {
+	confirmed bool, blockHeight int32, exp ltcutil.Amount) {
 
 	t.Helper()
 
@@ -2523,12 +2514,12 @@
 
 	// Create a coinbase transaction with two outputs, which we'll spend.
 	coinbase := newCoinBase(
-		btcutil.SatoshiPerBitcoin, btcutil.SatoshiPerBitcoin*2,
+		ltcutil.SatoshiPerBitcoin, ltcutil.SatoshiPerBitcoin*2,
 	)
 	coinbaseHash := coinbase.TxHash()
 
 	// One of the spends will be unconfirmed.
-	const unconfirmedBalance = btcutil.SatoshiPerBitcoin / 2
+	const unconfirmedBalance = ltcutil.SatoshiPerBitcoin / 2
 	unconfirmedTx := spendOutput(&coinbaseHash, 0, unconfirmedBalance)
 	unconfirmedOutPoint := wire.OutPoint{
 		Hash:  unconfirmedTx.TxHash(),
@@ -2536,7 +2527,7 @@
 	}
 
 	// The other will be confirmed.
-	const confirmedBalance = btcutil.SatoshiPerBitcoin
+	const confirmedBalance = ltcutil.SatoshiPerBitcoin
 	confirmedTx := spendOutput(&coinbaseHash, 1, confirmedBalance)
 	confirmedOutPoint := wire.OutPoint{
 		Hash:  confirmedTx.TxHash(),
