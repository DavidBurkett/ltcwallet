--- conflicted
+++ resolved
@@ -9,48 +9,15 @@
 import (
 	"errors"
 
-<<<<<<< HEAD
+	"github.com/ltcsuite/ltcd/ltcutil"
+	"github.com/ltcsuite/ltcd/mempool"
 	"github.com/ltcsuite/ltcd/txscript"
 	"github.com/ltcsuite/ltcd/wire"
-	"github.com/ltcsuite/ltcutil"
-=======
-	"github.com/btcsuite/btcd/mempool"
-	"github.com/btcsuite/btcd/txscript"
-	"github.com/btcsuite/btcd/wire"
-	"github.com/btcsuite/btcutil"
->>>>>>> 79de92f5
 )
 
 // DefaultRelayFeePerKb is the default minimum relay fee policy for a mempool.
 const DefaultRelayFeePerKb ltcutil.Amount = 1e3
 
-<<<<<<< HEAD
-// GetDustThreshold is used to define the amount below which output will be
-// determined as dust. Threshold is determined as 3 times the relay fee.
-func GetDustThreshold(scriptSize int, relayFeePerKb ltcutil.Amount) ltcutil.Amount {
-	// Calculate the total (estimated) cost to the network.  This is
-	// calculated using the serialize size of the output plus the serial
-	// size of a transaction input which redeems it.  The output is assumed
-	// to be compressed P2PKH as this is the most common script type.  Use
-	// the average size of a compressed P2PKH redeem input (148) rather than
-	// the largest possible (txsizes.RedeemP2PKHInputSize).
-	totalSize := 8 + wire.VarIntSerializeSize(uint64(scriptSize)) +
-		scriptSize + 148
-
-	byteFee := relayFeePerKb / 1000
-	relayFee := ltcutil.Amount(totalSize) * byteFee
-	return 3 * relayFee
-}
-
-// IsDustAmount determines whether a transaction output value and script length would
-// cause the output to be considered dust.  Transactions with dust outputs are
-// not standard and are rejected by mempools with default policies.
-func IsDustAmount(amount ltcutil.Amount, scriptSize int, relayFeePerKb ltcutil.Amount) bool {
-	return amount < GetDustThreshold(scriptSize, relayFeePerKb)
-}
-
-=======
->>>>>>> 79de92f5
 // IsDustOutput determines whether a transaction output is considered dust.
 // Transactions with dust outputs are not standard and are rejected by mempools
 // with default policies.
@@ -60,17 +27,7 @@
 		return false
 	}
 
-<<<<<<< HEAD
-	// All other unspendable outputs are considered dust.
-	if txscript.IsUnspendable(output.PkScript) {
-		return true
-	}
-
-	return IsDustAmount(ltcutil.Amount(output.Value), len(output.PkScript),
-		relayFeePerKb)
-=======
 	return mempool.IsDust(output, relayFeePerKb)
->>>>>>> 79de92f5
 }
 
 // Transaction rule violations
