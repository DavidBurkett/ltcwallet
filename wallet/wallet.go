--- conflicted
+++ resolved
@@ -16,25 +16,6 @@
 	"sync/atomic"
 	"time"
 
-<<<<<<< HEAD
-=======
-	"github.com/btcsuite/btcd/blockchain"
-	"github.com/btcsuite/btcd/btcec/v2"
-	"github.com/btcsuite/btcd/btcjson"
-	"github.com/btcsuite/btcd/btcutil"
-	"github.com/btcsuite/btcd/btcutil/hdkeychain"
-	"github.com/btcsuite/btcd/chaincfg"
-	"github.com/btcsuite/btcd/chaincfg/chainhash"
-	"github.com/btcsuite/btcd/txscript"
-	"github.com/btcsuite/btcd/wire"
-	"github.com/btcsuite/btcwallet/chain"
-	"github.com/btcsuite/btcwallet/waddrmgr"
-	"github.com/btcsuite/btcwallet/wallet/txauthor"
-	"github.com/btcsuite/btcwallet/wallet/txrules"
-	"github.com/btcsuite/btcwallet/walletdb"
-	"github.com/btcsuite/btcwallet/walletdb/migration"
-	"github.com/btcsuite/btcwallet/wtxmgr"
->>>>>>> 5df09dd4
 	"github.com/davecgh/go-spew/spew"
 	"github.com/ltcsuite/ltcd/blockchain"
 	"github.com/ltcsuite/ltcd/btcec/v2"
@@ -1298,17 +1279,10 @@
 // defaults to the same as the specified coin selection scope.
 //
 // NOTE: The dryRun argument can be set true to create a tx that doesn't alter
-<<<<<<< HEAD
-// the database. A tx created with this set to true SHOULD NOT be broadcasted.
-func (w *Wallet) CreateSimpleTx(keyScope *waddrmgr.KeyScope, account uint32,
-	outputs []*wire.TxOut, minconf int32, satPerKb ltcutil.Amount,
-	coinSelectionStrategy CoinSelectionStrategy, dryRun bool) (
-	*txauthor.AuthoredTx, error) {
-=======
 // the database. A tx created with this set to true SHOULD NOT be broadcast.
 func (w *Wallet) CreateSimpleTx(coinSelectKeyScope *waddrmgr.KeyScope,
 	account uint32, outputs []*wire.TxOut, minconf int32,
-	satPerKb btcutil.Amount, coinSelectionStrategy CoinSelectionStrategy,
+	satPerKb ltcutil.Amount, coinSelectionStrategy CoinSelectionStrategy,
 	dryRun bool, optFuncs ...TxCreateOption) (*txauthor.AuthoredTx, error) {
 
 	opts := defaultTxCreateOptions()
@@ -1321,7 +1295,6 @@
 	if opts.changeKeyScope == nil {
 		opts.changeKeyScope = coinSelectKeyScope
 	}
->>>>>>> 5df09dd4
 
 	req := createTxRequest{
 		coinSelectKeyScope:    coinSelectKeyScope,
@@ -3781,42 +3754,6 @@
 		return &txid, nil
 	}
 
-<<<<<<< HEAD
-	// Since we have different backends that can be used with the wallet,
-	// we'll need to check specific errors for each one.
-	//
-	// If the transaction is already in the mempool, we can just return now.
-	//
-	// This error is returned when broadcasting/sending a transaction to a
-	// btcd node that already has it in their mempool.
-	// https://github.com/ltcsuite/ltcd/blob/130ea5bddde33df32b06a1cdb42a6316eb73cff5/mempool/mempool.go#L953
-	case match(err, "already have transaction"):
-		fallthrough
-
-	// This error is returned when broadcasting a transaction to a bitcoind
-	// node that already has it in their mempool.
-	// https://github.com/bitcoin/bitcoin/blob/9bf5768dd628b3a7c30dd42b5ed477a92c4d3540/src/validation.cpp#L590
-	case match(err, "txn-already-in-mempool"):
-		return &txid, nil
-
-	// If the transaction has already confirmed, we can safely remove it
-	// from the unconfirmed store as it should already exist within the
-	// confirmed store. We'll avoid returning an error as the broadcast was
-	// in a sense successful.
-	//
-	// This error is returned when sending a transaction that has already
-	// confirmed to a btcd/bitcoind node over RPC.
-	// https://github.com/ltcsuite/ltcd/blob/130ea5bddde33df32b06a1cdb42a6316eb73cff5/rpcserver.go#L3355
-	// https://github.com/bitcoin/bitcoin/blob/9bf5768dd628b3a7c30dd42b5ed477a92c4d3540/src/node/transaction.cpp#L36
-	case rpcTxConfirmed:
-		fallthrough
-
-	// This error is returned when broadcasting a transaction that has
-	// already confirmed to a btcd node over the P2P network.
-	// https://github.com/ltcsuite/ltcd/blob/130ea5bddde33df32b06a1cdb42a6316eb73cff5/mempool/mempool.go#L1036
-	case match(err, "transaction already exists"):
-		fallthrough
-=======
 	returnErr = MapBroadcastBackendError(err)
 
 	var errInMempool *ErrInMempool
@@ -3826,7 +3763,6 @@
 	case errors.As(returnErr, &errInMempool):
 		log.Infof("%v: tx already in mempool", txid)
 		return &txid, nil
->>>>>>> 5df09dd4
 
 	case errors.As(returnErr, &errAlreadyConfirmed):
 		dbErr := walletdb.Update(w.db, func(dbTx walletdb.ReadWriteTx) error {
@@ -3842,93 +3778,9 @@
 				"from unconfirmed store: %v", tx.TxHash(), dbErr)
 		}
 
-<<<<<<< HEAD
+		log.Infof("%v: tx already confirmed", txid)
+
 		return &txid, nil
-
-	// If the transactions is invalid since it attempts to double spend a
-	// transaction already in the mempool or in the chain, we'll remove it
-	// from the store and return an error.
-	//
-	// This error is returned from btcd when there is already a transaction
-	// not signaling replacement in the mempool that spends one of the
-	// referenced outputs.
-	// https://github.com/ltcsuite/ltcd/blob/130ea5bddde33df32b06a1cdb42a6316eb73cff5/mempool/mempool.go#L591
-	case match(err, "already spent"):
-		fallthrough
-
-	// This error is returned from btcd when a referenced output cannot be
-	// found, meaning it etiher has been spent or doesn't exist.
-	// https://github.com/ltcsuite/ltcd/blob/130ea5bddde33df32b06a1cdb42a6316eb73cff5/blockchain/chain.go#L405
-	case match(err, "already been spent"):
-		fallthrough
-
-	// This error is returned from btcd when a transaction is spending
-	// either output that is missing or already spent, and orphans aren't
-	// allowed.
-	// https://github.com/ltcsuite/ltcd/blob/130ea5bddde33df32b06a1cdb42a6316eb73cff5/mempool/mempool.go#L1409
-	case match(err, "orphan transaction"):
-		fallthrough
-
-	// Error returned from bitcoind when output was spent by other
-	// non-replacable transaction already in the mempool.
-	// https://github.com/bitcoin/bitcoin/blob/9bf5768dd628b3a7c30dd42b5ed477a92c4d3540/src/validation.cpp#L622
-	case match(err, "txn-mempool-conflict"):
-		fallthrough
-
-	// Returned by bitcoind on the RPC when broadcasting a transaction that
-	// is spending either output that is missing or already spent.
-	//
-	// https://github.com/bitcoin/bitcoin/blob/9bf5768dd628b3a7c30dd42b5ed477a92c4d3540/src/node/transaction.cpp#L49
-	// https://github.com/bitcoin/bitcoin/blob/0.20/src/validation.cpp#L642
-	case match(err, "missing inputs") ||
-		match(err, "bad-txns-inputs-missingorspent"):
-
-		returnErr = &ErrDoubleSpend{
-			backendError: err,
-		}
-
-	// Returned by bitcoind if the transaction spends outputs that would be
-	// replaced by it.
-	// https://github.com/bitcoin/bitcoin/blob/9bf5768dd628b3a7c30dd42b5ed477a92c4d3540/src/validation.cpp#L790
-	case match(err, "bad-txns-spends-conflicting-tx"):
-		fallthrough
-
-	// Returned by bitcoind when a replacement transaction did not have
-	// enough fee.
-	// https://github.com/bitcoin/bitcoin/blob/9bf5768dd628b3a7c30dd42b5ed477a92c4d3540/src/validation.cpp#L830
-	// https://github.com/bitcoin/bitcoin/blob/9bf5768dd628b3a7c30dd42b5ed477a92c4d3540/src/validation.cpp#L894
-	// https://github.com/bitcoin/bitcoin/blob/9bf5768dd628b3a7c30dd42b5ed477a92c4d3540/src/validation.cpp#L904
-	case match(err, "insufficient fee"):
-		fallthrough
-
-	// Returned by bitcoind in case the transaction would replace too many
-	// transaction in the mempool.
-	// https://github.com/bitcoin/bitcoin/blob/9bf5768dd628b3a7c30dd42b5ed477a92c4d3540/src/validation.cpp#L858
-	case match(err, "too many potential replacements"):
-		fallthrough
-
-	// Returned by bitcoind if the transaction spends an output that is
-	// unconfimed and not spent by the transaction it replaces.
-	// https://github.com/bitcoin/bitcoin/blob/9bf5768dd628b3a7c30dd42b5ed477a92c4d3540/src/validation.cpp#L882
-	case match(err, "replacement-adds-unconfirmed"):
-		fallthrough
-
-	// Returned by btcd when replacement transaction was rejected for
-	// whatever reason.
-	// https://github.com/ltcsuite/ltcd/blob/130ea5bddde33df32b06a1cdb42a6316eb73cff5/mempool/mempool.go#L841
-	// https://github.com/ltcsuite/ltcd/blob/130ea5bddde33df32b06a1cdb42a6316eb73cff5/mempool/mempool.go#L854
-	// https://github.com/ltcsuite/ltcd/blob/130ea5bddde33df32b06a1cdb42a6316eb73cff5/mempool/mempool.go#L875
-	// https://github.com/ltcsuite/ltcd/blob/130ea5bddde33df32b06a1cdb42a6316eb73cff5/mempool/mempool.go#L896
-	// https://github.com/ltcsuite/ltcd/blob/130ea5bddde33df32b06a1cdb42a6316eb73cff5/mempool/mempool.go#L913
-	case match(err, "replacement transaction"):
-		returnErr = &ErrReplacement{
-			backendError: err,
-		}
-=======
-		log.Infof("%v: tx already confirmed", txid)
-
-		return &txid, nil
->>>>>>> 5df09dd4
 
 	}
 
