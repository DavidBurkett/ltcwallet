// Copyright (c) 2013-2017 The btcsuite developers
// Copyright (c) 2015-2016 The Decred developers
// Use of this source code is governed by an ISC
// license that can be found in the LICENSE file.

package wallet

import (
	"bytes"
	"encoding/hex"
	"errors"
	"fmt"
	"sort"
	"strings"
	"sync"
	"time"

	"github.com/davecgh/go-spew/spew"
	"github.com/ltcsuite/ltcd/blockchain"
	"github.com/ltcsuite/ltcd/btcec"
	"github.com/ltcsuite/ltcd/btcjson"
	"github.com/ltcsuite/ltcd/chaincfg"
	"github.com/ltcsuite/ltcd/chaincfg/chainhash"
	"github.com/ltcsuite/ltcd/txscript"
	"github.com/ltcsuite/ltcd/wire"
	"github.com/ltcsuite/ltcutil"
	"github.com/ltcsuite/ltcutil/hdkeychain"
	"github.com/ltcsuite/ltcwallet/chain"
	"github.com/ltcsuite/ltcwallet/waddrmgr"
	"github.com/ltcsuite/ltcwallet/wallet/txauthor"
	"github.com/ltcsuite/ltcwallet/wallet/txrules"
	"github.com/ltcsuite/ltcwallet/walletdb"
	"github.com/ltcsuite/ltcwallet/walletdb/migration"
	"github.com/ltcsuite/ltcwallet/wtxmgr"
)

const (
	// InsecurePubPassphrase is the default outer encryption passphrase used
	// for public data (everything but private keys).  Using a non-default
	// public passphrase can prevent an attacker without the public
	// passphrase from discovering all past and future wallet addresses if
	// they gain access to the wallet database.
	//
	// NOTE: at time of writing, public encryption only applies to public
	// data in the waddrmgr namespace.  Transactions are not yet encrypted.
	InsecurePubPassphrase = "public"

	walletDbWatchingOnlyName = "wowallet.db"

	// recoveryBatchSize is the default number of blocks that will be
	// scanned successively by the recovery manager, in the event that the
	// wallet is started in recovery mode.
	recoveryBatchSize = 2000
)

var (
	// ErrNotSynced describes an error where an operation cannot complete
	// due wallet being out of sync (and perhaps currently syncing with)
	// the remote chain server.
	ErrNotSynced = errors.New("wallet is not synchronized with the chain server")

	// ErrWalletShuttingDown is an error returned when we attempt to make a
	// request to the wallet but it is in the process of or has already shut
	// down.
	ErrWalletShuttingDown = errors.New("wallet shutting down")

	// ErrUnknownTransaction is returned when an attempt is made to label
	// a transaction that is not known to the wallet.
	ErrUnknownTransaction = errors.New("cannot label transaction not " +
		"known to wallet")

	// ErrTxLabelExists is returned when a transaction already has a label
	// and an attempt has been made to label it without setting overwrite
	// to true.
	ErrTxLabelExists = errors.New("transaction already labelled")

	// Namespace bucket keys.
	waddrmgrNamespaceKey = []byte("waddrmgr")
	wtxmgrNamespaceKey   = []byte("wtxmgr")
)

// Wallet is a structure containing all the components for a
// complete wallet.  It contains the Armory-style key store
// addresses and keys),
type Wallet struct {
	publicPassphrase []byte

	// Data stores
	db      walletdb.DB
	Manager *waddrmgr.Manager
	TxStore *wtxmgr.Store

	chainClient        chain.Interface
	chainClientLock    sync.Mutex
	chainClientSynced  bool
	chainClientSyncMtx sync.Mutex

	lockedOutpoints    map[wire.OutPoint]struct{}
	lockedOutpointsMtx sync.Mutex

	recoveryWindow uint32

	// Channels for rescan processing.  Requests are added and merged with
	// any waiting requests, before being sent to another goroutine to
	// call the rescan RPC.
	rescanAddJob        chan *RescanJob
	rescanBatch         chan *rescanBatch
	rescanNotifications chan interface{} // From chain server
	rescanProgress      chan *RescanProgressMsg
	rescanFinished      chan *RescanFinishedMsg

	// Channel for transaction creation requests.
	createTxRequests chan createTxRequest

	// Channels for the manager locker.
	unlockRequests     chan unlockRequest
	lockRequests       chan struct{}
	holdUnlockRequests chan chan heldUnlock
	lockState          chan bool
	changePassphrase   chan changePassphraseRequest
	changePassphrases  chan changePassphrasesRequest

	// Information for reorganization handling.
	reorganizingLock sync.Mutex
	reorganizeToHash chainhash.Hash
	reorganizing     bool

	NtfnServer *NotificationServer

	chainParams *chaincfg.Params
	wg          sync.WaitGroup

	started bool
	quit    chan struct{}
	quitMu  sync.Mutex
}

// Start starts the goroutines necessary to manage a wallet.
func (w *Wallet) Start() {
	w.quitMu.Lock()
	select {
	case <-w.quit:
		// Restart the wallet goroutines after shutdown finishes.
		w.WaitForShutdown()
		w.quit = make(chan struct{})
	default:
		// Ignore when the wallet is still running.
		if w.started {
			w.quitMu.Unlock()
			return
		}
		w.started = true
	}
	w.quitMu.Unlock()

	w.wg.Add(2)
	go w.txCreator()
	go w.walletLocker()
}

// SynchronizeRPC associates the wallet with the consensus RPC client,
// synchronizes the wallet with the latest changes to the blockchain, and
// continuously updates the wallet through RPC notifications.
//
// This method is unstable and will be removed when all syncing logic is moved
// outside of the wallet package.
func (w *Wallet) SynchronizeRPC(chainClient chain.Interface) {
	w.quitMu.Lock()
	select {
	case <-w.quit:
		w.quitMu.Unlock()
		return
	default:
	}
	w.quitMu.Unlock()

	// TODO: Ignoring the new client when one is already set breaks callers
	// who are replacing the client, perhaps after a disconnect.
	w.chainClientLock.Lock()
	if w.chainClient != nil {
		w.chainClientLock.Unlock()
		return
	}
	w.chainClient = chainClient

	// If the chain client is a NeutrinoClient instance, set a birthday so
	// we don't download all the filters as we go.
	switch cc := chainClient.(type) {
	case *chain.NeutrinoClient:
		cc.SetStartTime(w.Manager.Birthday())
	case *chain.BitcoindClient:
		cc.SetBirthday(w.Manager.Birthday())
	}
	w.chainClientLock.Unlock()

	// TODO: It would be preferable to either run these goroutines
	// separately from the wallet (use wallet mutator functions to
	// make changes from the RPC client) and not have to stop and
	// restart them each time the client disconnects and reconnets.
	w.wg.Add(4)
	go w.handleChainNotifications()
	go w.rescanBatchHandler()
	go w.rescanProgressHandler()
	go w.rescanRPCHandler()
}

// requireChainClient marks that a wallet method can only be completed when the
// consensus RPC server is set.  This function and all functions that call it
// are unstable and will need to be moved when the syncing code is moved out of
// the wallet.
func (w *Wallet) requireChainClient() (chain.Interface, error) {
	w.chainClientLock.Lock()
	chainClient := w.chainClient
	w.chainClientLock.Unlock()
	if chainClient == nil {
		return nil, errors.New("blockchain RPC is inactive")
	}
	return chainClient, nil
}

// ChainClient returns the optional consensus RPC client associated with the
// wallet.
//
// This function is unstable and will be removed once sync logic is moved out of
// the wallet.
func (w *Wallet) ChainClient() chain.Interface {
	w.chainClientLock.Lock()
	chainClient := w.chainClient
	w.chainClientLock.Unlock()
	return chainClient
}

// quitChan atomically reads the quit channel.
func (w *Wallet) quitChan() <-chan struct{} {
	w.quitMu.Lock()
	c := w.quit
	w.quitMu.Unlock()
	return c
}

// Stop signals all wallet goroutines to shutdown.
func (w *Wallet) Stop() {
	w.quitMu.Lock()
	quit := w.quit
	w.quitMu.Unlock()

	select {
	case <-quit:
	default:
		close(quit)
		w.chainClientLock.Lock()
		if w.chainClient != nil {
			w.chainClient.Stop()
			w.chainClient = nil
		}
		w.chainClientLock.Unlock()
	}
}

// ShuttingDown returns whether the wallet is currently in the process of
// shutting down or not.
func (w *Wallet) ShuttingDown() bool {
	select {
	case <-w.quitChan():
		return true
	default:
		return false
	}
}

// WaitForShutdown blocks until all wallet goroutines have finished executing.
func (w *Wallet) WaitForShutdown() {
	w.chainClientLock.Lock()
	if w.chainClient != nil {
		w.chainClient.WaitForShutdown()
	}
	w.chainClientLock.Unlock()
	w.wg.Wait()
}

// SynchronizingToNetwork returns whether the wallet is currently synchronizing
// with the Bitcoin network.
func (w *Wallet) SynchronizingToNetwork() bool {
	// At the moment, RPC is the only synchronization method.  In the
	// future, when SPV is added, a separate check will also be needed, or
	// SPV could always be enabled if RPC was not explicitly specified when
	// creating the wallet.
	w.chainClientSyncMtx.Lock()
	syncing := w.chainClient != nil
	w.chainClientSyncMtx.Unlock()
	return syncing
}

// ChainSynced returns whether the wallet has been attached to a chain server
// and synced up to the best block on the main chain.
func (w *Wallet) ChainSynced() bool {
	w.chainClientSyncMtx.Lock()
	synced := w.chainClientSynced
	w.chainClientSyncMtx.Unlock()
	return synced
}

// SetChainSynced marks whether the wallet is connected to and currently in sync
// with the latest block notified by the chain server.
//
// NOTE: Due to an API limitation with rpcclient, this may return true after
// the client disconnected (and is attempting a reconnect).  This will be unknown
// until the reconnect notification is received, at which point the wallet can be
// marked out of sync again until after the next rescan completes.
func (w *Wallet) SetChainSynced(synced bool) {
	w.chainClientSyncMtx.Lock()
	w.chainClientSynced = synced
	w.chainClientSyncMtx.Unlock()
}

// activeData returns the currently-active receiving addresses and all unspent
// outputs.  This is primarely intended to provide the parameters for a
// rescan request.
<<<<<<< HEAD
func (w *Wallet) activeData(dbtx walletdb.ReadTx) ([]ltcutil.Address, []wtxmgr.Credit, error) {
=======
func (w *Wallet) activeData(dbtx walletdb.ReadWriteTx) ([]btcutil.Address, []wtxmgr.Credit, error) {
>>>>>>> 1d31f4ea
	addrmgrNs := dbtx.ReadBucket(waddrmgrNamespaceKey)
	txmgrNs := dbtx.ReadWriteBucket(wtxmgrNamespaceKey)

	var addrs []ltcutil.Address
	err := w.Manager.ForEachRelevantActiveAddress(
		addrmgrNs, func(addr ltcutil.Address) error {
			addrs = append(addrs, addr)
			return nil
		},
	)
	if err != nil {
		return nil, nil, err
	}

	// Before requesting the list of spendable UTXOs, we'll delete any
	// expired output locks.
	err = w.TxStore.DeleteExpiredLockedOutputs(
		dbtx.ReadWriteBucket(wtxmgrNamespaceKey),
	)
	if err != nil {
		return nil, nil, err
	}

	unspent, err := w.TxStore.UnspentOutputs(txmgrNs)
	return addrs, unspent, err
}

// syncWithChain brings the wallet up to date with the current chain server
// connection. It creates a rescan request and blocks until the rescan has
// finished. The birthday block can be passed in, if set, to ensure we can
// properly detect if it gets rolled back.
func (w *Wallet) syncWithChain(birthdayStamp *waddrmgr.BlockStamp) error {
	chainClient, err := w.requireChainClient()
	if err != nil {
		return err
	}

	// Neutrino relies on the information given to it by the cfheader server
	// so it knows exactly whether it's synced up to the server's state or
	// not, even on dev chains. To recover a Neutrino wallet, we need to
	// make sure it's synced before we start scanning for addresses,
	// otherwise we might miss some if we only scan up to its current sync
	// point.
	neutrinoRecovery := chainClient.BackEnd() == "neutrino" &&
		w.recoveryWindow > 0

	// We'll wait until the backend is synced to ensure we get the latest
	// MaxReorgDepth blocks to store. We don't do this for development
	// environments as we can't guarantee a lively chain, except for
	// Neutrino, where the cfheader server tells us what it believes the
	// chain tip is.
	if !w.isDevEnv() || neutrinoRecovery {
		log.Debug("Waiting for chain backend to sync to tip")
		if err := w.waitUntilBackendSynced(chainClient); err != nil {
			return err
		}
		log.Debug("Chain backend synced to tip!")
	}

	// If we've yet to find our birthday block, we'll do so now.
	if birthdayStamp == nil {
		var err error
		birthdayStamp, err = locateBirthdayBlock(
			chainClient, w.Manager.Birthday(),
		)
		if err != nil {
			return fmt.Errorf("unable to locate birthday block: %v",
				err)
		}

		// We'll also determine our initial sync starting height. This
		// is needed as the wallet can now begin storing blocks from an
		// arbitrary height, rather than all the blocks from genesis, so
		// we persist this height to ensure we don't store any blocks
		// before it.
		startHeight := birthdayStamp.Height

		// With the starting height obtained, get the remaining block
		// details required by the wallet.
		startHash, err := chainClient.GetBlockHash(int64(startHeight))
		if err != nil {
			return err
		}
		startHeader, err := chainClient.GetBlockHeader(startHash)
		if err != nil {
			return err
		}

		err = walletdb.Update(w.db, func(tx walletdb.ReadWriteTx) error {
			ns := tx.ReadWriteBucket(waddrmgrNamespaceKey)
			err := w.Manager.SetSyncedTo(ns, &waddrmgr.BlockStamp{
				Hash:      *startHash,
				Height:    startHeight,
				Timestamp: startHeader.Timestamp,
			})
			if err != nil {
				return err
			}
			return w.Manager.SetBirthdayBlock(ns, *birthdayStamp, true)
		})
		if err != nil {
			return fmt.Errorf("unable to persist initial sync "+
				"data: %v", err)
		}
	}

	// If the wallet requested an on-chain recovery of its funds, we'll do
	// so now.
	if w.recoveryWindow > 0 {
		if err := w.recovery(chainClient, birthdayStamp); err != nil {
			return fmt.Errorf("unable to perform wallet recovery: "+
				"%v", err)
		}
	}

	// Compare previously-seen blocks against the current chain. If any of
	// these blocks no longer exist, rollback all of the missing blocks
	// before catching up with the rescan.
	rollback := false
	rollbackStamp := w.Manager.SyncedTo()
	err = walletdb.Update(w.db, func(tx walletdb.ReadWriteTx) error {
		addrmgrNs := tx.ReadWriteBucket(waddrmgrNamespaceKey)
		txmgrNs := tx.ReadWriteBucket(wtxmgrNamespaceKey)

		for height := rollbackStamp.Height; true; height-- {
			hash, err := w.Manager.BlockHash(addrmgrNs, height)
			if err != nil {
				return err
			}
			chainHash, err := chainClient.GetBlockHash(int64(height))
			if err != nil {
				return err
			}
			header, err := chainClient.GetBlockHeader(chainHash)
			if err != nil {
				return err
			}

			rollbackStamp.Hash = *chainHash
			rollbackStamp.Height = height
			rollbackStamp.Timestamp = header.Timestamp

			if bytes.Equal(hash[:], chainHash[:]) {
				break
			}
			rollback = true
		}

		// If a rollback did not happen, we can proceed safely.
		if !rollback {
			return nil
		}

		// Otherwise, we'll mark this as our new synced height.
		err := w.Manager.SetSyncedTo(addrmgrNs, &rollbackStamp)
		if err != nil {
			return err
		}

		// If the rollback happened to go beyond our birthday stamp,
		// we'll need to find a new one by syncing with the chain again
		// until finding one.
		if rollbackStamp.Height <= birthdayStamp.Height &&
			rollbackStamp.Hash != birthdayStamp.Hash {

			err := w.Manager.SetBirthdayBlock(
				addrmgrNs, rollbackStamp, true,
			)
			if err != nil {
				return err
			}
		}

		// Finally, we'll roll back our transaction store to reflect the
		// stale state. `Rollback` unconfirms transactions at and beyond
		// the passed height, so add one to the new synced-to height to
		// prevent unconfirming transactions in the synced-to block.
		return w.TxStore.Rollback(txmgrNs, rollbackStamp.Height+1)
	})
	if err != nil {
		return err
	}

	// Request notifications for connected and disconnected blocks.
	//
	// TODO(jrick): Either request this notification only once, or when
	// rpcclient is modified to allow some notification request to not
	// automatically resent on reconnect, include the notifyblocks request
	// as well.  I am leaning towards allowing off all rpcclient
	// notification re-registrations, in which case the code here should be
	// left as is.
	if err := chainClient.NotifyBlocks(); err != nil {
		return err
	}

	// Finally, we'll trigger a wallet rescan and request notifications for
	// transactions sending to all wallet addresses and spending all wallet
	// UTXOs.
	var (
		addrs   []ltcutil.Address
		unspent []wtxmgr.Credit
	)
	err = walletdb.Update(w.db, func(dbtx walletdb.ReadWriteTx) error {
		addrs, unspent, err = w.activeData(dbtx)
		return err
	})
	if err != nil {
		return err
	}

	return w.rescanWithTarget(addrs, unspent, nil)
}

// isDevEnv determines whether the wallet is currently under a local developer
// environment, e.g. simnet or regtest.
func (w *Wallet) isDevEnv() bool {
	switch uint32(w.ChainParams().Net) {
	case uint32(chaincfg.RegressionNetParams.Net):
	case uint32(chaincfg.SimNetParams.Net):
	default:
		return false
	}
	return true
}

// waitUntilBackendSynced blocks until the chain backend considers itself
// "current".
func (w *Wallet) waitUntilBackendSynced(chainClient chain.Interface) error {
	// We'll poll every second to determine if our chain considers itself
	// "current".
	t := time.NewTicker(time.Second)
	defer t.Stop()

	for {
		select {
		case <-t.C:
			if chainClient.IsCurrent() {
				return nil
			}
		case <-w.quitChan():
			return ErrWalletShuttingDown
		}
	}
}

// locateBirthdayBlock returns a block that meets the given birthday timestamp
// by a margin of +/-2 hours. This is safe to do as the timestamp is already 2
// days in the past of the actual timestamp.
func locateBirthdayBlock(chainClient chainConn,
	birthday time.Time) (*waddrmgr.BlockStamp, error) {

	// Retrieve the lookup range for our block.
	startHeight := int32(0)
	_, bestHeight, err := chainClient.GetBestBlock()
	if err != nil {
		return nil, err
	}

	log.Debugf("Locating suitable block for birthday %v between blocks "+
		"%v-%v", birthday, startHeight, bestHeight)

	var (
		birthdayBlock *waddrmgr.BlockStamp
		left, right   = startHeight, bestHeight
	)

	// Binary search for a block that meets the birthday timestamp by a
	// margin of +/-2 hours.
	for {
		// Retrieve the timestamp for the block halfway through our
		// range.
		mid := left + (right-left)/2
		hash, err := chainClient.GetBlockHash(int64(mid))
		if err != nil {
			return nil, err
		}
		header, err := chainClient.GetBlockHeader(hash)
		if err != nil {
			return nil, err
		}

		log.Debugf("Checking candidate block: height=%v, hash=%v, "+
			"timestamp=%v", mid, hash, header.Timestamp)

		// If the search happened to reach either of our range extremes,
		// then we'll just use that as there's nothing left to search.
		if mid == startHeight || mid == bestHeight || mid == left {
			birthdayBlock = &waddrmgr.BlockStamp{
				Hash:      *hash,
				Height:    int32(mid),
				Timestamp: header.Timestamp,
			}
			break
		}

		// The block's timestamp is more than 2 hours after the
		// birthday, so look for a lower block.
		if header.Timestamp.Sub(birthday) > birthdayBlockDelta {
			right = mid
			continue
		}

		// The birthday is more than 2 hours before the block's
		// timestamp, so look for a higher block.
		if header.Timestamp.Sub(birthday) < -birthdayBlockDelta {
			left = mid
			continue
		}

		birthdayBlock = &waddrmgr.BlockStamp{
			Hash:      *hash,
			Height:    int32(mid),
			Timestamp: header.Timestamp,
		}
		break
	}

	log.Debugf("Found birthday block: height=%d, hash=%v, timestamp=%v",
		birthdayBlock.Height, birthdayBlock.Hash,
		birthdayBlock.Timestamp)

	return birthdayBlock, nil
}

// recovery attempts to recover any unspent outputs that pay to any of our
// addresses starting from our birthday, or the wallet's tip (if higher), which
// would indicate resuming a recovery after a restart.
func (w *Wallet) recovery(chainClient chain.Interface,
	birthdayBlock *waddrmgr.BlockStamp) error {

	log.Infof("RECOVERY MODE ENABLED -- rescanning for used addresses "+
		"with recovery_window=%d", w.recoveryWindow)

	// We'll initialize the recovery manager with a default batch size of
	// 2000.
	recoveryMgr := NewRecoveryManager(
		w.recoveryWindow, recoveryBatchSize, w.chainParams,
	)

	// In the event that this recovery is being resumed, we will need to
	// repopulate all found addresses from the database. Ideally, for basic
	// recovery, we would only do so for the default scopes, but due to a
	// bug in which the wallet would create change addresses outside of the
	// default scopes, it's necessary to attempt all registered key scopes.
	scopedMgrs := make(map[waddrmgr.KeyScope]*waddrmgr.ScopedKeyManager)
	for _, scopedMgr := range w.Manager.ActiveScopedKeyManagers() {
		scopedMgrs[scopedMgr.Scope()] = scopedMgr
	}
	err := walletdb.View(w.db, func(tx walletdb.ReadTx) error {
		txMgrNS := tx.ReadBucket(wtxmgrNamespaceKey)
		credits, err := w.TxStore.UnspentOutputs(txMgrNS)
		if err != nil {
			return err
		}
		addrMgrNS := tx.ReadBucket(waddrmgrNamespaceKey)
		return recoveryMgr.Resurrect(addrMgrNS, scopedMgrs, credits)
	})
	if err != nil {
		return err
	}

	// Fetch the best height from the backend to determine when we should
	// stop.
	_, bestHeight, err := chainClient.GetBestBlock()
	if err != nil {
		return err
	}

	// Now we can begin scanning the chain from the wallet's current tip to
	// ensure we properly handle restarts. Since the recovery process itself
	// acts as rescan, we'll also update our wallet's synced state along the
	// way to reflect the blocks we process and prevent rescanning them
	// later on.
	//
	// NOTE: We purposefully don't update our best height since we assume
	// that a wallet rescan will be performed from the wallet's tip, which
	// will be of bestHeight after completing the recovery process.
	var blocks []*waddrmgr.BlockStamp
	startHeight := w.Manager.SyncedTo().Height + 1
	for height := startHeight; height <= bestHeight; height++ {
		hash, err := chainClient.GetBlockHash(int64(height))
		if err != nil {
			return err
		}
		header, err := chainClient.GetBlockHeader(hash)
		if err != nil {
			return err
		}
		blocks = append(blocks, &waddrmgr.BlockStamp{
			Hash:      *hash,
			Height:    height,
			Timestamp: header.Timestamp,
		})

		// It's possible for us to run into blocks before our birthday
		// if our birthday is after our reorg safe height, so we'll make
		// sure to not add those to the batch.
		if height >= birthdayBlock.Height {
			recoveryMgr.AddToBlockBatch(
				hash, height, header.Timestamp,
			)
		}

		// We'll perform our recovery in batches of 2000 blocks.  It's
		// possible for us to reach our best height without exceeding
		// the recovery batch size, so we can proceed to commit our
		// state to disk.
		recoveryBatch := recoveryMgr.BlockBatch()
		if len(recoveryBatch) == recoveryBatchSize || height == bestHeight {
			err := walletdb.Update(w.db, func(tx walletdb.ReadWriteTx) error {
				ns := tx.ReadWriteBucket(waddrmgrNamespaceKey)
				for _, block := range blocks {
					err := w.Manager.SetSyncedTo(ns, block)
					if err != nil {
						return err
					}
				}
				return w.recoverScopedAddresses(
					chainClient, tx, ns, recoveryBatch,
					recoveryMgr.State(), scopedMgrs,
				)
			})
			if err != nil {
				return err
			}

			if len(recoveryBatch) > 0 {
				log.Infof("Recovered addresses from blocks "+
					"%d-%d", recoveryBatch[0].Height,
					recoveryBatch[len(recoveryBatch)-1].Height)
			}

			// Clear the batch of all processed blocks to reuse the
			// same memory for future batches.
			blocks = blocks[:0]
			recoveryMgr.ResetBlockBatch()
		}
	}

	return nil
}

// recoverScopedAddresses scans a range of blocks in attempts to recover any
// previously used addresses for a particular account derivation path. At a high
// level, the algorithm works as follows:
//
//  1) Ensure internal and external branch horizons are fully expanded.
//  2) Filter the entire range of blocks, stopping if a non-zero number of
//       address are contained in a particular block.
//  3) Record all internal and external addresses found in the block.
//  4) Record any outpoints found in the block that should be watched for spends
//  5) Trim the range of blocks up to and including the one reporting the addrs.
//  6) Repeat from (1) if there are still more blocks in the range.
//
// TODO(conner): parallelize/pipeline/cache intermediate network requests
func (w *Wallet) recoverScopedAddresses(
	chainClient chain.Interface,
	tx walletdb.ReadWriteTx,
	ns walletdb.ReadWriteBucket,
	batch []wtxmgr.BlockMeta,
	recoveryState *RecoveryState,
	scopedMgrs map[waddrmgr.KeyScope]*waddrmgr.ScopedKeyManager) error {

	// If there are no blocks in the batch, we are done.
	if len(batch) == 0 {
		return nil
	}

	log.Infof("Scanning %d blocks for recoverable addresses", len(batch))

expandHorizons:
	for scope, scopedMgr := range scopedMgrs {
		scopeState := recoveryState.StateForScope(scope)
		err := expandScopeHorizons(ns, scopedMgr, scopeState)
		if err != nil {
			return err
		}
	}

	// With the internal and external horizons properly expanded, we now
	// construct the filter blocks request. The request includes the range
	// of blocks we intend to scan, in addition to the scope-index -> addr
	// map for all internal and external branches.
	filterReq := newFilterBlocksRequest(batch, scopedMgrs, recoveryState)

	// Initiate the filter blocks request using our chain backend. If an
	// error occurs, we are unable to proceed with the recovery.
	filterResp, err := chainClient.FilterBlocks(filterReq)
	if err != nil {
		return err
	}

	// If the filter response is empty, this signals that the rest of the
	// batch was completed, and no other addresses were discovered. As a
	// result, no further modifications to our recovery state are required
	// and we can proceed to the next batch.
	if filterResp == nil {
		return nil
	}

	// Otherwise, retrieve the block info for the block that detected a
	// non-zero number of address matches.
	block := batch[filterResp.BatchIndex]

	// Log any non-trivial findings of addresses or outpoints.
	logFilterBlocksResp(block, filterResp)

	// Report any external or internal addresses found as a result of the
	// appropriate branch recovery state. Adding indexes above the
	// last-found index of either will result in the horizons being expanded
	// upon the next iteration. Any found addresses are also marked used
	// using the scoped key manager.
	err = extendFoundAddresses(ns, filterResp, scopedMgrs, recoveryState)
	if err != nil {
		return err
	}

	// Update the global set of watched outpoints with any that were found
	// in the block.
	for outPoint, addr := range filterResp.FoundOutPoints {
		recoveryState.AddWatchedOutPoint(&outPoint, addr)
	}

	// Finally, record all of the relevant transactions that were returned
	// in the filter blocks response. This ensures that these transactions
	// and their outputs are tracked when the final rescan is performed.
	for _, txn := range filterResp.RelevantTxns {
		txRecord, err := wtxmgr.NewTxRecordFromMsgTx(
			txn, filterResp.BlockMeta.Time,
		)
		if err != nil {
			return err
		}

		err = w.addRelevantTx(tx, txRecord, &filterResp.BlockMeta)
		if err != nil {
			return err
		}
	}

	// Update the batch to indicate that we've processed all block through
	// the one that returned found addresses.
	batch = batch[filterResp.BatchIndex+1:]

	// If this was not the last block in the batch, we will repeat the
	// filtering process again after expanding our horizons.
	if len(batch) > 0 {
		goto expandHorizons
	}

	return nil
}

// expandScopeHorizons ensures that the ScopeRecoveryState has an adequately
// sized look ahead for both its internal and external branches. The keys
// derived here are added to the scope's recovery state, but do not affect the
// persistent state of the wallet. If any invalid child keys are detected, the
// horizon will be properly extended such that our lookahead always includes the
// proper number of valid child keys.
func expandScopeHorizons(ns walletdb.ReadWriteBucket,
	scopedMgr *waddrmgr.ScopedKeyManager,
	scopeState *ScopeRecoveryState) error {

	// Compute the current external horizon and the number of addresses we
	// must derive to ensure we maintain a sufficient recovery window for
	// the external branch.
	exHorizon, exWindow := scopeState.ExternalBranch.ExtendHorizon()
	count, childIndex := uint32(0), exHorizon
	for count < exWindow {
		keyPath := externalKeyPath(childIndex)
		addr, err := scopedMgr.DeriveFromKeyPath(ns, keyPath)
		switch {
		case err == hdkeychain.ErrInvalidChild:
			// Record the existence of an invalid child with the
			// external branch's recovery state. This also
			// increments the branch's horizon so that it accounts
			// for this skipped child index.
			scopeState.ExternalBranch.MarkInvalidChild(childIndex)
			childIndex++
			continue

		case err != nil:
			return err
		}

		// Register the newly generated external address and child index
		// with the external branch recovery state.
		scopeState.ExternalBranch.AddAddr(childIndex, addr.Address())

		childIndex++
		count++
	}

	// Compute the current internal horizon and the number of addresses we
	// must derive to ensure we maintain a sufficient recovery window for
	// the internal branch.
	inHorizon, inWindow := scopeState.InternalBranch.ExtendHorizon()
	count, childIndex = 0, inHorizon
	for count < inWindow {
		keyPath := internalKeyPath(childIndex)
		addr, err := scopedMgr.DeriveFromKeyPath(ns, keyPath)
		switch {
		case err == hdkeychain.ErrInvalidChild:
			// Record the existence of an invalid child with the
			// internal branch's recovery state. This also
			// increments the branch's horizon so that it accounts
			// for this skipped child index.
			scopeState.InternalBranch.MarkInvalidChild(childIndex)
			childIndex++
			continue

		case err != nil:
			return err
		}

		// Register the newly generated internal address and child index
		// with the internal branch recovery state.
		scopeState.InternalBranch.AddAddr(childIndex, addr.Address())

		childIndex++
		count++
	}

	return nil
}

// externalKeyPath returns the relative external derivation path /0/0/index.
func externalKeyPath(index uint32) waddrmgr.DerivationPath {
	return waddrmgr.DerivationPath{
		Account: waddrmgr.DefaultAccountNum,
		Branch:  waddrmgr.ExternalBranch,
		Index:   index,
	}
}

// internalKeyPath returns the relative internal derivation path /0/1/index.
func internalKeyPath(index uint32) waddrmgr.DerivationPath {
	return waddrmgr.DerivationPath{
		Account: waddrmgr.DefaultAccountNum,
		Branch:  waddrmgr.InternalBranch,
		Index:   index,
	}
}

// newFilterBlocksRequest constructs FilterBlocksRequests using our current
// block range, scoped managers, and recovery state.
func newFilterBlocksRequest(batch []wtxmgr.BlockMeta,
	scopedMgrs map[waddrmgr.KeyScope]*waddrmgr.ScopedKeyManager,
	recoveryState *RecoveryState) *chain.FilterBlocksRequest {

	filterReq := &chain.FilterBlocksRequest{
		Blocks:           batch,
		ExternalAddrs:    make(map[waddrmgr.ScopedIndex]ltcutil.Address),
		InternalAddrs:    make(map[waddrmgr.ScopedIndex]ltcutil.Address),
		WatchedOutPoints: recoveryState.WatchedOutPoints(),
	}

	// Populate the external and internal addresses by merging the addresses
	// sets belong to all currently tracked scopes.
	for scope := range scopedMgrs {
		scopeState := recoveryState.StateForScope(scope)
		for index, addr := range scopeState.ExternalBranch.Addrs() {
			scopedIndex := waddrmgr.ScopedIndex{
				Scope: scope,
				Index: index,
			}
			filterReq.ExternalAddrs[scopedIndex] = addr
		}
		for index, addr := range scopeState.InternalBranch.Addrs() {
			scopedIndex := waddrmgr.ScopedIndex{
				Scope: scope,
				Index: index,
			}
			filterReq.InternalAddrs[scopedIndex] = addr
		}
	}

	return filterReq
}

// extendFoundAddresses accepts a filter blocks response that contains addresses
// found on chain, and advances the state of all relevant derivation paths to
// match the highest found child index for each branch.
func extendFoundAddresses(ns walletdb.ReadWriteBucket,
	filterResp *chain.FilterBlocksResponse,
	scopedMgrs map[waddrmgr.KeyScope]*waddrmgr.ScopedKeyManager,
	recoveryState *RecoveryState) error {

	// Mark all recovered external addresses as used. This will be done only
	// for scopes that reported a non-zero number of external addresses in
	// this block.
	for scope, indexes := range filterResp.FoundExternalAddrs {
		// First, report all external child indexes found for this
		// scope. This ensures that the external last-found index will
		// be updated to include the maximum child index seen thus far.
		scopeState := recoveryState.StateForScope(scope)
		for index := range indexes {
			scopeState.ExternalBranch.ReportFound(index)
		}

		scopedMgr := scopedMgrs[scope]

		// Now, with all found addresses reported, derive and extend all
		// external addresses up to and including the current last found
		// index for this scope.
		exNextUnfound := scopeState.ExternalBranch.NextUnfound()

		exLastFound := exNextUnfound
		if exLastFound > 0 {
			exLastFound--
		}

		err := scopedMgr.ExtendExternalAddresses(
			ns, waddrmgr.DefaultAccountNum, exLastFound,
		)
		if err != nil {
			return err
		}

		// Finally, with the scope's addresses extended, we mark used
		// the external addresses that were found in the block and
		// belong to this scope.
		for index := range indexes {
			addr := scopeState.ExternalBranch.GetAddr(index)
			err := scopedMgr.MarkUsed(ns, addr)
			if err != nil {
				return err
			}
		}
	}

	// Mark all recovered internal addresses as used. This will be done only
	// for scopes that reported a non-zero number of internal addresses in
	// this block.
	for scope, indexes := range filterResp.FoundInternalAddrs {
		// First, report all internal child indexes found for this
		// scope. This ensures that the internal last-found index will
		// be updated to include the maximum child index seen thus far.
		scopeState := recoveryState.StateForScope(scope)
		for index := range indexes {
			scopeState.InternalBranch.ReportFound(index)
		}

		scopedMgr := scopedMgrs[scope]

		// Now, with all found addresses reported, derive and extend all
		// internal addresses up to and including the current last found
		// index for this scope.
		inNextUnfound := scopeState.InternalBranch.NextUnfound()

		inLastFound := inNextUnfound
		if inLastFound > 0 {
			inLastFound--
		}
		err := scopedMgr.ExtendInternalAddresses(
			ns, waddrmgr.DefaultAccountNum, inLastFound,
		)
		if err != nil {
			return err
		}

		// Finally, with the scope's addresses extended, we mark used
		// the internal addresses that were found in the blockand belong
		// to this scope.
		for index := range indexes {
			addr := scopeState.InternalBranch.GetAddr(index)
			err := scopedMgr.MarkUsed(ns, addr)
			if err != nil {
				return err
			}
		}
	}

	return nil
}

// logFilterBlocksResp provides useful logging information when filtering
// succeeded in finding relevant transactions.
func logFilterBlocksResp(block wtxmgr.BlockMeta,
	resp *chain.FilterBlocksResponse) {

	// Log the number of external addresses found in this block.
	var nFoundExternal int
	for _, indexes := range resp.FoundExternalAddrs {
		nFoundExternal += len(indexes)
	}
	if nFoundExternal > 0 {
		log.Infof("Recovered %d external addrs at height=%d hash=%v",
			nFoundExternal, block.Height, block.Hash)
	}

	// Log the number of internal addresses found in this block.
	var nFoundInternal int
	for _, indexes := range resp.FoundInternalAddrs {
		nFoundInternal += len(indexes)
	}
	if nFoundInternal > 0 {
		log.Infof("Recovered %d internal addrs at height=%d hash=%v",
			nFoundInternal, block.Height, block.Hash)
	}

	// Log the number of outpoints found in this block.
	nFoundOutPoints := len(resp.FoundOutPoints)
	if nFoundOutPoints > 0 {
		log.Infof("Found %d spends from watched outpoints at "+
			"height=%d hash=%v",
			nFoundOutPoints, block.Height, block.Hash)
	}
}

type (
	createTxRequest struct {
		account     uint32
		outputs     []*wire.TxOut
		minconf     int32
		feeSatPerKB ltcutil.Amount
		dryRun      bool
		resp        chan createTxResponse
	}
	createTxResponse struct {
		tx  *txauthor.AuthoredTx
		err error
	}
)

// txCreator is responsible for the input selection and creation of
// transactions.  These functions are the responsibility of this method
// (designed to be run as its own goroutine) since input selection must be
// serialized, or else it is possible to create double spends by choosing the
// same inputs for multiple transactions.  Along with input selection, this
// method is also responsible for the signing of transactions, since we don't
// want to end up in a situation where we run out of inputs as multiple
// transactions are being created.  In this situation, it would then be possible
// for both requests, rather than just one, to fail due to not enough available
// inputs.
func (w *Wallet) txCreator() {
	quit := w.quitChan()
out:
	for {
		select {
		case txr := <-w.createTxRequests:
			heldUnlock, err := w.holdUnlock()
			if err != nil {
				txr.resp <- createTxResponse{nil, err}
				continue
			}
			tx, err := w.txToOutputs(txr.outputs, txr.account,
				txr.minconf, txr.feeSatPerKB, txr.dryRun)
			heldUnlock.release()
			txr.resp <- createTxResponse{tx, err}
		case <-quit:
			break out
		}
	}
	w.wg.Done()
}

// CreateSimpleTx creates a new signed transaction spending unspent P2PKH
// outputs with at least minconf confirmations spending to any number of
// address/amount pairs.  Change and an appropriate transaction fee are
// automatically included, if necessary.  All transaction creation through this
// function is serialized to prevent the creation of many transactions which
// spend the same outputs.
//
// NOTE: The dryRun argument can be set true to create a tx that doesn't alter
// the database. A tx created with this set to true SHOULD NOT be broadcasted.
func (w *Wallet) CreateSimpleTx(account uint32, outputs []*wire.TxOut,
	minconf int32, satPerKb ltcutil.Amount, dryRun bool) (
	*txauthor.AuthoredTx, error) {

	req := createTxRequest{
		account:     account,
		outputs:     outputs,
		minconf:     minconf,
		feeSatPerKB: satPerKb,
		dryRun:      dryRun,
		resp:        make(chan createTxResponse),
	}
	w.createTxRequests <- req
	resp := <-req.resp
	return resp.tx, resp.err
}

type (
	unlockRequest struct {
		passphrase []byte
		lockAfter  <-chan time.Time // nil prevents the timeout.
		err        chan error
	}

	changePassphraseRequest struct {
		old, new []byte
		private  bool
		err      chan error
	}

	changePassphrasesRequest struct {
		publicOld, publicNew   []byte
		privateOld, privateNew []byte
		err                    chan error
	}

	// heldUnlock is a tool to prevent the wallet from automatically
	// locking after some timeout before an operation which needed
	// the unlocked wallet has finished.  Any aquired heldUnlock
	// *must* be released (preferably with a defer) or the wallet
	// will forever remain unlocked.
	heldUnlock chan struct{}
)

// walletLocker manages the locked/unlocked state of a wallet.
func (w *Wallet) walletLocker() {
	var timeout <-chan time.Time
	holdChan := make(heldUnlock)
	quit := w.quitChan()
out:
	for {
		select {
		case req := <-w.unlockRequests:
			err := walletdb.View(w.db, func(tx walletdb.ReadTx) error {
				addrmgrNs := tx.ReadBucket(waddrmgrNamespaceKey)
				return w.Manager.Unlock(addrmgrNs, req.passphrase)
			})
			if err != nil {
				req.err <- err
				continue
			}
			timeout = req.lockAfter
			if timeout == nil {
				log.Info("The wallet has been unlocked without a time limit")
			} else {
				log.Info("The wallet has been temporarily unlocked")
			}
			req.err <- nil
			continue

		case req := <-w.changePassphrase:
			err := walletdb.Update(w.db, func(tx walletdb.ReadWriteTx) error {
				addrmgrNs := tx.ReadWriteBucket(waddrmgrNamespaceKey)
				return w.Manager.ChangePassphrase(
					addrmgrNs, req.old, req.new, req.private,
					&waddrmgr.DefaultScryptOptions,
				)
			})
			req.err <- err
			continue

		case req := <-w.changePassphrases:
			err := walletdb.Update(w.db, func(tx walletdb.ReadWriteTx) error {
				addrmgrNs := tx.ReadWriteBucket(waddrmgrNamespaceKey)
				err := w.Manager.ChangePassphrase(
					addrmgrNs, req.publicOld, req.publicNew,
					false, &waddrmgr.DefaultScryptOptions,
				)
				if err != nil {
					return err
				}

				return w.Manager.ChangePassphrase(
					addrmgrNs, req.privateOld, req.privateNew,
					true, &waddrmgr.DefaultScryptOptions,
				)
			})
			req.err <- err
			continue

		case req := <-w.holdUnlockRequests:
			if w.Manager.IsLocked() {
				close(req)
				continue
			}

			req <- holdChan
			<-holdChan // Block until the lock is released.

			// If, after holding onto the unlocked wallet for some
			// time, the timeout has expired, lock it now instead
			// of hoping it gets unlocked next time the top level
			// select runs.
			select {
			case <-timeout:
				// Let the top level select fallthrough so the
				// wallet is locked.
			default:
				continue
			}

		case w.lockState <- w.Manager.IsLocked():
			continue

		case <-quit:
			break out

		case <-w.lockRequests:
		case <-timeout:
		}

		// Select statement fell through by an explicit lock or the
		// timer expiring.  Lock the manager here.
		timeout = nil
		err := w.Manager.Lock()
		if err != nil && !waddrmgr.IsError(err, waddrmgr.ErrLocked) {
			log.Errorf("Could not lock wallet: %v", err)
		} else {
			log.Info("The wallet has been locked")
		}
	}
	w.wg.Done()
}

// Unlock unlocks the wallet's address manager and relocks it after timeout has
// expired.  If the wallet is already unlocked and the new passphrase is
// correct, the current timeout is replaced with the new one.  The wallet will
// be locked if the passphrase is incorrect or any other error occurs during the
// unlock.
func (w *Wallet) Unlock(passphrase []byte, lock <-chan time.Time) error {
	err := make(chan error, 1)
	w.unlockRequests <- unlockRequest{
		passphrase: passphrase,
		lockAfter:  lock,
		err:        err,
	}
	return <-err
}

// Lock locks the wallet's address manager.
func (w *Wallet) Lock() {
	w.lockRequests <- struct{}{}
}

// Locked returns whether the account manager for a wallet is locked.
func (w *Wallet) Locked() bool {
	return <-w.lockState
}

// holdUnlock prevents the wallet from being locked.  The heldUnlock object
// *must* be released, or the wallet will forever remain unlocked.
//
// TODO: To prevent the above scenario, perhaps closures should be passed
// to the walletLocker goroutine and disallow callers from explicitly
// handling the locking mechanism.
func (w *Wallet) holdUnlock() (heldUnlock, error) {
	req := make(chan heldUnlock)
	w.holdUnlockRequests <- req
	hl, ok := <-req
	if !ok {
		// TODO(davec): This should be defined and exported from
		// waddrmgr.
		return nil, waddrmgr.ManagerError{
			ErrorCode:   waddrmgr.ErrLocked,
			Description: "address manager is locked",
		}
	}
	return hl, nil
}

// release releases the hold on the unlocked-state of the wallet and allows the
// wallet to be locked again.  If a lock timeout has already expired, the
// wallet is locked again as soon as release is called.
func (c heldUnlock) release() {
	c <- struct{}{}
}

// ChangePrivatePassphrase attempts to change the passphrase for a wallet from
// old to new.  Changing the passphrase is synchronized with all other address
// manager locking and unlocking.  The lock state will be the same as it was
// before the password change.
func (w *Wallet) ChangePrivatePassphrase(old, new []byte) error {
	err := make(chan error, 1)
	w.changePassphrase <- changePassphraseRequest{
		old:     old,
		new:     new,
		private: true,
		err:     err,
	}
	return <-err
}

// ChangePublicPassphrase modifies the public passphrase of the wallet.
func (w *Wallet) ChangePublicPassphrase(old, new []byte) error {
	err := make(chan error, 1)
	w.changePassphrase <- changePassphraseRequest{
		old:     old,
		new:     new,
		private: false,
		err:     err,
	}
	return <-err
}

// ChangePassphrases modifies the public and private passphrase of the wallet
// atomically.
func (w *Wallet) ChangePassphrases(publicOld, publicNew, privateOld,
	privateNew []byte) error {

	err := make(chan error, 1)
	w.changePassphrases <- changePassphrasesRequest{
		publicOld:  publicOld,
		publicNew:  publicNew,
		privateOld: privateOld,
		privateNew: privateNew,
		err:        err,
	}
	return <-err
}

// accountUsed returns whether there are any recorded transactions spending to
// a given account. It returns true if atleast one address in the account was
// used and false if no address in the account was used.
func (w *Wallet) accountUsed(addrmgrNs walletdb.ReadWriteBucket, account uint32) (bool, error) {
	var used bool
	err := w.Manager.ForEachAccountAddress(addrmgrNs, account,
		func(maddr waddrmgr.ManagedAddress) error {
			used = maddr.Used(addrmgrNs)
			if used {
				return waddrmgr.Break
			}
			return nil
		})
	if err == waddrmgr.Break {
		err = nil
	}
	return used, err
}

// AccountAddresses returns the addresses for every created address for an
// account.
func (w *Wallet) AccountAddresses(account uint32) (addrs []ltcutil.Address, err error) {
	err = walletdb.View(w.db, func(tx walletdb.ReadTx) error {
		addrmgrNs := tx.ReadBucket(waddrmgrNamespaceKey)
		return w.Manager.ForEachAccountAddress(addrmgrNs, account, func(maddr waddrmgr.ManagedAddress) error {
			addrs = append(addrs, maddr.Address())
			return nil
		})
	})
	return
}

// CalculateBalance sums the amounts of all unspent transaction
// outputs to addresses of a wallet and returns the balance.
//
// If confirmations is 0, all UTXOs, even those not present in a
// block (height -1), will be used to get the balance.  Otherwise,
// a UTXO must be in a block.  If confirmations is 1 or greater,
// the balance will be calculated based on how many how many blocks
// include a UTXO.
func (w *Wallet) CalculateBalance(confirms int32) (ltcutil.Amount, error) {
	var balance ltcutil.Amount
	err := walletdb.View(w.db, func(tx walletdb.ReadTx) error {
		txmgrNs := tx.ReadBucket(wtxmgrNamespaceKey)
		var err error
		blk := w.Manager.SyncedTo()
		balance, err = w.TxStore.Balance(txmgrNs, confirms, blk.Height)
		return err
	})
	return balance, err
}

// Balances records total, spendable (by policy), and immature coinbase
// reward balance amounts.
type Balances struct {
	Total          ltcutil.Amount
	Spendable      ltcutil.Amount
	ImmatureReward ltcutil.Amount
}

// CalculateAccountBalances sums the amounts of all unspent transaction
// outputs to the given account of a wallet and returns the balance.
//
// This function is much slower than it needs to be since transactions outputs
// are not indexed by the accounts they credit to, and all unspent transaction
// outputs must be iterated.
func (w *Wallet) CalculateAccountBalances(account uint32, confirms int32) (Balances, error) {
	var bals Balances
	err := walletdb.View(w.db, func(tx walletdb.ReadTx) error {
		addrmgrNs := tx.ReadBucket(waddrmgrNamespaceKey)
		txmgrNs := tx.ReadBucket(wtxmgrNamespaceKey)

		// Get current block.  The block height used for calculating
		// the number of tx confirmations.
		syncBlock := w.Manager.SyncedTo()

		unspent, err := w.TxStore.UnspentOutputs(txmgrNs)
		if err != nil {
			return err
		}
		for i := range unspent {
			output := &unspent[i]

			var outputAcct uint32
			_, addrs, _, err := txscript.ExtractPkScriptAddrs(
				output.PkScript, w.chainParams)
			if err == nil && len(addrs) > 0 {
				_, outputAcct, err = w.Manager.AddrAccount(addrmgrNs, addrs[0])
			}
			if err != nil || outputAcct != account {
				continue
			}

			bals.Total += output.Amount
			if output.FromCoinBase && !confirmed(int32(w.chainParams.CoinbaseMaturity),
				output.Height, syncBlock.Height) {
				bals.ImmatureReward += output.Amount
			} else if confirmed(confirms, output.Height, syncBlock.Height) {
				bals.Spendable += output.Amount
			}
		}
		return nil
	})
	return bals, err
}

// CurrentAddress gets the most recently requested Bitcoin payment address
// from a wallet for a particular key-chain scope.  If the address has already
// been used (there is at least one transaction spending to it in the
// blockchain or btcd mempool), the next chained address is returned.
func (w *Wallet) CurrentAddress(account uint32, scope waddrmgr.KeyScope) (ltcutil.Address, error) {
	chainClient, err := w.requireChainClient()
	if err != nil {
		return nil, err
	}

	manager, err := w.Manager.FetchScopedKeyManager(scope)
	if err != nil {
		return nil, err
	}

	var (
		addr  ltcutil.Address
		props *waddrmgr.AccountProperties
	)
	err = walletdb.Update(w.db, func(tx walletdb.ReadWriteTx) error {
		addrmgrNs := tx.ReadWriteBucket(waddrmgrNamespaceKey)
		maddr, err := manager.LastExternalAddress(addrmgrNs, account)
		if err != nil {
			// If no address exists yet, create the first external
			// address.
			if waddrmgr.IsError(err, waddrmgr.ErrAddressNotFound) {
				addr, props, err = w.newAddress(
					addrmgrNs, account, scope,
				)
			}
			return err
		}

		// Get next chained address if the last one has already been
		// used.
		if maddr.Used(addrmgrNs) {
			addr, props, err = w.newAddress(
				addrmgrNs, account, scope,
			)
			return err
		}

		addr = maddr.Address()
		return nil
	})
	if err != nil {
		return nil, err
	}

	// If the props have been initially, then we had to create a new address
	// to satisfy the query. Notify the rpc server about the new address.
	if props != nil {
		err = chainClient.NotifyReceived([]ltcutil.Address{addr})
		if err != nil {
			return nil, err
		}

		w.NtfnServer.notifyAccountProperties(props)
	}

	return addr, nil
}

// PubKeyForAddress looks up the associated public key for a P2PKH address.
func (w *Wallet) PubKeyForAddress(a ltcutil.Address) (*btcec.PublicKey, error) {
	var pubKey *btcec.PublicKey
	err := walletdb.View(w.db, func(tx walletdb.ReadTx) error {
		addrmgrNs := tx.ReadBucket(waddrmgrNamespaceKey)
		managedAddr, err := w.Manager.Address(addrmgrNs, a)
		if err != nil {
			return err
		}
		managedPubKeyAddr, ok := managedAddr.(waddrmgr.ManagedPubKeyAddress)
		if !ok {
			return errors.New("address does not have an associated public key")
		}
		pubKey = managedPubKeyAddr.PubKey()
		return nil
	})
	return pubKey, err
}

// LabelTransaction adds a label to the transaction with the hash provided. The
// call will fail if the label is too long, or if the transaction already has
// a label and the overwrite boolean is not set.
func (w *Wallet) LabelTransaction(hash chainhash.Hash, label string,
	overwrite bool) error {

	// Check that the transaction is known to the wallet, and fail if it is
	// unknown. If the transaction is known, check whether it already has
	// a label.
	err := walletdb.View(w.db, func(tx walletdb.ReadTx) error {
		txmgrNs := tx.ReadBucket(wtxmgrNamespaceKey)

		dbTx, err := w.TxStore.TxDetails(txmgrNs, &hash)
		if err != nil {
			return err
		}

		// If the transaction looked up is nil, it was not found. We
		// do not allow labelling of unknown transactions so we fail.
		if dbTx == nil {
			return ErrUnknownTransaction
		}

		_, err = wtxmgr.FetchTxLabel(txmgrNs, hash)
		return err
	})

	switch err {
	// If no labels have been written yet, we can silence the error.
	// Likewise if there is no label, we do not need to do any overwrite
	// checks.
	case wtxmgr.ErrNoLabelBucket:
	case wtxmgr.ErrTxLabelNotFound:

	// If we successfully looked up a label, fail if the overwrite param
	// is not set.
	case nil:
		if !overwrite {
			return ErrTxLabelExists
		}

	// In another unrelated error occurred, return it.
	default:
		return err
	}

	return walletdb.Update(w.db, func(tx walletdb.ReadWriteTx) error {
		txmgrNs := tx.ReadWriteBucket(wtxmgrNamespaceKey)
		return w.TxStore.PutTxLabel(txmgrNs, hash, label)
	})
}

// PrivKeyForAddress looks up the associated private key for a P2PKH or P2PK
// address.
func (w *Wallet) PrivKeyForAddress(a ltcutil.Address) (*btcec.PrivateKey, error) {
	var privKey *btcec.PrivateKey
	err := walletdb.View(w.db, func(tx walletdb.ReadTx) error {
		addrmgrNs := tx.ReadBucket(waddrmgrNamespaceKey)
		managedAddr, err := w.Manager.Address(addrmgrNs, a)
		if err != nil {
			return err
		}
		managedPubKeyAddr, ok := managedAddr.(waddrmgr.ManagedPubKeyAddress)
		if !ok {
			return errors.New("address does not have an associated private key")
		}
		privKey, err = managedPubKeyAddr.PrivKey()
		return err
	})
	return privKey, err
}

// HaveAddress returns whether the wallet is the owner of the address a.
func (w *Wallet) HaveAddress(a ltcutil.Address) (bool, error) {
	err := walletdb.View(w.db, func(tx walletdb.ReadTx) error {
		addrmgrNs := tx.ReadBucket(waddrmgrNamespaceKey)
		_, err := w.Manager.Address(addrmgrNs, a)
		return err
	})
	if err == nil {
		return true, nil
	}
	if waddrmgr.IsError(err, waddrmgr.ErrAddressNotFound) {
		return false, nil
	}
	return false, err
}

// AccountOfAddress finds the account that an address is associated with.
func (w *Wallet) AccountOfAddress(a ltcutil.Address) (uint32, error) {
	var account uint32
	err := walletdb.View(w.db, func(tx walletdb.ReadTx) error {
		addrmgrNs := tx.ReadBucket(waddrmgrNamespaceKey)
		var err error
		_, account, err = w.Manager.AddrAccount(addrmgrNs, a)
		return err
	})
	return account, err
}

// AddressInfo returns detailed information regarding a wallet address.
func (w *Wallet) AddressInfo(a ltcutil.Address) (waddrmgr.ManagedAddress, error) {
	var managedAddress waddrmgr.ManagedAddress
	err := walletdb.View(w.db, func(tx walletdb.ReadTx) error {
		addrmgrNs := tx.ReadBucket(waddrmgrNamespaceKey)
		var err error
		managedAddress, err = w.Manager.Address(addrmgrNs, a)
		return err
	})
	return managedAddress, err
}

// AccountNumber returns the account number for an account name under a
// particular key scope.
func (w *Wallet) AccountNumber(scope waddrmgr.KeyScope, accountName string) (uint32, error) {
	manager, err := w.Manager.FetchScopedKeyManager(scope)
	if err != nil {
		return 0, err
	}

	var account uint32
	err = walletdb.View(w.db, func(tx walletdb.ReadTx) error {
		addrmgrNs := tx.ReadBucket(waddrmgrNamespaceKey)
		var err error
		account, err = manager.LookupAccount(addrmgrNs, accountName)
		return err
	})
	return account, err
}

// AccountName returns the name of an account.
func (w *Wallet) AccountName(scope waddrmgr.KeyScope, accountNumber uint32) (string, error) {
	manager, err := w.Manager.FetchScopedKeyManager(scope)
	if err != nil {
		return "", err
	}

	var accountName string
	err = walletdb.View(w.db, func(tx walletdb.ReadTx) error {
		addrmgrNs := tx.ReadBucket(waddrmgrNamespaceKey)
		var err error
		accountName, err = manager.AccountName(addrmgrNs, accountNumber)
		return err
	})
	return accountName, err
}

// AccountProperties returns the properties of an account, including address
// indexes and name. It first fetches the desynced information from the address
// manager, then updates the indexes based on the address pools.
func (w *Wallet) AccountProperties(scope waddrmgr.KeyScope, acct uint32) (*waddrmgr.AccountProperties, error) {
	manager, err := w.Manager.FetchScopedKeyManager(scope)
	if err != nil {
		return nil, err
	}

	var props *waddrmgr.AccountProperties
	err = walletdb.View(w.db, func(tx walletdb.ReadTx) error {
		waddrmgrNs := tx.ReadBucket(waddrmgrNamespaceKey)
		var err error
		props, err = manager.AccountProperties(waddrmgrNs, acct)
		return err
	})
	return props, err
}

// RenameAccount sets the name for an account number to newName.
func (w *Wallet) RenameAccount(scope waddrmgr.KeyScope, account uint32, newName string) error {
	manager, err := w.Manager.FetchScopedKeyManager(scope)
	if err != nil {
		return err
	}

	var props *waddrmgr.AccountProperties
	err = walletdb.Update(w.db, func(tx walletdb.ReadWriteTx) error {
		addrmgrNs := tx.ReadWriteBucket(waddrmgrNamespaceKey)
		err := manager.RenameAccount(addrmgrNs, account, newName)
		if err != nil {
			return err
		}
		props, err = manager.AccountProperties(addrmgrNs, account)
		return err
	})
	if err == nil {
		w.NtfnServer.notifyAccountProperties(props)
	}
	return err
}

const maxEmptyAccounts = 100

// NextAccount creates the next account and returns its account number.  The
// name must be unique to the account.  In order to support automatic seed
// restoring, new accounts may not be created when all of the previous 100
// accounts have no transaction history (this is a deviation from the BIP0044
// spec, which allows no unused account gaps).
func (w *Wallet) NextAccount(scope waddrmgr.KeyScope, name string) (uint32, error) {
	manager, err := w.Manager.FetchScopedKeyManager(scope)
	if err != nil {
		return 0, err
	}

	var (
		account uint32
		props   *waddrmgr.AccountProperties
	)
	err = walletdb.Update(w.db, func(tx walletdb.ReadWriteTx) error {
		addrmgrNs := tx.ReadWriteBucket(waddrmgrNamespaceKey)
		var err error
		account, err = manager.NewAccount(addrmgrNs, name)
		if err != nil {
			return err
		}
		props, err = manager.AccountProperties(addrmgrNs, account)
		return err
	})
	if err != nil {
		log.Errorf("Cannot fetch new account properties for notification "+
			"after account creation: %v", err)
	} else {
		w.NtfnServer.notifyAccountProperties(props)
	}
	return account, err
}

// CreditCategory describes the type of wallet transaction output.  The category
// of "sent transactions" (debits) is always "send", and is not expressed by
// this type.
//
// TODO: This is a requirement of the RPC server and should be moved.
type CreditCategory byte

// These constants define the possible credit categories.
const (
	CreditReceive CreditCategory = iota
	CreditGenerate
	CreditImmature
)

// String returns the category as a string.  This string may be used as the
// JSON string for categories as part of listtransactions and gettransaction
// RPC responses.
func (c CreditCategory) String() string {
	switch c {
	case CreditReceive:
		return "receive"
	case CreditGenerate:
		return "generate"
	case CreditImmature:
		return "immature"
	default:
		return "unknown"
	}
}

// RecvCategory returns the category of received credit outputs from a
// transaction record.  The passed block chain height is used to distinguish
// immature from mature coinbase outputs.
//
// TODO: This is intended for use by the RPC server and should be moved out of
// this package at a later time.
func RecvCategory(details *wtxmgr.TxDetails, syncHeight int32, net *chaincfg.Params) CreditCategory {
	if blockchain.IsCoinBaseTx(&details.MsgTx) {
		if confirmed(int32(net.CoinbaseMaturity), details.Block.Height,
			syncHeight) {
			return CreditGenerate
		}
		return CreditImmature
	}
	return CreditReceive
}

// listTransactions creates a object that may be marshalled to a response result
// for a listtransactions RPC.
//
// TODO: This should be moved to the legacyrpc package.
func listTransactions(tx walletdb.ReadTx, details *wtxmgr.TxDetails, addrMgr *waddrmgr.Manager,
	syncHeight int32, net *chaincfg.Params) []btcjson.ListTransactionsResult {

	addrmgrNs := tx.ReadBucket(waddrmgrNamespaceKey)

	var (
		blockHashStr  string
		blockTime     int64
		confirmations int64
	)
	if details.Block.Height != -1 {
		blockHashStr = details.Block.Hash.String()
		blockTime = details.Block.Time.Unix()
		confirmations = int64(confirms(details.Block.Height, syncHeight))
	}

	results := []btcjson.ListTransactionsResult{}
	txHashStr := details.Hash.String()
	received := details.Received.Unix()
	generated := blockchain.IsCoinBaseTx(&details.MsgTx)
	recvCat := RecvCategory(details, syncHeight, net).String()

	send := len(details.Debits) != 0

	// Fee can only be determined if every input is a debit.
	var feeF64 float64
	if len(details.Debits) == len(details.MsgTx.TxIn) {
		var debitTotal ltcutil.Amount
		for _, deb := range details.Debits {
			debitTotal += deb.Amount
		}
		var outputTotal ltcutil.Amount
		for _, output := range details.MsgTx.TxOut {
			outputTotal += ltcutil.Amount(output.Value)
		}
		// Note: The actual fee is debitTotal - outputTotal.  However,
		// this RPC reports negative numbers for fees, so the inverse
		// is calculated.
		feeF64 = (outputTotal - debitTotal).ToBTC()
	}

outputs:
	for i, output := range details.MsgTx.TxOut {
		// Determine if this output is a credit, and if so, determine
		// its spentness.
		var isCredit bool
		var spentCredit bool
		for _, cred := range details.Credits {
			if cred.Index == uint32(i) {
				// Change outputs are ignored.
				if cred.Change {
					continue outputs
				}

				isCredit = true
				spentCredit = cred.Spent
				break
			}
		}

		var address string
		var accountName string
		_, addrs, _, _ := txscript.ExtractPkScriptAddrs(output.PkScript, net)
		if len(addrs) == 1 {
			addr := addrs[0]
			address = addr.EncodeAddress()
			mgr, account, err := addrMgr.AddrAccount(addrmgrNs, addrs[0])
			if err == nil {
				accountName, err = mgr.AccountName(addrmgrNs, account)
				if err != nil {
					accountName = ""
				}
			}
		}

		amountF64 := ltcutil.Amount(output.Value).ToBTC()
		result := btcjson.ListTransactionsResult{
			// Fields left zeroed:
			//   InvolvesWatchOnly
			//   BlockIndex
			//
			// Fields set below:
			//   Account (only for non-"send" categories)
			//   Category
			//   Amount
			//   Fee
			Address:         address,
			Vout:            uint32(i),
			Confirmations:   confirmations,
			Generated:       generated,
			BlockHash:       blockHashStr,
			BlockTime:       blockTime,
			TxID:            txHashStr,
			WalletConflicts: []string{},
			Time:            received,
			TimeReceived:    received,
		}

		// Add a received/generated/immature result if this is a credit.
		// If the output was spent, create a second result under the
		// send category with the inverse of the output amount.  It is
		// therefore possible that a single output may be included in
		// the results set zero, one, or two times.
		//
		// Since credits are not saved for outputs that are not
		// controlled by this wallet, all non-credits from transactions
		// with debits are grouped under the send category.

		if send || spentCredit {
			result.Category = "send"
			result.Amount = -amountF64
			result.Fee = &feeF64
			results = append(results, result)
		}
		if isCredit {
			result.Account = accountName
			result.Category = recvCat
			result.Amount = amountF64
			result.Fee = nil
			results = append(results, result)
		}
	}
	return results
}

// ListSinceBlock returns a slice of objects with details about transactions
// since the given block. If the block is -1 then all transactions are included.
// This is intended to be used for listsinceblock RPC replies.
func (w *Wallet) ListSinceBlock(start, end, syncHeight int32) ([]btcjson.ListTransactionsResult, error) {
	txList := []btcjson.ListTransactionsResult{}
	err := walletdb.View(w.db, func(tx walletdb.ReadTx) error {
		txmgrNs := tx.ReadBucket(wtxmgrNamespaceKey)

		rangeFn := func(details []wtxmgr.TxDetails) (bool, error) {
			for _, detail := range details {
				jsonResults := listTransactions(tx, &detail,
					w.Manager, syncHeight, w.chainParams)
				txList = append(txList, jsonResults...)
			}
			return false, nil
		}

		return w.TxStore.RangeTransactions(txmgrNs, start, end, rangeFn)
	})
	return txList, err
}

// ListTransactions returns a slice of objects with details about a recorded
// transaction.  This is intended to be used for listtransactions RPC
// replies.
func (w *Wallet) ListTransactions(from, count int) ([]btcjson.ListTransactionsResult, error) {
	txList := []btcjson.ListTransactionsResult{}

	err := walletdb.View(w.db, func(tx walletdb.ReadTx) error {
		txmgrNs := tx.ReadBucket(wtxmgrNamespaceKey)

		// Get current block.  The block height used for calculating
		// the number of tx confirmations.
		syncBlock := w.Manager.SyncedTo()

		// Need to skip the first from transactions, and after those, only
		// include the next count transactions.
		skipped := 0
		n := 0

		rangeFn := func(details []wtxmgr.TxDetails) (bool, error) {
			// Iterate over transactions at this height in reverse order.
			// This does nothing for unmined transactions, which are
			// unsorted, but it will process mined transactions in the
			// reverse order they were marked mined.
			for i := len(details) - 1; i >= 0; i-- {
				if from > skipped {
					skipped++
					continue
				}

				n++
				if n > count {
					return true, nil
				}

				jsonResults := listTransactions(tx, &details[i],
					w.Manager, syncBlock.Height, w.chainParams)
				txList = append(txList, jsonResults...)

				if len(jsonResults) > 0 {
					n++
				}
			}

			return false, nil
		}

		// Return newer results first by starting at mempool height and working
		// down to the genesis block.
		return w.TxStore.RangeTransactions(txmgrNs, -1, 0, rangeFn)
	})
	return txList, err
}

// ListAddressTransactions returns a slice of objects with details about
// recorded transactions to or from any address belonging to a set.  This is
// intended to be used for listaddresstransactions RPC replies.
func (w *Wallet) ListAddressTransactions(pkHashes map[string]struct{}) ([]btcjson.ListTransactionsResult, error) {
	txList := []btcjson.ListTransactionsResult{}
	err := walletdb.View(w.db, func(tx walletdb.ReadTx) error {
		txmgrNs := tx.ReadBucket(wtxmgrNamespaceKey)

		// Get current block.  The block height used for calculating
		// the number of tx confirmations.
		syncBlock := w.Manager.SyncedTo()
		rangeFn := func(details []wtxmgr.TxDetails) (bool, error) {
		loopDetails:
			for i := range details {
				detail := &details[i]

				for _, cred := range detail.Credits {
					pkScript := detail.MsgTx.TxOut[cred.Index].PkScript
					_, addrs, _, err := txscript.ExtractPkScriptAddrs(
						pkScript, w.chainParams)
					if err != nil || len(addrs) != 1 {
						continue
					}
					apkh, ok := addrs[0].(*ltcutil.AddressPubKeyHash)
					if !ok {
						continue
					}
					_, ok = pkHashes[string(apkh.ScriptAddress())]
					if !ok {
						continue
					}

					jsonResults := listTransactions(tx, detail,
						w.Manager, syncBlock.Height, w.chainParams)
					if err != nil {
						return false, err
					}
					txList = append(txList, jsonResults...)
					continue loopDetails
				}
			}
			return false, nil
		}

		return w.TxStore.RangeTransactions(txmgrNs, 0, -1, rangeFn)
	})
	return txList, err
}

// ListAllTransactions returns a slice of objects with details about a recorded
// transaction.  This is intended to be used for listalltransactions RPC
// replies.
func (w *Wallet) ListAllTransactions() ([]btcjson.ListTransactionsResult, error) {
	txList := []btcjson.ListTransactionsResult{}
	err := walletdb.View(w.db, func(tx walletdb.ReadTx) error {
		txmgrNs := tx.ReadBucket(wtxmgrNamespaceKey)

		// Get current block.  The block height used for calculating
		// the number of tx confirmations.
		syncBlock := w.Manager.SyncedTo()

		rangeFn := func(details []wtxmgr.TxDetails) (bool, error) {
			// Iterate over transactions at this height in reverse order.
			// This does nothing for unmined transactions, which are
			// unsorted, but it will process mined transactions in the
			// reverse order they were marked mined.
			for i := len(details) - 1; i >= 0; i-- {
				jsonResults := listTransactions(tx, &details[i], w.Manager,
					syncBlock.Height, w.chainParams)
				txList = append(txList, jsonResults...)
			}
			return false, nil
		}

		// Return newer results first by starting at mempool height and
		// working down to the genesis block.
		return w.TxStore.RangeTransactions(txmgrNs, -1, 0, rangeFn)
	})
	return txList, err
}

// BlockIdentifier identifies a block by either a height or a hash.
type BlockIdentifier struct {
	height int32
	hash   *chainhash.Hash
}

// NewBlockIdentifierFromHeight constructs a BlockIdentifier for a block height.
func NewBlockIdentifierFromHeight(height int32) *BlockIdentifier {
	return &BlockIdentifier{height: height}
}

// NewBlockIdentifierFromHash constructs a BlockIdentifier for a block hash.
func NewBlockIdentifierFromHash(hash *chainhash.Hash) *BlockIdentifier {
	return &BlockIdentifier{hash: hash}
}

// GetTransactionsResult is the result of the wallet's GetTransactions method.
// See GetTransactions for more details.
type GetTransactionsResult struct {
	MinedTransactions   []Block
	UnminedTransactions []TransactionSummary
}

// GetTransactions returns transaction results between a starting and ending
// block.  Blocks in the block range may be specified by either a height or a
// hash.
//
// Because this is a possibly lenghtly operation, a cancel channel is provided
// to cancel the task.  If this channel unblocks, the results created thus far
// will be returned.
//
// Transaction results are organized by blocks in ascending order and unmined
// transactions in an unspecified order.  Mined transactions are saved in a
// Block structure which records properties about the block.
func (w *Wallet) GetTransactions(startBlock, endBlock *BlockIdentifier, cancel <-chan struct{}) (*GetTransactionsResult, error) {
	var start, end int32 = 0, -1

	w.chainClientLock.Lock()
	chainClient := w.chainClient
	w.chainClientLock.Unlock()

	// TODO: Fetching block heights by their hashes is inherently racy
	// because not all block headers are saved but when they are for SPV the
	// db can be queried directly without this.
	if startBlock != nil {
		if startBlock.hash == nil {
			start = startBlock.height
		} else {
			if chainClient == nil {
				return nil, errors.New("no chain server client")
			}
			switch client := chainClient.(type) {
			case *chain.RPCClient:
				startHeader, err := client.GetBlockHeaderVerbose(
					startBlock.hash,
				)
				if err != nil {
					return nil, err
				}
				start = startHeader.Height
			case *chain.BitcoindClient:
				var err error
				start, err = client.GetBlockHeight(startBlock.hash)
				if err != nil {
					return nil, err
				}
			case *chain.NeutrinoClient:
				var err error
				start, err = client.GetBlockHeight(startBlock.hash)
				if err != nil {
					return nil, err
				}
			}
		}
	}
	if endBlock != nil {
		if endBlock.hash == nil {
			end = endBlock.height
		} else {
			if chainClient == nil {
				return nil, errors.New("no chain server client")
			}
			switch client := chainClient.(type) {
			case *chain.RPCClient:
				endHeader, err := client.GetBlockHeaderVerbose(
					endBlock.hash,
				)
				if err != nil {
					return nil, err
				}
				end = endHeader.Height
			case *chain.BitcoindClient:
				var err error
				start, err = client.GetBlockHeight(endBlock.hash)
				if err != nil {
					return nil, err
				}
			case *chain.NeutrinoClient:
				var err error
				end, err = client.GetBlockHeight(endBlock.hash)
				if err != nil {
					return nil, err
				}
			}
		}
	}

	var res GetTransactionsResult
	err := walletdb.View(w.db, func(dbtx walletdb.ReadTx) error {
		txmgrNs := dbtx.ReadBucket(wtxmgrNamespaceKey)

		rangeFn := func(details []wtxmgr.TxDetails) (bool, error) {
			// TODO: probably should make RangeTransactions not reuse the
			// details backing array memory.
			dets := make([]wtxmgr.TxDetails, len(details))
			copy(dets, details)
			details = dets

			txs := make([]TransactionSummary, 0, len(details))
			for i := range details {
				txs = append(txs, makeTxSummary(dbtx, w, &details[i]))
			}

			if details[0].Block.Height != -1 {
				blockHash := details[0].Block.Hash
				res.MinedTransactions = append(res.MinedTransactions, Block{
					Hash:         &blockHash,
					Height:       details[0].Block.Height,
					Timestamp:    details[0].Block.Time.Unix(),
					Transactions: txs,
				})
			} else {
				res.UnminedTransactions = txs
			}

			select {
			case <-cancel:
				return true, nil
			default:
				return false, nil
			}
		}

		return w.TxStore.RangeTransactions(txmgrNs, start, end, rangeFn)
	})
	return &res, err
}

// AccountResult is a single account result for the AccountsResult type.
type AccountResult struct {
	waddrmgr.AccountProperties
	TotalBalance ltcutil.Amount
}

// AccountsResult is the resutl of the wallet's Accounts method.  See that
// method for more details.
type AccountsResult struct {
	Accounts           []AccountResult
	CurrentBlockHash   *chainhash.Hash
	CurrentBlockHeight int32
}

// Accounts returns the current names, numbers, and total balances of all
// accounts in the wallet restricted to a particular key scope.  The current
// chain tip is included in the result for atomicity reasons.
//
// TODO(jrick): Is the chain tip really needed, since only the total balances
// are included?
func (w *Wallet) Accounts(scope waddrmgr.KeyScope) (*AccountsResult, error) {
	manager, err := w.Manager.FetchScopedKeyManager(scope)
	if err != nil {
		return nil, err
	}

	var (
		accounts        []AccountResult
		syncBlockHash   *chainhash.Hash
		syncBlockHeight int32
	)
	err = walletdb.View(w.db, func(tx walletdb.ReadTx) error {
		addrmgrNs := tx.ReadBucket(waddrmgrNamespaceKey)
		txmgrNs := tx.ReadBucket(wtxmgrNamespaceKey)

		syncBlock := w.Manager.SyncedTo()
		syncBlockHash = &syncBlock.Hash
		syncBlockHeight = syncBlock.Height
		unspent, err := w.TxStore.UnspentOutputs(txmgrNs)
		if err != nil {
			return err
		}
		err = manager.ForEachAccount(addrmgrNs, func(acct uint32) error {
			props, err := manager.AccountProperties(addrmgrNs, acct)
			if err != nil {
				return err
			}
			accounts = append(accounts, AccountResult{
				AccountProperties: *props,
				// TotalBalance set below
			})
			return nil
		})
		if err != nil {
			return err
		}
		m := make(map[uint32]*ltcutil.Amount)
		for i := range accounts {
			a := &accounts[i]
			m[a.AccountNumber] = &a.TotalBalance
		}
		for i := range unspent {
			output := unspent[i]
			var outputAcct uint32
			_, addrs, _, err := txscript.ExtractPkScriptAddrs(output.PkScript, w.chainParams)
			if err == nil && len(addrs) > 0 {
				_, outputAcct, err = w.Manager.AddrAccount(addrmgrNs, addrs[0])
			}
			if err == nil {
				amt, ok := m[outputAcct]
				if ok {
					*amt += output.Amount
				}
			}
		}
		return nil
	})
	return &AccountsResult{
		Accounts:           accounts,
		CurrentBlockHash:   syncBlockHash,
		CurrentBlockHeight: syncBlockHeight,
	}, err
}

// AccountBalanceResult is a single result for the Wallet.AccountBalances method.
type AccountBalanceResult struct {
	AccountNumber  uint32
	AccountName    string
	AccountBalance ltcutil.Amount
}

// AccountBalances returns all accounts in the wallet and their balances.
// Balances are determined by excluding transactions that have not met
// requiredConfs confirmations.
func (w *Wallet) AccountBalances(scope waddrmgr.KeyScope,
	requiredConfs int32) ([]AccountBalanceResult, error) {

	manager, err := w.Manager.FetchScopedKeyManager(scope)
	if err != nil {
		return nil, err
	}

	var results []AccountBalanceResult
	err = walletdb.View(w.db, func(tx walletdb.ReadTx) error {
		addrmgrNs := tx.ReadBucket(waddrmgrNamespaceKey)
		txmgrNs := tx.ReadBucket(wtxmgrNamespaceKey)

		syncBlock := w.Manager.SyncedTo()

		// Fill out all account info except for the balances.
		lastAcct, err := manager.LastAccount(addrmgrNs)
		if err != nil {
			return err
		}
		results = make([]AccountBalanceResult, lastAcct+2)
		for i := range results[:len(results)-1] {
			accountName, err := manager.AccountName(addrmgrNs, uint32(i))
			if err != nil {
				return err
			}
			results[i].AccountNumber = uint32(i)
			results[i].AccountName = accountName
		}
		results[len(results)-1].AccountNumber = waddrmgr.ImportedAddrAccount
		results[len(results)-1].AccountName = waddrmgr.ImportedAddrAccountName

		// Fetch all unspent outputs, and iterate over them tallying each
		// account's balance where the output script pays to an account address
		// and the required number of confirmations is met.
		unspentOutputs, err := w.TxStore.UnspentOutputs(txmgrNs)
		if err != nil {
			return err
		}
		for i := range unspentOutputs {
			output := &unspentOutputs[i]
			if !confirmed(requiredConfs, output.Height, syncBlock.Height) {
				continue
			}
			if output.FromCoinBase && !confirmed(int32(w.ChainParams().CoinbaseMaturity),
				output.Height, syncBlock.Height) {
				continue
			}
			_, addrs, _, err := txscript.ExtractPkScriptAddrs(output.PkScript, w.chainParams)
			if err != nil || len(addrs) == 0 {
				continue
			}
			outputAcct, err := manager.AddrAccount(addrmgrNs, addrs[0])
			if err != nil {
				continue
			}
			switch {
			case outputAcct == waddrmgr.ImportedAddrAccount:
				results[len(results)-1].AccountBalance += output.Amount
			case outputAcct > lastAcct:
				return errors.New("waddrmgr.Manager.AddrAccount returned account " +
					"beyond recorded last account")
			default:
				results[outputAcct].AccountBalance += output.Amount
			}
		}
		return nil
	})
	return results, err
}

// creditSlice satisifies the sort.Interface interface to provide sorting
// transaction credits from oldest to newest.  Credits with the same receive
// time and mined in the same block are not guaranteed to be sorted by the order
// they appear in the block.  Credits from the same transaction are sorted by
// output index.
type creditSlice []wtxmgr.Credit

func (s creditSlice) Len() int {
	return len(s)
}

func (s creditSlice) Less(i, j int) bool {
	switch {
	// If both credits are from the same tx, sort by output index.
	case s[i].OutPoint.Hash == s[j].OutPoint.Hash:
		return s[i].OutPoint.Index < s[j].OutPoint.Index

	// If both transactions are unmined, sort by their received date.
	case s[i].Height == -1 && s[j].Height == -1:
		return s[i].Received.Before(s[j].Received)

	// Unmined (newer) txs always come last.
	case s[i].Height == -1:
		return false
	case s[j].Height == -1:
		return true

	// If both txs are mined in different blocks, sort by block height.
	default:
		return s[i].Height < s[j].Height
	}
}

func (s creditSlice) Swap(i, j int) {
	s[i], s[j] = s[j], s[i]
}

// ListUnspent returns a slice of objects representing the unspent wallet
// transactions fitting the given criteria. The confirmations will be more than
// minconf, less than maxconf and if addresses is populated only the addresses
// contained within it will be considered.  If we know nothing about a
// transaction an empty array will be returned.
func (w *Wallet) ListUnspent(minconf, maxconf int32,
	addresses map[string]struct{}) ([]*btcjson.ListUnspentResult, error) {

	var results []*btcjson.ListUnspentResult
	err := walletdb.View(w.db, func(tx walletdb.ReadTx) error {
		addrmgrNs := tx.ReadBucket(waddrmgrNamespaceKey)
		txmgrNs := tx.ReadBucket(wtxmgrNamespaceKey)

		syncBlock := w.Manager.SyncedTo()

		filter := len(addresses) != 0
		unspent, err := w.TxStore.UnspentOutputs(txmgrNs)
		if err != nil {
			return err
		}
		sort.Sort(sort.Reverse(creditSlice(unspent)))

		defaultAccountName := "default"

		results = make([]*btcjson.ListUnspentResult, 0, len(unspent))
		for i := range unspent {
			output := unspent[i]

			// Outputs with fewer confirmations than the minimum or more
			// confs than the maximum are excluded.
			confs := confirms(output.Height, syncBlock.Height)
			if confs < minconf || confs > maxconf {
				continue
			}

			// Only mature coinbase outputs are included.
			if output.FromCoinBase {
				target := int32(w.ChainParams().CoinbaseMaturity)
				if !confirmed(target, output.Height, syncBlock.Height) {
					continue
				}
			}

			// Exclude locked outputs from the result set.
			if w.LockedOutpoint(output.OutPoint) {
				continue
			}

			// Lookup the associated account for the output.  Use the
			// default account name in case there is no associated account
			// for some reason, although this should never happen.
			//
			// This will be unnecessary once transactions and outputs are
			// grouped under the associated account in the db.
			acctName := defaultAccountName
			sc, addrs, _, err := txscript.ExtractPkScriptAddrs(
				output.PkScript, w.chainParams)
			if err != nil {
				continue
			}
			if len(addrs) > 0 {
				smgr, acct, err := w.Manager.AddrAccount(addrmgrNs, addrs[0])
				if err == nil {
					s, err := smgr.AccountName(addrmgrNs, acct)
					if err == nil {
						acctName = s
					}
				}
			}

			if filter {
				for _, addr := range addrs {
					_, ok := addresses[addr.EncodeAddress()]
					if ok {
						goto include
					}
				}
				continue
			}

		include:
			// At the moment watch-only addresses are not supported, so all
			// recorded outputs that are not multisig are "spendable".
			// Multisig outputs are only "spendable" if all keys are
			// controlled by this wallet.
			//
			// TODO: Each case will need updates when watch-only addrs
			// is added.  For P2PK, P2PKH, and P2SH, the address must be
			// looked up and not be watching-only.  For multisig, all
			// pubkeys must belong to the manager with the associated
			// private key (currently it only checks whether the pubkey
			// exists, since the private key is required at the moment).
			var spendable bool
		scSwitch:
			switch sc {
			case txscript.PubKeyHashTy:
				spendable = true
			case txscript.PubKeyTy:
				spendable = true
			case txscript.WitnessV0ScriptHashTy:
				spendable = true
			case txscript.WitnessV0PubKeyHashTy:
				spendable = true
			case txscript.MultiSigTy:
				for _, a := range addrs {
					_, err := w.Manager.Address(addrmgrNs, a)
					if err == nil {
						continue
					}
					if waddrmgr.IsError(err, waddrmgr.ErrAddressNotFound) {
						break scSwitch
					}
					return err
				}
				spendable = true
			}

			result := &btcjson.ListUnspentResult{
				TxID:          output.OutPoint.Hash.String(),
				Vout:          output.OutPoint.Index,
				Account:       acctName,
				ScriptPubKey:  hex.EncodeToString(output.PkScript),
				Amount:        output.Amount.ToBTC(),
				Confirmations: int64(confs),
				Spendable:     spendable,
			}

			// BUG: this should be a JSON array so that all
			// addresses can be included, or removed (and the
			// caller extracts addresses from the pkScript).
			if len(addrs) > 0 {
				result.Address = addrs[0].EncodeAddress()
			}

			results = append(results, result)
		}
		return nil
	})
	return results, err
}

// DumpPrivKeys returns the WIF-encoded private keys for all addresses with
// private keys in a wallet.
func (w *Wallet) DumpPrivKeys() ([]string, error) {
	var privkeys []string
	err := walletdb.View(w.db, func(tx walletdb.ReadTx) error {
		addrmgrNs := tx.ReadBucket(waddrmgrNamespaceKey)
		// Iterate over each active address, appending the private key to
		// privkeys.
		return w.Manager.ForEachActiveAddress(addrmgrNs, func(addr ltcutil.Address) error {
			ma, err := w.Manager.Address(addrmgrNs, addr)
			if err != nil {
				return err
			}

			// Only those addresses with keys needed.
			pka, ok := ma.(waddrmgr.ManagedPubKeyAddress)
			if !ok {
				return nil
			}

			wif, err := pka.ExportPrivKey()
			if err != nil {
				// It would be nice to zero out the array here. However,
				// since strings in go are immutable, and we have no
				// control over the caller I don't think we can. :(
				return err
			}
			privkeys = append(privkeys, wif.String())
			return nil
		})
	})
	return privkeys, err
}

// DumpWIFPrivateKey returns the WIF encoded private key for a
// single wallet address.
func (w *Wallet) DumpWIFPrivateKey(addr ltcutil.Address) (string, error) {
	var maddr waddrmgr.ManagedAddress
	err := walletdb.View(w.db, func(tx walletdb.ReadTx) error {
		waddrmgrNs := tx.ReadBucket(waddrmgrNamespaceKey)
		// Get private key from wallet if it exists.
		var err error
		maddr, err = w.Manager.Address(waddrmgrNs, addr)
		return err
	})
	if err != nil {
		return "", err
	}

	pka, ok := maddr.(waddrmgr.ManagedPubKeyAddress)
	if !ok {
		return "", fmt.Errorf("address %s is not a key type", addr)
	}

	wif, err := pka.ExportPrivKey()
	if err != nil {
		return "", err
	}
	return wif.String(), nil
}

// ImportPrivateKey imports a private key to the wallet and writes the new
// wallet to disk.
//
// NOTE: If a block stamp is not provided, then the wallet's birthday will be
// set to the genesis block of the corresponding chain.
func (w *Wallet) ImportPrivateKey(scope waddrmgr.KeyScope, wif *ltcutil.WIF,
	bs *waddrmgr.BlockStamp, rescan bool) (string, error) {

	manager, err := w.Manager.FetchScopedKeyManager(scope)
	if err != nil {
		return "", err
	}

	// The starting block for the key is the genesis block unless otherwise
	// specified.
	if bs == nil {
		bs = &waddrmgr.BlockStamp{
			Hash:      *w.chainParams.GenesisHash,
			Height:    0,
			Timestamp: w.chainParams.GenesisBlock.Header.Timestamp,
		}
	} else if bs.Timestamp.IsZero() {
		// Only update the new birthday time from default value if we
		// actually have timestamp info in the header.
		header, err := w.chainClient.GetBlockHeader(&bs.Hash)
		if err == nil {
			bs.Timestamp = header.Timestamp
		}
	}

	// Attempt to import private key into wallet.
	var addr ltcutil.Address
	var props *waddrmgr.AccountProperties
	err = walletdb.Update(w.db, func(tx walletdb.ReadWriteTx) error {
		addrmgrNs := tx.ReadWriteBucket(waddrmgrNamespaceKey)
		maddr, err := manager.ImportPrivateKey(addrmgrNs, wif, bs)
		if err != nil {
			return err
		}
		addr = maddr.Address()
		props, err = manager.AccountProperties(
			addrmgrNs, waddrmgr.ImportedAddrAccount,
		)
		if err != nil {
			return err
		}

		// We'll only update our birthday with the new one if it is
		// before our current one. Otherwise, if we do, we can
		// potentially miss detecting relevant chain events that
		// occurred between them while rescanning.
		birthdayBlock, _, err := w.Manager.BirthdayBlock(addrmgrNs)
		if err != nil {
			return err
		}
		if bs.Height >= birthdayBlock.Height {
			return nil
		}

		err = w.Manager.SetBirthday(addrmgrNs, bs.Timestamp)
		if err != nil {
			return err
		}

		// To ensure this birthday block is correct, we'll mark it as
		// unverified to prompt a sanity check at the next restart to
		// ensure it is correct as it was provided by the caller.
		return w.Manager.SetBirthdayBlock(addrmgrNs, *bs, false)
	})
	if err != nil {
		return "", err
	}

	// Rescan blockchain for transactions with txout scripts paying to the
	// imported address.
	if rescan {
		job := &RescanJob{
			Addrs:      []ltcutil.Address{addr},
			OutPoints:  nil,
			BlockStamp: *bs,
		}

		// Submit rescan job and log when the import has completed.
		// Do not block on finishing the rescan.  The rescan success
		// or failure is logged elsewhere, and the channel is not
		// required to be read, so discard the return value.
		_ = w.SubmitRescan(job)
	} else {
		err := w.chainClient.NotifyReceived([]ltcutil.Address{addr})
		if err != nil {
			return "", fmt.Errorf("Failed to subscribe for address ntfns for "+
				"address %s: %s", addr.EncodeAddress(), err)
		}
	}

	addrStr := addr.EncodeAddress()
	log.Infof("Imported payment address %s", addrStr)

	w.NtfnServer.notifyAccountProperties(props)

	// Return the payment address string of the imported private key.
	return addrStr, nil
}

// LockedOutpoint returns whether an outpoint has been marked as locked and
// should not be used as an input for created transactions.
func (w *Wallet) LockedOutpoint(op wire.OutPoint) bool {
	w.lockedOutpointsMtx.Lock()
	defer w.lockedOutpointsMtx.Unlock()

	_, locked := w.lockedOutpoints[op]
	return locked
}

// LockOutpoint marks an outpoint as locked, that is, it should not be used as
// an input for newly created transactions.
func (w *Wallet) LockOutpoint(op wire.OutPoint) {
	w.lockedOutpointsMtx.Lock()
	defer w.lockedOutpointsMtx.Unlock()

	w.lockedOutpoints[op] = struct{}{}
}

// UnlockOutpoint marks an outpoint as unlocked, that is, it may be used as an
// input for newly created transactions.
func (w *Wallet) UnlockOutpoint(op wire.OutPoint) {
	w.lockedOutpointsMtx.Lock()
	defer w.lockedOutpointsMtx.Unlock()

	delete(w.lockedOutpoints, op)
}

// ResetLockedOutpoints resets the set of locked outpoints so all may be used
// as inputs for new transactions.
func (w *Wallet) ResetLockedOutpoints() {
	w.lockedOutpointsMtx.Lock()
	defer w.lockedOutpointsMtx.Unlock()

	w.lockedOutpoints = map[wire.OutPoint]struct{}{}
}

// LockedOutpoints returns a slice of currently locked outpoints.  This is
// intended to be used by marshaling the result as a JSON array for
// listlockunspent RPC results.
func (w *Wallet) LockedOutpoints() []btcjson.TransactionInput {
	w.lockedOutpointsMtx.Lock()
	defer w.lockedOutpointsMtx.Unlock()

	locked := make([]btcjson.TransactionInput, len(w.lockedOutpoints))
	i := 0
	for op := range w.lockedOutpoints {
		locked[i] = btcjson.TransactionInput{
			Txid: op.Hash.String(),
			Vout: op.Index,
		}
		i++
	}
	return locked
}

// LeaseOutput locks an output to the given ID, preventing it from being
// available for coin selection. The absolute time of the lock's expiration is
// returned. The expiration of the lock can be extended by successive
// invocations of this call.
//
// Outputs can be unlocked before their expiration through `UnlockOutput`.
// Otherwise, they are unlocked lazily through calls which iterate through all
// known outputs, e.g., `CalculateBalance`, `ListUnspent`.
//
// If the output is not known, ErrUnknownOutput is returned. If the output has
// already been locked to a different ID, then ErrOutputAlreadyLocked is
// returned.
//
// NOTE: This differs from LockOutpoint in that outputs are locked for a limited
// amount of time and their locks are persisted to disk.
func (w *Wallet) LeaseOutput(id wtxmgr.LockID, op wire.OutPoint) (time.Time, error) {
	var expiry time.Time
	err := walletdb.Update(w.db, func(tx walletdb.ReadWriteTx) error {
		ns := tx.ReadWriteBucket(wtxmgrNamespaceKey)
		var err error
		expiry, err = w.TxStore.LockOutput(ns, id, op)
		return err
	})
	return expiry, err
}

// ReleaseOutput unlocks an output, allowing it to be available for coin
// selection if it remains unspent. The ID should match the one used to
// originally lock the output.
func (w *Wallet) ReleaseOutput(id wtxmgr.LockID, op wire.OutPoint) error {
	return walletdb.Update(w.db, func(tx walletdb.ReadWriteTx) error {
		ns := tx.ReadWriteBucket(wtxmgrNamespaceKey)
		return w.TxStore.UnlockOutput(ns, id, op)
	})
}

// resendUnminedTxs iterates through all transactions that spend from wallet
// credits that are not known to have been mined into a block, and attempts
// to send each to the chain server for relay.
func (w *Wallet) resendUnminedTxs() {
	var txs []*wire.MsgTx
	err := walletdb.View(w.db, func(tx walletdb.ReadTx) error {
		txmgrNs := tx.ReadBucket(wtxmgrNamespaceKey)
		var err error
		txs, err = w.TxStore.UnminedTxs(txmgrNs)
		return err
	})
	if err != nil {
		log.Errorf("Unable to retrieve unconfirmed transactions to "+
			"resend: %v", err)
		return
	}

	for _, tx := range txs {
		txHash, err := w.publishTransaction(tx)
		if err != nil {
			log.Debugf("Unable to rebroadcast transaction %v: %v",
				tx.TxHash(), err)
			continue
		}

		log.Debugf("Successfully rebroadcast unconfirmed transaction %v",
			txHash)
	}
}

// SortedActivePaymentAddresses returns a slice of all active payment
// addresses in a wallet.
func (w *Wallet) SortedActivePaymentAddresses() ([]string, error) {
	var addrStrs []string
	err := walletdb.View(w.db, func(tx walletdb.ReadTx) error {
		addrmgrNs := tx.ReadBucket(waddrmgrNamespaceKey)
		return w.Manager.ForEachActiveAddress(addrmgrNs, func(addr ltcutil.Address) error {
			addrStrs = append(addrStrs, addr.EncodeAddress())
			return nil
		})
	})
	if err != nil {
		return nil, err
	}

	sort.Sort(sort.StringSlice(addrStrs))
	return addrStrs, nil
}

// NewAddress returns the next external chained address for a wallet.
func (w *Wallet) NewAddress(account uint32,
	scope waddrmgr.KeyScope) (ltcutil.Address, error) {

	chainClient, err := w.requireChainClient()
	if err != nil {
		return nil, err
	}

	var (
		addr  ltcutil.Address
		props *waddrmgr.AccountProperties
	)
	err = walletdb.Update(w.db, func(tx walletdb.ReadWriteTx) error {
		addrmgrNs := tx.ReadWriteBucket(waddrmgrNamespaceKey)
		var err error
		addr, props, err = w.newAddress(addrmgrNs, account, scope)
		return err
	})
	if err != nil {
		return nil, err
	}

	// Notify the rpc server about the newly created address.
	err = chainClient.NotifyReceived([]ltcutil.Address{addr})
	if err != nil {
		return nil, err
	}

	w.NtfnServer.notifyAccountProperties(props)

	return addr, nil
}

func (w *Wallet) newAddress(addrmgrNs walletdb.ReadWriteBucket, account uint32,
	scope waddrmgr.KeyScope) (ltcutil.Address, *waddrmgr.AccountProperties, error) {

	manager, err := w.Manager.FetchScopedKeyManager(scope)
	if err != nil {
		return nil, nil, err
	}

	// Get next address from wallet.
	addrs, err := manager.NextExternalAddresses(addrmgrNs, account, 1)
	if err != nil {
		return nil, nil, err
	}

	props, err := manager.AccountProperties(addrmgrNs, account)
	if err != nil {
		log.Errorf("Cannot fetch account properties for notification "+
			"after deriving next external address: %v", err)
		return nil, nil, err
	}

	return addrs[0].Address(), props, nil
}

// NewChangeAddress returns a new change address for a wallet.
func (w *Wallet) NewChangeAddress(account uint32,
	scope waddrmgr.KeyScope) (ltcutil.Address, error) {

	chainClient, err := w.requireChainClient()
	if err != nil {
		return nil, err
	}

	var addr ltcutil.Address
	err = walletdb.Update(w.db, func(tx walletdb.ReadWriteTx) error {
		addrmgrNs := tx.ReadWriteBucket(waddrmgrNamespaceKey)
		var err error
		addr, err = w.newChangeAddress(addrmgrNs, account, scope)
		return err
	})
	if err != nil {
		return nil, err
	}

	// Notify the rpc server about the newly created address.
	err = chainClient.NotifyReceived([]ltcutil.Address{addr})
	if err != nil {
		return nil, err
	}

	return addr, nil
}

// newChangeAddress returns a new change address for the wallet.
//
// NOTE: This method requires the caller to use the backend's NotifyReceived
// method in order to detect when an on-chain transaction pays to the address
// being created.
func (w *Wallet) newChangeAddress(addrmgrNs walletdb.ReadWriteBucket,
	account uint32, scope waddrmgr.KeyScope) (ltcutil.Address, error) {

	manager, err := w.Manager.FetchScopedKeyManager(scope)
	if err != nil {
		return nil, err
	}

	// Get next chained change address from wallet for account.
	addrs, err := manager.NextInternalAddresses(addrmgrNs, account, 1)
	if err != nil {
		return nil, err
	}

	return addrs[0].Address(), nil
}

// confirmed checks whether a transaction at height txHeight has met minconf
// confirmations for a blockchain at height curHeight.
func confirmed(minconf, txHeight, curHeight int32) bool {
	return confirms(txHeight, curHeight) >= minconf
}

// confirms returns the number of confirmations for a transaction in a block at
// height txHeight (or -1 for an unconfirmed tx) given the chain height
// curHeight.
func confirms(txHeight, curHeight int32) int32 {
	switch {
	case txHeight == -1, txHeight > curHeight:
		return 0
	default:
		return curHeight - txHeight + 1
	}
}

// AccountTotalReceivedResult is a single result for the
// Wallet.TotalReceivedForAccounts method.
type AccountTotalReceivedResult struct {
	AccountNumber    uint32
	AccountName      string
	TotalReceived    ltcutil.Amount
	LastConfirmation int32
}

// TotalReceivedForAccounts iterates through a wallet's transaction history,
// returning the total amount of Bitcoin received for all accounts.
func (w *Wallet) TotalReceivedForAccounts(scope waddrmgr.KeyScope,
	minConf int32) ([]AccountTotalReceivedResult, error) {

	manager, err := w.Manager.FetchScopedKeyManager(scope)
	if err != nil {
		return nil, err
	}

	var results []AccountTotalReceivedResult
	err = walletdb.View(w.db, func(tx walletdb.ReadTx) error {
		addrmgrNs := tx.ReadBucket(waddrmgrNamespaceKey)
		txmgrNs := tx.ReadBucket(wtxmgrNamespaceKey)

		syncBlock := w.Manager.SyncedTo()

		err := manager.ForEachAccount(addrmgrNs, func(account uint32) error {
			accountName, err := manager.AccountName(addrmgrNs, account)
			if err != nil {
				return err
			}
			results = append(results, AccountTotalReceivedResult{
				AccountNumber: account,
				AccountName:   accountName,
			})
			return nil
		})
		if err != nil {
			return err
		}

		var stopHeight int32

		if minConf > 0 {
			stopHeight = syncBlock.Height - minConf + 1
		} else {
			stopHeight = -1
		}

		rangeFn := func(details []wtxmgr.TxDetails) (bool, error) {
			for i := range details {
				detail := &details[i]
				for _, cred := range detail.Credits {
					pkScript := detail.MsgTx.TxOut[cred.Index].PkScript
					var outputAcct uint32
					_, addrs, _, err := txscript.ExtractPkScriptAddrs(pkScript, w.chainParams)
					if err == nil && len(addrs) > 0 {
						_, outputAcct, err = w.Manager.AddrAccount(addrmgrNs, addrs[0])
					}
					if err == nil {
						acctIndex := int(outputAcct)
						if outputAcct == waddrmgr.ImportedAddrAccount {
							acctIndex = len(results) - 1
						}
						res := &results[acctIndex]
						res.TotalReceived += cred.Amount
						res.LastConfirmation = confirms(
							detail.Block.Height, syncBlock.Height)
					}
				}
			}
			return false, nil
		}
		return w.TxStore.RangeTransactions(txmgrNs, 0, stopHeight, rangeFn)
	})
	return results, err
}

// TotalReceivedForAddr iterates through a wallet's transaction history,
// returning the total amount of bitcoins received for a single wallet
// address.
func (w *Wallet) TotalReceivedForAddr(addr ltcutil.Address, minConf int32) (ltcutil.Amount, error) {
	var amount ltcutil.Amount
	err := walletdb.View(w.db, func(tx walletdb.ReadTx) error {
		txmgrNs := tx.ReadBucket(wtxmgrNamespaceKey)

		syncBlock := w.Manager.SyncedTo()

		var (
			addrStr    = addr.EncodeAddress()
			stopHeight int32
		)

		if minConf > 0 {
			stopHeight = syncBlock.Height - minConf + 1
		} else {
			stopHeight = -1
		}
		rangeFn := func(details []wtxmgr.TxDetails) (bool, error) {
			for i := range details {
				detail := &details[i]
				for _, cred := range detail.Credits {
					pkScript := detail.MsgTx.TxOut[cred.Index].PkScript
					_, addrs, _, err := txscript.ExtractPkScriptAddrs(pkScript,
						w.chainParams)
					// An error creating addresses from the output script only
					// indicates a non-standard script, so ignore this credit.
					if err != nil {
						continue
					}
					for _, a := range addrs {
						if addrStr == a.EncodeAddress() {
							amount += cred.Amount
							break
						}
					}
				}
			}
			return false, nil
		}
		return w.TxStore.RangeTransactions(txmgrNs, 0, stopHeight, rangeFn)
	})
	return amount, err
}

// SendOutputs creates and sends payment transactions. It returns the
// transaction upon success.
func (w *Wallet) SendOutputs(outputs []*wire.TxOut, account uint32,
	minconf int32, satPerKb ltcutil.Amount, label string) (*wire.MsgTx, error) {

	// Ensure the outputs to be created adhere to the network's consensus
	// rules.
	for _, output := range outputs {
		err := txrules.CheckOutput(
			output, txrules.DefaultRelayFeePerKb,
		)
		if err != nil {
			return nil, err
		}
	}

	// Create the transaction and broadcast it to the network. The
	// transaction will be added to the database in order to ensure that we
	// continue to re-broadcast the transaction upon restarts until it has
	// been confirmed.
	createdTx, err := w.CreateSimpleTx(
		account, outputs, minconf, satPerKb, false,
	)
	if err != nil {
		return nil, err
	}

	txHash, err := w.reliablyPublishTransaction(createdTx.Tx, label)
	if err != nil {
		return nil, err
	}

	// Sanity check on the returned tx hash.
	if *txHash != createdTx.Tx.TxHash() {
		return nil, errors.New("tx hash mismatch")
	}

	return createdTx.Tx, nil
}

// SignatureError records the underlying error when validating a transaction
// input signature.
type SignatureError struct {
	InputIndex uint32
	Error      error
}

// SignTransaction uses secrets of the wallet, as well as additional secrets
// passed in by the caller, to create and add input signatures to a transaction.
//
// Transaction input script validation is used to confirm that all signatures
// are valid.  For any invalid input, a SignatureError is added to the returns.
// The final error return is reserved for unexpected or fatal errors, such as
// being unable to determine a previous output script to redeem.
//
// The transaction pointed to by tx is modified by this function.
func (w *Wallet) SignTransaction(tx *wire.MsgTx, hashType txscript.SigHashType,
	additionalPrevScripts map[wire.OutPoint][]byte,
	additionalKeysByAddress map[string]*ltcutil.WIF,
	p2shRedeemScriptsByAddress map[string][]byte) ([]SignatureError, error) {

	var signErrors []SignatureError
	err := walletdb.View(w.db, func(dbtx walletdb.ReadTx) error {
		addrmgrNs := dbtx.ReadBucket(waddrmgrNamespaceKey)
		txmgrNs := dbtx.ReadBucket(wtxmgrNamespaceKey)

		for i, txIn := range tx.TxIn {
			prevOutScript, ok := additionalPrevScripts[txIn.PreviousOutPoint]
			if !ok {
				prevHash := &txIn.PreviousOutPoint.Hash
				prevIndex := txIn.PreviousOutPoint.Index
				txDetails, err := w.TxStore.TxDetails(txmgrNs, prevHash)
				if err != nil {
					return fmt.Errorf("cannot query previous transaction "+
						"details for %v: %v", txIn.PreviousOutPoint, err)
				}
				if txDetails == nil {
					return fmt.Errorf("%v not found",
						txIn.PreviousOutPoint)
				}
				prevOutScript = txDetails.MsgTx.TxOut[prevIndex].PkScript
			}

			// Set up our callbacks that we pass to txscript so it can
			// look up the appropriate keys and scripts by address.
			getKey := txscript.KeyClosure(func(addr ltcutil.Address) (*btcec.PrivateKey, bool, error) {
				if len(additionalKeysByAddress) != 0 {
					addrStr := addr.EncodeAddress()
					wif, ok := additionalKeysByAddress[addrStr]
					if !ok {
						return nil, false,
							errors.New("no key for address")
					}
					return wif.PrivKey, wif.CompressPubKey, nil
				}
				address, err := w.Manager.Address(addrmgrNs, addr)
				if err != nil {
					return nil, false, err
				}

				pka, ok := address.(waddrmgr.ManagedPubKeyAddress)
				if !ok {
					return nil, false, fmt.Errorf("address %v is not "+
						"a pubkey address", address.Address().EncodeAddress())
				}

				key, err := pka.PrivKey()
				if err != nil {
					return nil, false, err
				}

				return key, pka.Compressed(), nil
			})
			getScript := txscript.ScriptClosure(func(addr ltcutil.Address) ([]byte, error) {
				// If keys were provided then we can only use the
				// redeem scripts provided with our inputs, too.
				if len(additionalKeysByAddress) != 0 {
					addrStr := addr.EncodeAddress()
					script, ok := p2shRedeemScriptsByAddress[addrStr]
					if !ok {
						return nil, errors.New("no script for address")
					}
					return script, nil
				}
				address, err := w.Manager.Address(addrmgrNs, addr)
				if err != nil {
					return nil, err
				}
				sa, ok := address.(waddrmgr.ManagedScriptAddress)
				if !ok {
					return nil, errors.New("address is not a script" +
						" address")
				}

				return sa.Script()
			})

			// SigHashSingle inputs can only be signed if there's a
			// corresponding output. However this could be already signed,
			// so we always verify the output.
			if (hashType&txscript.SigHashSingle) !=
				txscript.SigHashSingle || i < len(tx.TxOut) {

				script, err := txscript.SignTxOutput(w.ChainParams(),
					tx, i, prevOutScript, hashType, getKey,
					getScript, txIn.SignatureScript)
				// Failure to sign isn't an error, it just means that
				// the tx isn't complete.
				if err != nil {
					signErrors = append(signErrors, SignatureError{
						InputIndex: uint32(i),
						Error:      err,
					})
					continue
				}
				txIn.SignatureScript = script
			}

			// Either it was already signed or we just signed it.
			// Find out if it is completely satisfied or still needs more.
			vm, err := txscript.NewEngine(prevOutScript, tx, i,
				txscript.StandardVerifyFlags, nil, nil, 0)
			if err == nil {
				err = vm.Execute()
			}
			if err != nil {
				signErrors = append(signErrors, SignatureError{
					InputIndex: uint32(i),
					Error:      err,
				})
			}
		}
		return nil
	})
	return signErrors, err
}

// ErrDoubleSpend is an error returned from PublishTransaction in case the
// published transaction failed to propagate since it was double spending a
// confirmed transaction or a transaction in the mempool.
type ErrDoubleSpend struct {
	backendError error
}

// Error returns the string representation of ErrDoubleSpend.
//
// NOTE: Satisfies the error interface.
func (e *ErrDoubleSpend) Error() string {
	return fmt.Sprintf("double spend: %v", e.backendError)
}

// Unwrap returns the underlying error returned from the backend.
func (e *ErrDoubleSpend) Unwrap() error {
	return e.backendError
}

// ErrReplacement is an error returned from PublishTransaction in case the
// published transaction failed to propagate since it was double spending a
// replacable transaction but did not satisfy the requirements to replace it.
type ErrReplacement struct {
	backendError error
}

// Error returns the string representation of ErrReplacement.
//
// NOTE: Satisfies the error interface.
func (e *ErrReplacement) Error() string {
	return fmt.Sprintf("unable to replace transaction: %v", e.backendError)
}

// Unwrap returns the underlying error returned from the backend.
func (e *ErrReplacement) Unwrap() error {
	return e.backendError
}

// PublishTransaction sends the transaction to the consensus RPC server so it
// can be propagated to other nodes and eventually mined.
//
// This function is unstable and will be removed once syncing code is moved out
// of the wallet.
func (w *Wallet) PublishTransaction(tx *wire.MsgTx, label string) error {
	_, err := w.reliablyPublishTransaction(tx, label)
	return err
}

// reliablyPublishTransaction is a superset of publishTransaction which contains
// the primary logic required for publishing a transaction, updating the
// relevant database state, and finally possible removing the transaction from
// the database (along with cleaning up all inputs used, and outputs created) if
// the transaction is rejected by the backend.
func (w *Wallet) reliablyPublishTransaction(tx *wire.MsgTx,
	label string) (*chainhash.Hash, error) {

	chainClient, err := w.requireChainClient()
	if err != nil {
		return nil, err
	}

	// As we aim for this to be general reliable transaction broadcast API,
	// we'll write this tx to disk as an unconfirmed transaction. This way,
	// upon restarts, we'll always rebroadcast it, and also add it to our
	// set of records.
	txRec, err := wtxmgr.NewTxRecordFromMsgTx(tx, time.Now())
	if err != nil {
		return nil, err
	}
	err = walletdb.Update(w.db, func(dbTx walletdb.ReadWriteTx) error {
		if err := w.addRelevantTx(dbTx, txRec, nil); err != nil {
			return err
		}

		// If the tx label is empty, we can return early.
		if len(label) == 0 {
			return nil
		}

		// If there is a label we should write, get the namespace key
		// and record it in the tx store.
		txmgrNs := dbTx.ReadWriteBucket(wtxmgrNamespaceKey)
		return w.TxStore.PutTxLabel(txmgrNs, tx.TxHash(), label)
	})
	if err != nil {
		return nil, err
	}

	// We'll also ask to be notified of the transaction once it confirms
	// on-chain. This is done outside of the database transaction to prevent
	// backend interaction within it.
	//
	// NOTE: In some cases, it's possible that the transaction to be
	// broadcast is not directly relevant to the user's wallet, e.g.,
	// multisig. In either case, we'll still ask to be notified of when it
	// confirms to maintain consistency.
	//
	// TODO(wilmer): import script as external if the address does not
	// belong to the wallet to handle confs during restarts?
	for _, txOut := range tx.TxOut {
		_, addrs, _, err := txscript.ExtractPkScriptAddrs(
			txOut.PkScript, w.chainParams,
		)
		if err != nil {
			// Non-standard outputs can safely be skipped because
			// they're not supported by the wallet.
			continue
		}

		if err := chainClient.NotifyReceived(addrs); err != nil {
			return nil, err
		}
	}

	return w.publishTransaction(tx)
}

// publishTransaction attempts to send an unconfirmed transaction to the
// wallet's current backend. In the event that sending the transaction fails for
// whatever reason, it will be removed from the wallet's unconfirmed transaction
// store.
func (w *Wallet) publishTransaction(tx *wire.MsgTx) (*chainhash.Hash, error) {
	chainClient, err := w.requireChainClient()
	if err != nil {
		return nil, err
	}

	// match is a helper method to easily string match on the error
	// message.
	match := func(err error, s string) bool {
		return strings.Contains(strings.ToLower(err.Error()), s)
	}

	_, err = chainClient.SendRawTransaction(tx, false)

	// Determine if this was an RPC error thrown due to the transaction
	// already confirming.
	var rpcTxConfirmed bool
	if rpcErr, ok := err.(*btcjson.RPCError); ok {
		rpcTxConfirmed = rpcErr.Code == btcjson.ErrRPCTxAlreadyInChain
	}

	var (
		txid      = tx.TxHash()
		returnErr error
	)

	switch {
	case err == nil:
		return &txid, nil

	// Since we have different backends that can be used with the wallet,
	// we'll need to check specific errors for each one.
	//
	// If the transaction is already in the mempool, we can just return now.
	//
	// This error is returned when broadcasting/sending a transaction to a
	// btcd node that already has it in their mempool.
	// https://github.com/btcsuite/btcd/blob/130ea5bddde33df32b06a1cdb42a6316eb73cff5/mempool/mempool.go#L953
	case match(err, "already have transaction"):
		fallthrough

	// This error is returned when broadcasting a transaction to a bitcoind
	// node that already has it in their mempool.
	// https://github.com/bitcoin/bitcoin/blob/9bf5768dd628b3a7c30dd42b5ed477a92c4d3540/src/validation.cpp#L590
	case match(err, "txn-already-in-mempool"):
		return &txid, nil

	// If the transaction has already confirmed, we can safely remove it
	// from the unconfirmed store as it should already exist within the
	// confirmed store. We'll avoid returning an error as the broadcast was
	// in a sense successful.
	//
	// This error is returned when sending a transaction that has already
	// confirmed to a btcd/bitcoind node over RPC.
	// https://github.com/btcsuite/btcd/blob/130ea5bddde33df32b06a1cdb42a6316eb73cff5/rpcserver.go#L3355
	// https://github.com/bitcoin/bitcoin/blob/9bf5768dd628b3a7c30dd42b5ed477a92c4d3540/src/node/transaction.cpp#L36
	case rpcTxConfirmed:
		fallthrough

	// This error is returned when broadcasting a transaction that has
	// already confirmed to a btcd node over the P2P network.
	// https://github.com/btcsuite/btcd/blob/130ea5bddde33df32b06a1cdb42a6316eb73cff5/mempool/mempool.go#L1036
	case match(err, "transaction already exists"):
		fallthrough

	// This error is returned when broadcasting a transaction that has
	// already confirmed to a bitcoind node over the P2P network.
	// https://github.com/bitcoin/bitcoin/blob/9bf5768dd628b3a7c30dd42b5ed477a92c4d3540/src/validation.cpp#L648
	case match(err, "txn-already-known"):
		dbErr := walletdb.Update(w.db, func(dbTx walletdb.ReadWriteTx) error {
			txmgrNs := dbTx.ReadWriteBucket(wtxmgrNamespaceKey)
			txRec, err := wtxmgr.NewTxRecordFromMsgTx(tx, time.Now())
			if err != nil {
				return err
			}
			return w.TxStore.RemoveUnminedTx(txmgrNs, txRec)
		})
		if dbErr != nil {
			log.Warnf("Unable to remove confirmed transaction %v "+
				"from unconfirmed store: %v", tx.TxHash(), dbErr)
		}

		return &txid, nil

	// If the transactions is invalid since it attempts to double spend a
	// transaction already in the mempool or in the chain, we'll remove it
	// from the store and return an error.
	//
	// This error is returned from btcd when there is already a transaction
	// not signaling replacement in the mempool that spends one of the
	// referenced outputs.
	// https://github.com/btcsuite/btcd/blob/130ea5bddde33df32b06a1cdb42a6316eb73cff5/mempool/mempool.go#L591
	case match(err, "already spent"):
		fallthrough

	// This error is returned from btcd when a referenced output cannot be
	// found, meaning it etiher has been spent or doesn't exist.
	// https://github.com/btcsuite/btcd/blob/130ea5bddde33df32b06a1cdb42a6316eb73cff5/blockchain/chain.go#L405
	case match(err, "already been spent"):
		fallthrough

	// This error is returned from btcd when a transaction is spending
	// either output that is missing or already spent, and orphans aren't
	// allowed.
	// https://github.com/btcsuite/btcd/blob/130ea5bddde33df32b06a1cdb42a6316eb73cff5/mempool/mempool.go#L1409
	case match(err, "orphan transaction"):
		fallthrough

	// Error returned from bitcoind when output was spent by other
	// non-replacable transaction already in the mempool.
	// https://github.com/bitcoin/bitcoin/blob/9bf5768dd628b3a7c30dd42b5ed477a92c4d3540/src/validation.cpp#L622
	case match(err, "txn-mempool-conflict"):
		fallthrough

	// Returned by bitcoind on the RPC when broadcasting a transaction that
	// is spending either output that is missing or already spent.
	//
	// https://github.com/bitcoin/bitcoin/blob/9bf5768dd628b3a7c30dd42b5ed477a92c4d3540/src/node/transaction.cpp#L49
	// https://github.com/bitcoin/bitcoin/blob/0.20/src/validation.cpp#L642
	case match(err, "missing inputs") ||
		match(err, "bad-txns-inputs-missingorspent"):

		returnErr = &ErrDoubleSpend{
			backendError: err,
		}

	// Returned by bitcoind if the transaction spends outputs that would be
	// replaced by it.
	// https://github.com/bitcoin/bitcoin/blob/9bf5768dd628b3a7c30dd42b5ed477a92c4d3540/src/validation.cpp#L790
	case match(err, "bad-txns-spends-conflicting-tx"):
		fallthrough

	// Returned by bitcoind when a replacement transaction did not have
	// enough fee.
	// https://github.com/bitcoin/bitcoin/blob/9bf5768dd628b3a7c30dd42b5ed477a92c4d3540/src/validation.cpp#L830
	// https://github.com/bitcoin/bitcoin/blob/9bf5768dd628b3a7c30dd42b5ed477a92c4d3540/src/validation.cpp#L894
	// https://github.com/bitcoin/bitcoin/blob/9bf5768dd628b3a7c30dd42b5ed477a92c4d3540/src/validation.cpp#L904
	case match(err, "insufficient fee"):
		fallthrough

	// Returned by bitcoind in case the transaction would replace too many
	// transaction in the mempool.
	// https://github.com/bitcoin/bitcoin/blob/9bf5768dd628b3a7c30dd42b5ed477a92c4d3540/src/validation.cpp#L858
	case match(err, "too many potential replacements"):
		fallthrough

	// Returned by bitcoind if the transaction spends an output that is
	// unconfimed and not spent by the transaction it replaces.
	// https://github.com/bitcoin/bitcoin/blob/9bf5768dd628b3a7c30dd42b5ed477a92c4d3540/src/validation.cpp#L882
	case match(err, "replacement-adds-unconfirmed"):
		fallthrough

	// Returned by btcd when replacement transaction was rejected for
	// whatever reason.
	// https://github.com/btcsuite/btcd/blob/130ea5bddde33df32b06a1cdb42a6316eb73cff5/mempool/mempool.go#L841
	// https://github.com/btcsuite/btcd/blob/130ea5bddde33df32b06a1cdb42a6316eb73cff5/mempool/mempool.go#L854
	// https://github.com/btcsuite/btcd/blob/130ea5bddde33df32b06a1cdb42a6316eb73cff5/mempool/mempool.go#L875
	// https://github.com/btcsuite/btcd/blob/130ea5bddde33df32b06a1cdb42a6316eb73cff5/mempool/mempool.go#L896
	// https://github.com/btcsuite/btcd/blob/130ea5bddde33df32b06a1cdb42a6316eb73cff5/mempool/mempool.go#L913
	case match(err, "replacement transaction"):
		returnErr = &ErrReplacement{
			backendError: err,
		}

	// We received an error not matching any of the above cases.
	default:
		returnErr = fmt.Errorf("unmatched backend error: %v", err)
	}

	// If the transaction was rejected for whatever other reason, then
	// we'll remove it from the transaction store, as otherwise, we'll
	// attempt to continually re-broadcast it, and the UTXO state of the
	// wallet won't be accurate.
	dbErr := walletdb.Update(w.db, func(dbTx walletdb.ReadWriteTx) error {
		txmgrNs := dbTx.ReadWriteBucket(wtxmgrNamespaceKey)
		txRec, err := wtxmgr.NewTxRecordFromMsgTx(tx, time.Now())
		if err != nil {
			return err
		}
		return w.TxStore.RemoveUnminedTx(txmgrNs, txRec)
	})
	if dbErr != nil {
		log.Warnf("Unable to remove invalid transaction %v: %v",
			tx.TxHash(), dbErr)
	} else {
		log.Infof("Removed invalid transaction: %v",
			spew.Sdump(tx))
	}

	return nil, returnErr
}

// ChainParams returns the network parameters for the blockchain the wallet
// belongs to.
func (w *Wallet) ChainParams() *chaincfg.Params {
	return w.chainParams
}

// Database returns the underlying walletdb database. This method is provided
// in order to allow applications wrapping btcwallet to store app-specific data
// with the wallet's database.
func (w *Wallet) Database() walletdb.DB {
	return w.db
}

// Create creates an new wallet, writing it to an empty database.  If the passed
// seed is non-nil, it is used.  Otherwise, a secure random seed of the
// recommended length is generated.
func Create(db walletdb.DB, pubPass, privPass, seed []byte,
	params *chaincfg.Params, birthday time.Time) error {

	return create(
		db, pubPass, privPass, seed, params, birthday, false,
	)
}

// CreateWatchingOnly creates an new watch-only wallet, writing it to
// an empty database. No seed can be provided as this wallet will be
// watching only.  Likewise no private passphrase may be provided
// either.
func CreateWatchingOnly(db walletdb.DB, pubPass []byte,
	params *chaincfg.Params, birthday time.Time) error {

	return create(
		db, pubPass, nil, nil, params, birthday, true,
	)
}

func create(db walletdb.DB, pubPass, privPass, seed []byte,
	params *chaincfg.Params, birthday time.Time, isWatchingOnly bool) error {

	if !isWatchingOnly {
		// If a seed was provided, ensure that it is of valid length. Otherwise,
		// we generate a random seed for the wallet with the recommended seed
		// length.
		if seed == nil {
			hdSeed, err := hdkeychain.GenerateSeed(
				hdkeychain.RecommendedSeedLen)
			if err != nil {
				return err
			}
			seed = hdSeed
		}
		if len(seed) < hdkeychain.MinSeedBytes ||
			len(seed) > hdkeychain.MaxSeedBytes {
			return hdkeychain.ErrInvalidSeedLen
		}
	}

	return walletdb.Update(db, func(tx walletdb.ReadWriteTx) error {
		addrmgrNs, err := tx.CreateTopLevelBucket(waddrmgrNamespaceKey)
		if err != nil {
			return err
		}
		txmgrNs, err := tx.CreateTopLevelBucket(wtxmgrNamespaceKey)
		if err != nil {
			return err
		}

		err = waddrmgr.Create(
			addrmgrNs, seed, pubPass, privPass, params, nil, birthday,
		)
		if err != nil {
			return err
		}
		return wtxmgr.Create(txmgrNs)
	})
}

// Open loads an already-created wallet from the passed database and namespaces.
func Open(db walletdb.DB, pubPass []byte, cbs *waddrmgr.OpenCallbacks,
	params *chaincfg.Params, recoveryWindow uint32) (*Wallet, error) {

	var (
		addrMgr *waddrmgr.Manager
		txMgr   *wtxmgr.Store
	)

	// Before attempting to open the wallet, we'll check if there are any
	// database upgrades for us to proceed. We'll also create our references
	// to the address and transaction managers, as they are backed by the
	// database.
	err := walletdb.Update(db, func(tx walletdb.ReadWriteTx) error {
		addrMgrBucket := tx.ReadWriteBucket(waddrmgrNamespaceKey)
		if addrMgrBucket == nil {
			return errors.New("missing address manager namespace")
		}
		txMgrBucket := tx.ReadWriteBucket(wtxmgrNamespaceKey)
		if txMgrBucket == nil {
			return errors.New("missing transaction manager namespace")
		}

		addrMgrUpgrader := waddrmgr.NewMigrationManager(addrMgrBucket)
		txMgrUpgrader := wtxmgr.NewMigrationManager(txMgrBucket)
		err := migration.Upgrade(txMgrUpgrader, addrMgrUpgrader)
		if err != nil {
			return err
		}

		addrMgr, err = waddrmgr.Open(addrMgrBucket, pubPass, params)
		if err != nil {
			return err
		}
		txMgr, err = wtxmgr.Open(txMgrBucket, params)
		if err != nil {
			return err
		}

		return nil
	})
	if err != nil {
		return nil, err
	}

	log.Infof("Opened wallet") // TODO: log balance? last sync height?

	w := &Wallet{
		publicPassphrase:    pubPass,
		db:                  db,
		Manager:             addrMgr,
		TxStore:             txMgr,
		lockedOutpoints:     map[wire.OutPoint]struct{}{},
		recoveryWindow:      recoveryWindow,
		rescanAddJob:        make(chan *RescanJob),
		rescanBatch:         make(chan *rescanBatch),
		rescanNotifications: make(chan interface{}),
		rescanProgress:      make(chan *RescanProgressMsg),
		rescanFinished:      make(chan *RescanFinishedMsg),
		createTxRequests:    make(chan createTxRequest),
		unlockRequests:      make(chan unlockRequest),
		lockRequests:        make(chan struct{}),
		holdUnlockRequests:  make(chan chan heldUnlock),
		lockState:           make(chan bool),
		changePassphrase:    make(chan changePassphraseRequest),
		changePassphrases:   make(chan changePassphrasesRequest),
		chainParams:         params,
		quit:                make(chan struct{}),
	}

	w.NtfnServer = newNotificationServer(w)
	w.TxStore.NotifyUnspent = func(hash *chainhash.Hash, index uint32) {
		w.NtfnServer.notifyUnspentOutput(0, hash, index)
	}

	return w, nil
}<|MERGE_RESOLUTION|>--- conflicted
+++ resolved
@@ -316,11 +316,7 @@
 // activeData returns the currently-active receiving addresses and all unspent
 // outputs.  This is primarely intended to provide the parameters for a
 // rescan request.
-<<<<<<< HEAD
-func (w *Wallet) activeData(dbtx walletdb.ReadTx) ([]ltcutil.Address, []wtxmgr.Credit, error) {
-=======
-func (w *Wallet) activeData(dbtx walletdb.ReadWriteTx) ([]btcutil.Address, []wtxmgr.Credit, error) {
->>>>>>> 1d31f4ea
+func (w *Wallet) activeData(dbtx walletdb.ReadWriteTx) ([]ltcutil.Address, []wtxmgr.Credit, error) {
 	addrmgrNs := dbtx.ReadBucket(waddrmgrNamespaceKey)
 	txmgrNs := dbtx.ReadWriteBucket(wtxmgrNamespaceKey)
 
