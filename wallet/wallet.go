// Copyright (c) 2013-2017 The btcsuite developers
// Copyright (c) 2015-2016 The Decred developers
// Use of this source code is governed by an ISC
// license that can be found in the LICENSE file.

package wallet

import (
	"bytes"
	"encoding/hex"
	"errors"
	"fmt"
	"sort"
	"strings"
	"sync"
	"time"

	"github.com/davecgh/go-spew/spew"
	"github.com/ltcsuite/ltcd/blockchain"
	"github.com/ltcsuite/ltcd/btcec"
	"github.com/ltcsuite/ltcd/btcjson"
	"github.com/ltcsuite/ltcd/chaincfg"
	"github.com/ltcsuite/ltcd/chaincfg/chainhash"
	"github.com/ltcsuite/ltcd/txscript"
	"github.com/ltcsuite/ltcd/wire"
	"github.com/ltcsuite/ltcutil"
	"github.com/ltcsuite/ltcutil/hdkeychain"
	"github.com/ltcsuite/ltcwallet/chain"
	"github.com/ltcsuite/ltcwallet/waddrmgr"
	"github.com/ltcsuite/ltcwallet/wallet/txauthor"
	"github.com/ltcsuite/ltcwallet/wallet/txrules"
	"github.com/ltcsuite/ltcwallet/walletdb"
	"github.com/ltcsuite/ltcwallet/walletdb/migration"
	"github.com/ltcsuite/ltcwallet/wtxmgr"
)

const (
	// InsecurePubPassphrase is the default outer encryption passphrase used
	// for public data (everything but private keys).  Using a non-default
	// public passphrase can prevent an attacker without the public
	// passphrase from discovering all past and future wallet addresses if
	// they gain access to the wallet database.
	//
	// NOTE: at time of writing, public encryption only applies to public
	// data in the waddrmgr namespace.  Transactions are not yet encrypted.
	InsecurePubPassphrase = "public"

	// recoveryBatchSize is the default number of blocks that will be
	// scanned successively by the recovery manager, in the event that the
	// wallet is started in recovery mode.
	recoveryBatchSize = 2000
)

var (
	// ErrNotSynced describes an error where an operation cannot complete
	// due wallet being out of sync (and perhaps currently syncing with)
	// the remote chain server.
	ErrNotSynced = errors.New("wallet is not synchronized with the chain server")

	// ErrWalletShuttingDown is an error returned when we attempt to make a
	// request to the wallet but it is in the process of or has already shut
	// down.
	ErrWalletShuttingDown = errors.New("wallet shutting down")

	// ErrUnknownTransaction is returned when an attempt is made to label
	// a transaction that is not known to the wallet.
	ErrUnknownTransaction = errors.New("cannot label transaction not " +
		"known to wallet")

	// ErrTxLabelExists is returned when a transaction already has a label
	// and an attempt has been made to label it without setting overwrite
	// to true.
	ErrTxLabelExists = errors.New("transaction already labelled")

	// ErrTxUnsigned is returned when a transaction is created in the
	// watch-only mode where we can select coins but not sign any inputs.
	ErrTxUnsigned = errors.New("watch-only wallet, transaction not signed")

	// Namespace bucket keys.
	waddrmgrNamespaceKey = []byte("waddrmgr")
	wtxmgrNamespaceKey   = []byte("wtxmgr")
)

type CoinSelectionStrategy int

const (
	// CoinSelectionLargest always picks the largest available utxo to add
	// to the transaction next.
	CoinSelectionLargest CoinSelectionStrategy = iota

	// CoinSelectionRandom randomly selects the next utxo to add to the
	// transaction. This strategy prevents the creation of ever smaller
	// utxos over time.
	CoinSelectionRandom
)

// Wallet is a structure containing all the components for a
// complete wallet.  It contains the Armory-style key store
// addresses and keys),
type Wallet struct {
	publicPassphrase []byte

	// Data stores
	db      walletdb.DB
	Manager *waddrmgr.Manager
	TxStore *wtxmgr.Store

	chainClient        chain.Interface
	chainClientLock    sync.Mutex
	chainClientSynced  bool
	chainClientSyncMtx sync.Mutex

	lockedOutpoints    map[wire.OutPoint]struct{}
	lockedOutpointsMtx sync.Mutex

	recoveryWindow uint32

	// Channels for rescan processing.  Requests are added and merged with
	// any waiting requests, before being sent to another goroutine to
	// call the rescan RPC.
	rescanAddJob        chan *RescanJob
	rescanBatch         chan *rescanBatch
	rescanNotifications chan interface{} // From chain server
	rescanProgress      chan *RescanProgressMsg
	rescanFinished      chan *RescanFinishedMsg

	// Channel for transaction creation requests.
	createTxRequests chan createTxRequest

	// Channels for the manager locker.
	unlockRequests     chan unlockRequest
	lockRequests       chan struct{}
	holdUnlockRequests chan chan heldUnlock
	lockState          chan bool
	changePassphrase   chan changePassphraseRequest
	changePassphrases  chan changePassphrasesRequest

	NtfnServer *NotificationServer

	chainParams *chaincfg.Params
	wg          sync.WaitGroup

	started bool
	quit    chan struct{}
	quitMu  sync.Mutex
}

// Start starts the goroutines necessary to manage a wallet.
func (w *Wallet) Start() {
	w.quitMu.Lock()
	select {
	case <-w.quit:
		// Restart the wallet goroutines after shutdown finishes.
		w.WaitForShutdown()
		w.quit = make(chan struct{})
	default:
		// Ignore when the wallet is still running.
		if w.started {
			w.quitMu.Unlock()
			return
		}
		w.started = true
	}
	w.quitMu.Unlock()

	w.wg.Add(2)
	go w.txCreator()
	go w.walletLocker()
}

// SynchronizeRPC associates the wallet with the consensus RPC client,
// synchronizes the wallet with the latest changes to the blockchain, and
// continuously updates the wallet through RPC notifications.
//
// This method is unstable and will be removed when all syncing logic is moved
// outside of the wallet package.
func (w *Wallet) SynchronizeRPC(chainClient chain.Interface) {
	w.quitMu.Lock()
	select {
	case <-w.quit:
		w.quitMu.Unlock()
		return
	default:
	}
	w.quitMu.Unlock()

	// TODO: Ignoring the new client when one is already set breaks callers
	// who are replacing the client, perhaps after a disconnect.
	w.chainClientLock.Lock()
	if w.chainClient != nil {
		w.chainClientLock.Unlock()
		return
	}
	w.chainClient = chainClient

	// If the chain client is a NeutrinoClient instance, set a birthday so
	// we don't download all the filters as we go.
	switch cc := chainClient.(type) {
	case *chain.NeutrinoClient:
		cc.SetStartTime(w.Manager.Birthday())
	case *chain.BitcoindClient:
		cc.SetBirthday(w.Manager.Birthday())
	}
	w.chainClientLock.Unlock()

	// TODO: It would be preferable to either run these goroutines
	// separately from the wallet (use wallet mutator functions to
	// make changes from the RPC client) and not have to stop and
	// restart them each time the client disconnects and reconnets.
	w.wg.Add(4)
	go w.handleChainNotifications()
	go w.rescanBatchHandler()
	go w.rescanProgressHandler()
	go w.rescanRPCHandler()
}

// requireChainClient marks that a wallet method can only be completed when the
// consensus RPC server is set.  This function and all functions that call it
// are unstable and will need to be moved when the syncing code is moved out of
// the wallet.
func (w *Wallet) requireChainClient() (chain.Interface, error) {
	w.chainClientLock.Lock()
	chainClient := w.chainClient
	w.chainClientLock.Unlock()
	if chainClient == nil {
		return nil, errors.New("blockchain RPC is inactive")
	}
	return chainClient, nil
}

// ChainClient returns the optional consensus RPC client associated with the
// wallet.
//
// This function is unstable and will be removed once sync logic is moved out of
// the wallet.
func (w *Wallet) ChainClient() chain.Interface {
	w.chainClientLock.Lock()
	chainClient := w.chainClient
	w.chainClientLock.Unlock()
	return chainClient
}

// quitChan atomically reads the quit channel.
func (w *Wallet) quitChan() <-chan struct{} {
	w.quitMu.Lock()
	c := w.quit
	w.quitMu.Unlock()
	return c
}

// Stop signals all wallet goroutines to shutdown.
func (w *Wallet) Stop() {
	w.quitMu.Lock()
	quit := w.quit
	w.quitMu.Unlock()

	select {
	case <-quit:
	default:
		close(quit)
		w.chainClientLock.Lock()
		if w.chainClient != nil {
			w.chainClient.Stop()
			w.chainClient = nil
		}
		w.chainClientLock.Unlock()
	}
}

// ShuttingDown returns whether the wallet is currently in the process of
// shutting down or not.
func (w *Wallet) ShuttingDown() bool {
	select {
	case <-w.quitChan():
		return true
	default:
		return false
	}
}

// WaitForShutdown blocks until all wallet goroutines have finished executing.
func (w *Wallet) WaitForShutdown() {
	w.chainClientLock.Lock()
	if w.chainClient != nil {
		w.chainClient.WaitForShutdown()
	}
	w.chainClientLock.Unlock()
	w.wg.Wait()
}

// SynchronizingToNetwork returns whether the wallet is currently synchronizing
// with the Bitcoin network.
func (w *Wallet) SynchronizingToNetwork() bool {
	// At the moment, RPC is the only synchronization method.  In the
	// future, when SPV is added, a separate check will also be needed, or
	// SPV could always be enabled if RPC was not explicitly specified when
	// creating the wallet.
	w.chainClientSyncMtx.Lock()
	syncing := w.chainClient != nil
	w.chainClientSyncMtx.Unlock()
	return syncing
}

// ChainSynced returns whether the wallet has been attached to a chain server
// and synced up to the best block on the main chain.
func (w *Wallet) ChainSynced() bool {
	w.chainClientSyncMtx.Lock()
	synced := w.chainClientSynced
	w.chainClientSyncMtx.Unlock()
	return synced
}

// SetChainSynced marks whether the wallet is connected to and currently in sync
// with the latest block notified by the chain server.
//
// NOTE: Due to an API limitation with rpcclient, this may return true after
// the client disconnected (and is attempting a reconnect).  This will be unknown
// until the reconnect notification is received, at which point the wallet can be
// marked out of sync again until after the next rescan completes.
func (w *Wallet) SetChainSynced(synced bool) {
	w.chainClientSyncMtx.Lock()
	w.chainClientSynced = synced
	w.chainClientSyncMtx.Unlock()
}

// activeData returns the currently-active receiving addresses and all unspent
// outputs.  This is primarely intended to provide the parameters for a
// rescan request.
func (w *Wallet) activeData(dbtx walletdb.ReadWriteTx) ([]ltcutil.Address, []wtxmgr.Credit, error) {
	addrmgrNs := dbtx.ReadBucket(waddrmgrNamespaceKey)
	txmgrNs := dbtx.ReadWriteBucket(wtxmgrNamespaceKey)

	var addrs []ltcutil.Address
	err := w.Manager.ForEachRelevantActiveAddress(
		addrmgrNs, func(addr ltcutil.Address) error {
			addrs = append(addrs, addr)
			return nil
		},
	)
	if err != nil {
		return nil, nil, err
	}

	// Before requesting the list of spendable UTXOs, we'll delete any
	// expired output locks.
	err = w.TxStore.DeleteExpiredLockedOutputs(
		dbtx.ReadWriteBucket(wtxmgrNamespaceKey),
	)
	if err != nil {
		return nil, nil, err
	}

	unspent, err := w.TxStore.UnspentOutputs(txmgrNs)
	return addrs, unspent, err
}

// syncWithChain brings the wallet up to date with the current chain server
// connection. It creates a rescan request and blocks until the rescan has
// finished. The birthday block can be passed in, if set, to ensure we can
// properly detect if it gets rolled back.
func (w *Wallet) syncWithChain(birthdayStamp *waddrmgr.BlockStamp) error {
	chainClient, err := w.requireChainClient()
	if err != nil {
		return err
	}

	// Neutrino relies on the information given to it by the cfheader server
	// so it knows exactly whether it's synced up to the server's state or
	// not, even on dev chains. To recover a Neutrino wallet, we need to
	// make sure it's synced before we start scanning for addresses,
	// otherwise we might miss some if we only scan up to its current sync
	// point.
	neutrinoRecovery := chainClient.BackEnd() == "neutrino" &&
		w.recoveryWindow > 0

	// We'll wait until the backend is synced to ensure we get the latest
	// MaxReorgDepth blocks to store. We don't do this for development
	// environments as we can't guarantee a lively chain, except for
	// Neutrino, where the cfheader server tells us what it believes the
	// chain tip is.
	if !w.isDevEnv() || neutrinoRecovery {
		log.Debug("Waiting for chain backend to sync to tip")
		if err := w.waitUntilBackendSynced(chainClient); err != nil {
			return err
		}
		log.Debug("Chain backend synced to tip!")
	}

	// If we've yet to find our birthday block, we'll do so now.
	if birthdayStamp == nil {
		var err error
		birthdayStamp, err = locateBirthdayBlock(
			chainClient, w.Manager.Birthday(),
		)
		if err != nil {
			return fmt.Errorf("unable to locate birthday block: %v",
				err)
		}

		// We'll also determine our initial sync starting height. This
		// is needed as the wallet can now begin storing blocks from an
		// arbitrary height, rather than all the blocks from genesis, so
		// we persist this height to ensure we don't store any blocks
		// before it.
		startHeight := birthdayStamp.Height

		// With the starting height obtained, get the remaining block
		// details required by the wallet.
		startHash, err := chainClient.GetBlockHash(int64(startHeight))
		if err != nil {
			return err
		}
		startHeader, err := chainClient.GetBlockHeader(startHash)
		if err != nil {
			return err
		}

		err = walletdb.Update(w.db, func(tx walletdb.ReadWriteTx) error {
			ns := tx.ReadWriteBucket(waddrmgrNamespaceKey)
			err := w.Manager.SetSyncedTo(ns, &waddrmgr.BlockStamp{
				Hash:      *startHash,
				Height:    startHeight,
				Timestamp: startHeader.Timestamp,
			})
			if err != nil {
				return err
			}
			return w.Manager.SetBirthdayBlock(ns, *birthdayStamp, true)
		})
		if err != nil {
			return fmt.Errorf("unable to persist initial sync "+
				"data: %v", err)
		}
	}

	// If the wallet requested an on-chain recovery of its funds, we'll do
	// so now.
	if w.recoveryWindow > 0 {
		if err := w.recovery(chainClient, birthdayStamp); err != nil {
			return fmt.Errorf("unable to perform wallet recovery: "+
				"%v", err)
		}
	}

	// Compare previously-seen blocks against the current chain. If any of
	// these blocks no longer exist, rollback all of the missing blocks
	// before catching up with the rescan.
	rollback := false
	rollbackStamp := w.Manager.SyncedTo()
	err = walletdb.Update(w.db, func(tx walletdb.ReadWriteTx) error {
		addrmgrNs := tx.ReadWriteBucket(waddrmgrNamespaceKey)
		txmgrNs := tx.ReadWriteBucket(wtxmgrNamespaceKey)

		for height := rollbackStamp.Height; true; height-- {
			hash, err := w.Manager.BlockHash(addrmgrNs, height)
			if err != nil {
				return err
			}
			chainHash, err := chainClient.GetBlockHash(int64(height))
			if err != nil {
				return err
			}
			header, err := chainClient.GetBlockHeader(chainHash)
			if err != nil {
				return err
			}

			rollbackStamp.Hash = *chainHash
			rollbackStamp.Height = height
			rollbackStamp.Timestamp = header.Timestamp

			if bytes.Equal(hash[:], chainHash[:]) {
				break
			}
			rollback = true
		}

		// If a rollback did not happen, we can proceed safely.
		if !rollback {
			return nil
		}

		// Otherwise, we'll mark this as our new synced height.
		err := w.Manager.SetSyncedTo(addrmgrNs, &rollbackStamp)
		if err != nil {
			return err
		}

		// If the rollback happened to go beyond our birthday stamp,
		// we'll need to find a new one by syncing with the chain again
		// until finding one.
		if rollbackStamp.Height <= birthdayStamp.Height &&
			rollbackStamp.Hash != birthdayStamp.Hash {

			err := w.Manager.SetBirthdayBlock(
				addrmgrNs, rollbackStamp, true,
			)
			if err != nil {
				return err
			}
		}

		// Finally, we'll roll back our transaction store to reflect the
		// stale state. `Rollback` unconfirms transactions at and beyond
		// the passed height, so add one to the new synced-to height to
		// prevent unconfirming transactions in the synced-to block.
		return w.TxStore.Rollback(txmgrNs, rollbackStamp.Height+1)
	})
	if err != nil {
		return err
	}

	// Request notifications for connected and disconnected blocks.
	//
	// TODO(jrick): Either request this notification only once, or when
	// rpcclient is modified to allow some notification request to not
	// automatically resent on reconnect, include the notifyblocks request
	// as well.  I am leaning towards allowing off all rpcclient
	// notification re-registrations, in which case the code here should be
	// left as is.
	if err := chainClient.NotifyBlocks(); err != nil {
		return err
	}

	// Finally, we'll trigger a wallet rescan and request notifications for
	// transactions sending to all wallet addresses and spending all wallet
	// UTXOs.
	var (
		addrs   []ltcutil.Address
		unspent []wtxmgr.Credit
	)
	err = walletdb.Update(w.db, func(dbtx walletdb.ReadWriteTx) error {
		addrs, unspent, err = w.activeData(dbtx)
		return err
	})
	if err != nil {
		return err
	}

	return w.rescanWithTarget(addrs, unspent, nil)
}

// isDevEnv determines whether the wallet is currently under a local developer
// environment, e.g. simnet or regtest.
func (w *Wallet) isDevEnv() bool {
	switch uint32(w.ChainParams().Net) {
	case uint32(chaincfg.RegressionNetParams.Net):
	case uint32(chaincfg.SimNetParams.Net):
	default:
		return false
	}
	return true
}

// waitUntilBackendSynced blocks until the chain backend considers itself
// "current".
func (w *Wallet) waitUntilBackendSynced(chainClient chain.Interface) error {
	// We'll poll every second to determine if our chain considers itself
	// "current".
	t := time.NewTicker(time.Second)
	defer t.Stop()

	for {
		select {
		case <-t.C:
			if chainClient.IsCurrent() {
				return nil
			}
		case <-w.quitChan():
			return ErrWalletShuttingDown
		}
	}
}

// locateBirthdayBlock returns a block that meets the given birthday timestamp
// by a margin of +/-2 hours. This is safe to do as the timestamp is already 2
// days in the past of the actual timestamp.
func locateBirthdayBlock(chainClient chainConn,
	birthday time.Time) (*waddrmgr.BlockStamp, error) {

	// Retrieve the lookup range for our block.
	startHeight := int32(0)
	_, bestHeight, err := chainClient.GetBestBlock()
	if err != nil {
		return nil, err
	}

	log.Debugf("Locating suitable block for birthday %v between blocks "+
		"%v-%v", birthday, startHeight, bestHeight)

	var (
		birthdayBlock *waddrmgr.BlockStamp
		left, right   = startHeight, bestHeight
	)

	// Binary search for a block that meets the birthday timestamp by a
	// margin of +/-2 hours.
	for {
		// Retrieve the timestamp for the block halfway through our
		// range.
		mid := left + (right-left)/2
		hash, err := chainClient.GetBlockHash(int64(mid))
		if err != nil {
			return nil, err
		}
		header, err := chainClient.GetBlockHeader(hash)
		if err != nil {
			return nil, err
		}

		log.Debugf("Checking candidate block: height=%v, hash=%v, "+
			"timestamp=%v", mid, hash, header.Timestamp)

		// If the search happened to reach either of our range extremes,
		// then we'll just use that as there's nothing left to search.
		if mid == startHeight || mid == bestHeight || mid == left {
			birthdayBlock = &waddrmgr.BlockStamp{
				Hash:      *hash,
				Height:    mid,
				Timestamp: header.Timestamp,
			}
			break
		}

		// The block's timestamp is more than 2 hours after the
		// birthday, so look for a lower block.
		if header.Timestamp.Sub(birthday) > birthdayBlockDelta {
			right = mid
			continue
		}

		// The birthday is more than 2 hours before the block's
		// timestamp, so look for a higher block.
		if header.Timestamp.Sub(birthday) < -birthdayBlockDelta {
			left = mid
			continue
		}

		birthdayBlock = &waddrmgr.BlockStamp{
			Hash:      *hash,
			Height:    mid,
			Timestamp: header.Timestamp,
		}
		break
	}

	log.Debugf("Found birthday block: height=%d, hash=%v, timestamp=%v",
		birthdayBlock.Height, birthdayBlock.Hash,
		birthdayBlock.Timestamp)

	return birthdayBlock, nil
}

// recovery attempts to recover any unspent outputs that pay to any of our
// addresses starting from our birthday, or the wallet's tip (if higher), which
// would indicate resuming a recovery after a restart.
func (w *Wallet) recovery(chainClient chain.Interface,
	birthdayBlock *waddrmgr.BlockStamp) error {

	log.Infof("RECOVERY MODE ENABLED -- rescanning for used addresses "+
		"with recovery_window=%d", w.recoveryWindow)

	// We'll initialize the recovery manager with a default batch size of
	// 2000.
	recoveryMgr := NewRecoveryManager(
		w.recoveryWindow, recoveryBatchSize, w.chainParams,
	)

	// In the event that this recovery is being resumed, we will need to
	// repopulate all found addresses from the database. Ideally, for basic
	// recovery, we would only do so for the default scopes, but due to a
	// bug in which the wallet would create change addresses outside of the
	// default scopes, it's necessary to attempt all registered key scopes.
	scopedMgrs := make(map[waddrmgr.KeyScope]*waddrmgr.ScopedKeyManager)
	for _, scopedMgr := range w.Manager.ActiveScopedKeyManagers() {
		scopedMgrs[scopedMgr.Scope()] = scopedMgr
	}
	err := walletdb.View(w.db, func(tx walletdb.ReadTx) error {
		txMgrNS := tx.ReadBucket(wtxmgrNamespaceKey)
		credits, err := w.TxStore.UnspentOutputs(txMgrNS)
		if err != nil {
			return err
		}
		addrMgrNS := tx.ReadBucket(waddrmgrNamespaceKey)
		return recoveryMgr.Resurrect(addrMgrNS, scopedMgrs, credits)
	})
	if err != nil {
		return err
	}

	// Fetch the best height from the backend to determine when we should
	// stop.
	_, bestHeight, err := chainClient.GetBestBlock()
	if err != nil {
		return err
	}

	// Now we can begin scanning the chain from the wallet's current tip to
	// ensure we properly handle restarts. Since the recovery process itself
	// acts as rescan, we'll also update our wallet's synced state along the
	// way to reflect the blocks we process and prevent rescanning them
	// later on.
	//
	// NOTE: We purposefully don't update our best height since we assume
	// that a wallet rescan will be performed from the wallet's tip, which
	// will be of bestHeight after completing the recovery process.
	var blocks []*waddrmgr.BlockStamp
	startHeight := w.Manager.SyncedTo().Height + 1
	for height := startHeight; height <= bestHeight; height++ {
		hash, err := chainClient.GetBlockHash(int64(height))
		if err != nil {
			return err
		}
		header, err := chainClient.GetBlockHeader(hash)
		if err != nil {
			return err
		}
		blocks = append(blocks, &waddrmgr.BlockStamp{
			Hash:      *hash,
			Height:    height,
			Timestamp: header.Timestamp,
		})

		// It's possible for us to run into blocks before our birthday
		// if our birthday is after our reorg safe height, so we'll make
		// sure to not add those to the batch.
		if height >= birthdayBlock.Height {
			recoveryMgr.AddToBlockBatch(
				hash, height, header.Timestamp,
			)
		}

		// We'll perform our recovery in batches of 2000 blocks.  It's
		// possible for us to reach our best height without exceeding
		// the recovery batch size, so we can proceed to commit our
		// state to disk.
		recoveryBatch := recoveryMgr.BlockBatch()
		if len(recoveryBatch) == recoveryBatchSize || height == bestHeight {
			err := walletdb.Update(w.db, func(tx walletdb.ReadWriteTx) error {
				ns := tx.ReadWriteBucket(waddrmgrNamespaceKey)
				for _, block := range blocks {
					err := w.Manager.SetSyncedTo(ns, block)
					if err != nil {
						return err
					}
				}
				return w.recoverScopedAddresses(
					chainClient, tx, ns, recoveryBatch,
					recoveryMgr.State(), scopedMgrs,
				)
			})
			if err != nil {
				return err
			}

			if len(recoveryBatch) > 0 {
				log.Infof("Recovered addresses from blocks "+
					"%d-%d", recoveryBatch[0].Height,
					recoveryBatch[len(recoveryBatch)-1].Height)
			}

			// Clear the batch of all processed blocks to reuse the
			// same memory for future batches.
			blocks = blocks[:0]
			recoveryMgr.ResetBlockBatch()
		}
	}

	return nil
}

// recoverScopedAddresses scans a range of blocks in attempts to recover any
// previously used addresses for a particular account derivation path. At a high
// level, the algorithm works as follows:
//
//  1) Ensure internal and external branch horizons are fully expanded.
//  2) Filter the entire range of blocks, stopping if a non-zero number of
//       address are contained in a particular block.
//  3) Record all internal and external addresses found in the block.
//  4) Record any outpoints found in the block that should be watched for spends
//  5) Trim the range of blocks up to and including the one reporting the addrs.
//  6) Repeat from (1) if there are still more blocks in the range.
//
// TODO(conner): parallelize/pipeline/cache intermediate network requests
func (w *Wallet) recoverScopedAddresses(
	chainClient chain.Interface,
	tx walletdb.ReadWriteTx,
	ns walletdb.ReadWriteBucket,
	batch []wtxmgr.BlockMeta,
	recoveryState *RecoveryState,
	scopedMgrs map[waddrmgr.KeyScope]*waddrmgr.ScopedKeyManager) error {

	// If there are no blocks in the batch, we are done.
	if len(batch) == 0 {
		return nil
	}

	log.Infof("Scanning %d blocks for recoverable addresses", len(batch))

expandHorizons:
	for scope, scopedMgr := range scopedMgrs {
		scopeState := recoveryState.StateForScope(scope)
		err := expandScopeHorizons(ns, scopedMgr, scopeState)
		if err != nil {
			return err
		}
	}

	// With the internal and external horizons properly expanded, we now
	// construct the filter blocks request. The request includes the range
	// of blocks we intend to scan, in addition to the scope-index -> addr
	// map for all internal and external branches.
	filterReq := newFilterBlocksRequest(batch, scopedMgrs, recoveryState)

	// Initiate the filter blocks request using our chain backend. If an
	// error occurs, we are unable to proceed with the recovery.
	filterResp, err := chainClient.FilterBlocks(filterReq)
	if err != nil {
		return err
	}

	// If the filter response is empty, this signals that the rest of the
	// batch was completed, and no other addresses were discovered. As a
	// result, no further modifications to our recovery state are required
	// and we can proceed to the next batch.
	if filterResp == nil {
		return nil
	}

	// Otherwise, retrieve the block info for the block that detected a
	// non-zero number of address matches.
	block := batch[filterResp.BatchIndex]

	// Log any non-trivial findings of addresses or outpoints.
	logFilterBlocksResp(block, filterResp)

	// Report any external or internal addresses found as a result of the
	// appropriate branch recovery state. Adding indexes above the
	// last-found index of either will result in the horizons being expanded
	// upon the next iteration. Any found addresses are also marked used
	// using the scoped key manager.
	err = extendFoundAddresses(ns, filterResp, scopedMgrs, recoveryState)
	if err != nil {
		return err
	}

	// Update the global set of watched outpoints with any that were found
	// in the block.
	for outPoint, addr := range filterResp.FoundOutPoints {
		outPoint := outPoint
		recoveryState.AddWatchedOutPoint(&outPoint, addr)
	}

	// Finally, record all of the relevant transactions that were returned
	// in the filter blocks response. This ensures that these transactions
	// and their outputs are tracked when the final rescan is performed.
	for _, txn := range filterResp.RelevantTxns {
		txRecord, err := wtxmgr.NewTxRecordFromMsgTx(
			txn, filterResp.BlockMeta.Time,
		)
		if err != nil {
			return err
		}

		err = w.addRelevantTx(tx, txRecord, &filterResp.BlockMeta)
		if err != nil {
			return err
		}
	}

	// Update the batch to indicate that we've processed all block through
	// the one that returned found addresses.
	batch = batch[filterResp.BatchIndex+1:]

	// If this was not the last block in the batch, we will repeat the
	// filtering process again after expanding our horizons.
	if len(batch) > 0 {
		goto expandHorizons
	}

	return nil
}

// expandScopeHorizons ensures that the ScopeRecoveryState has an adequately
// sized look ahead for both its internal and external branches. The keys
// derived here are added to the scope's recovery state, but do not affect the
// persistent state of the wallet. If any invalid child keys are detected, the
// horizon will be properly extended such that our lookahead always includes the
// proper number of valid child keys.
func expandScopeHorizons(ns walletdb.ReadWriteBucket,
	scopedMgr *waddrmgr.ScopedKeyManager,
	scopeState *ScopeRecoveryState) error {

	// Compute the current external horizon and the number of addresses we
	// must derive to ensure we maintain a sufficient recovery window for
	// the external branch.
	exHorizon, exWindow := scopeState.ExternalBranch.ExtendHorizon()
	count, childIndex := uint32(0), exHorizon
	for count < exWindow {
		keyPath := externalKeyPath(childIndex)
		addr, err := scopedMgr.DeriveFromKeyPath(ns, keyPath)
		switch {
		case err == hdkeychain.ErrInvalidChild:
			// Record the existence of an invalid child with the
			// external branch's recovery state. This also
			// increments the branch's horizon so that it accounts
			// for this skipped child index.
			scopeState.ExternalBranch.MarkInvalidChild(childIndex)
			childIndex++
			continue

		case err != nil:
			return err
		}

		// Register the newly generated external address and child index
		// with the external branch recovery state.
		scopeState.ExternalBranch.AddAddr(childIndex, addr.Address())

		childIndex++
		count++
	}

	// Compute the current internal horizon and the number of addresses we
	// must derive to ensure we maintain a sufficient recovery window for
	// the internal branch.
	inHorizon, inWindow := scopeState.InternalBranch.ExtendHorizon()
	count, childIndex = 0, inHorizon
	for count < inWindow {
		keyPath := internalKeyPath(childIndex)
		addr, err := scopedMgr.DeriveFromKeyPath(ns, keyPath)
		switch {
		case err == hdkeychain.ErrInvalidChild:
			// Record the existence of an invalid child with the
			// internal branch's recovery state. This also
			// increments the branch's horizon so that it accounts
			// for this skipped child index.
			scopeState.InternalBranch.MarkInvalidChild(childIndex)
			childIndex++
			continue

		case err != nil:
			return err
		}

		// Register the newly generated internal address and child index
		// with the internal branch recovery state.
		scopeState.InternalBranch.AddAddr(childIndex, addr.Address())

		childIndex++
		count++
	}

	return nil
}

// externalKeyPath returns the relative external derivation path /0/0/index.
func externalKeyPath(index uint32) waddrmgr.DerivationPath {
	return waddrmgr.DerivationPath{
		InternalAccount: waddrmgr.DefaultAccountNum,
		Account:         waddrmgr.DefaultAccountNum,
		Branch:          waddrmgr.ExternalBranch,
		Index:           index,
	}
}

// internalKeyPath returns the relative internal derivation path /0/1/index.
func internalKeyPath(index uint32) waddrmgr.DerivationPath {
	return waddrmgr.DerivationPath{
		InternalAccount: waddrmgr.DefaultAccountNum,
		Account:         waddrmgr.DefaultAccountNum,
		Branch:          waddrmgr.InternalBranch,
		Index:           index,
	}
}

// newFilterBlocksRequest constructs FilterBlocksRequests using our current
// block range, scoped managers, and recovery state.
func newFilterBlocksRequest(batch []wtxmgr.BlockMeta,
	scopedMgrs map[waddrmgr.KeyScope]*waddrmgr.ScopedKeyManager,
	recoveryState *RecoveryState) *chain.FilterBlocksRequest {

	filterReq := &chain.FilterBlocksRequest{
		Blocks:           batch,
		ExternalAddrs:    make(map[waddrmgr.ScopedIndex]ltcutil.Address),
		InternalAddrs:    make(map[waddrmgr.ScopedIndex]ltcutil.Address),
		WatchedOutPoints: recoveryState.WatchedOutPoints(),
	}

	// Populate the external and internal addresses by merging the addresses
	// sets belong to all currently tracked scopes.
	for scope := range scopedMgrs {
		scopeState := recoveryState.StateForScope(scope)
		for index, addr := range scopeState.ExternalBranch.Addrs() {
			scopedIndex := waddrmgr.ScopedIndex{
				Scope: scope,
				Index: index,
			}
			filterReq.ExternalAddrs[scopedIndex] = addr
		}
		for index, addr := range scopeState.InternalBranch.Addrs() {
			scopedIndex := waddrmgr.ScopedIndex{
				Scope: scope,
				Index: index,
			}
			filterReq.InternalAddrs[scopedIndex] = addr
		}
	}

	return filterReq
}

// extendFoundAddresses accepts a filter blocks response that contains addresses
// found on chain, and advances the state of all relevant derivation paths to
// match the highest found child index for each branch.
func extendFoundAddresses(ns walletdb.ReadWriteBucket,
	filterResp *chain.FilterBlocksResponse,
	scopedMgrs map[waddrmgr.KeyScope]*waddrmgr.ScopedKeyManager,
	recoveryState *RecoveryState) error {

	// Mark all recovered external addresses as used. This will be done only
	// for scopes that reported a non-zero number of external addresses in
	// this block.
	for scope, indexes := range filterResp.FoundExternalAddrs {
		// First, report all external child indexes found for this
		// scope. This ensures that the external last-found index will
		// be updated to include the maximum child index seen thus far.
		scopeState := recoveryState.StateForScope(scope)
		for index := range indexes {
			scopeState.ExternalBranch.ReportFound(index)
		}

		scopedMgr := scopedMgrs[scope]

		// Now, with all found addresses reported, derive and extend all
		// external addresses up to and including the current last found
		// index for this scope.
		exNextUnfound := scopeState.ExternalBranch.NextUnfound()

		exLastFound := exNextUnfound
		if exLastFound > 0 {
			exLastFound--
		}

		err := scopedMgr.ExtendExternalAddresses(
			ns, waddrmgr.DefaultAccountNum, exLastFound,
		)
		if err != nil {
			return err
		}

		// Finally, with the scope's addresses extended, we mark used
		// the external addresses that were found in the block and
		// belong to this scope.
		for index := range indexes {
			addr := scopeState.ExternalBranch.GetAddr(index)
			err := scopedMgr.MarkUsed(ns, addr)
			if err != nil {
				return err
			}
		}
	}

	// Mark all recovered internal addresses as used. This will be done only
	// for scopes that reported a non-zero number of internal addresses in
	// this block.
	for scope, indexes := range filterResp.FoundInternalAddrs {
		// First, report all internal child indexes found for this
		// scope. This ensures that the internal last-found index will
		// be updated to include the maximum child index seen thus far.
		scopeState := recoveryState.StateForScope(scope)
		for index := range indexes {
			scopeState.InternalBranch.ReportFound(index)
		}

		scopedMgr := scopedMgrs[scope]

		// Now, with all found addresses reported, derive and extend all
		// internal addresses up to and including the current last found
		// index for this scope.
		inNextUnfound := scopeState.InternalBranch.NextUnfound()

		inLastFound := inNextUnfound
		if inLastFound > 0 {
			inLastFound--
		}
		err := scopedMgr.ExtendInternalAddresses(
			ns, waddrmgr.DefaultAccountNum, inLastFound,
		)
		if err != nil {
			return err
		}

		// Finally, with the scope's addresses extended, we mark used
		// the internal addresses that were found in the blockand belong
		// to this scope.
		for index := range indexes {
			addr := scopeState.InternalBranch.GetAddr(index)
			err := scopedMgr.MarkUsed(ns, addr)
			if err != nil {
				return err
			}
		}
	}

	return nil
}

// logFilterBlocksResp provides useful logging information when filtering
// succeeded in finding relevant transactions.
func logFilterBlocksResp(block wtxmgr.BlockMeta,
	resp *chain.FilterBlocksResponse) {

	// Log the number of external addresses found in this block.
	var nFoundExternal int
	for _, indexes := range resp.FoundExternalAddrs {
		nFoundExternal += len(indexes)
	}
	if nFoundExternal > 0 {
		log.Infof("Recovered %d external addrs at height=%d hash=%v",
			nFoundExternal, block.Height, block.Hash)
	}

	// Log the number of internal addresses found in this block.
	var nFoundInternal int
	for _, indexes := range resp.FoundInternalAddrs {
		nFoundInternal += len(indexes)
	}
	if nFoundInternal > 0 {
		log.Infof("Recovered %d internal addrs at height=%d hash=%v",
			nFoundInternal, block.Height, block.Hash)
	}

	// Log the number of outpoints found in this block.
	nFoundOutPoints := len(resp.FoundOutPoints)
	if nFoundOutPoints > 0 {
		log.Infof("Found %d spends from watched outpoints at "+
			"height=%d hash=%v",
			nFoundOutPoints, block.Height, block.Hash)
	}
}

type (
	createTxRequest struct {
<<<<<<< HEAD
		account     uint32
		outputs     []*wire.TxOut
		minconf     int32
		feeSatPerKB ltcutil.Amount
		dryRun      bool
		resp        chan createTxResponse
=======
		keyScope              *waddrmgr.KeyScope
		account               uint32
		outputs               []*wire.TxOut
		minconf               int32
		feeSatPerKB           btcutil.Amount
		coinSelectionStrategy CoinSelectionStrategy
		dryRun                bool
		resp                  chan createTxResponse
>>>>>>> 79de92f5
	}
	createTxResponse struct {
		tx  *txauthor.AuthoredTx
		err error
	}
)

// txCreator is responsible for the input selection and creation of
// transactions.  These functions are the responsibility of this method
// (designed to be run as its own goroutine) since input selection must be
// serialized, or else it is possible to create double spends by choosing the
// same inputs for multiple transactions.  Along with input selection, this
// method is also responsible for the signing of transactions, since we don't
// want to end up in a situation where we run out of inputs as multiple
// transactions are being created.  In this situation, it would then be possible
// for both requests, rather than just one, to fail due to not enough available
// inputs.
func (w *Wallet) txCreator() {
	quit := w.quitChan()
out:
	for {
		select {
		case txr := <-w.createTxRequests:
			// If the wallet can be locked because it contains
			// private key material, we need to prevent it from
			// doing so while we are assembling the transaction.
			release := func() {}
			if !w.Manager.WatchOnly() {
				heldUnlock, err := w.holdUnlock()
				if err != nil {
					txr.resp <- createTxResponse{nil, err}
					continue
				}

				release = heldUnlock.release
			}

			tx, err := w.txToOutputs(
				txr.outputs, txr.keyScope, txr.account,
				txr.minconf, txr.feeSatPerKB,
				txr.coinSelectionStrategy, txr.dryRun,
			)

			release()
			txr.resp <- createTxResponse{tx, err}
		case <-quit:
			break out
		}
	}
	w.wg.Done()
}

// CreateSimpleTx creates a new signed transaction spending unspent outputs with
// at least minconf confirmations spending to any number of address/amount
// pairs. Only unspent outputs belonging to the given key scope and account will
// be selected, unless a key scope is not specified. In that case, inputs from all
// accounts may be selected, no matter what key scope they belong to. This is
// done to handle the default account case, where a user wants to fund a PSBT
// with inputs regardless of their type (NP2WKH, P2WKH, etc.). Change and an
// appropriate transaction fee are automatically included, if necessary. All
// transaction creation through this function is serialized to prevent the
// creation of many transactions which spend the same outputs.
//
// NOTE: The dryRun argument can be set true to create a tx that doesn't alter
// the database. A tx created with this set to true SHOULD NOT be broadcasted.
<<<<<<< HEAD
func (w *Wallet) CreateSimpleTx(account uint32, outputs []*wire.TxOut,
	minconf int32, satPerKb ltcutil.Amount, dryRun bool) (
=======
func (w *Wallet) CreateSimpleTx(keyScope *waddrmgr.KeyScope, account uint32,
	outputs []*wire.TxOut, minconf int32, satPerKb btcutil.Amount,
	coinSelectionStrategy CoinSelectionStrategy, dryRun bool) (
>>>>>>> 79de92f5
	*txauthor.AuthoredTx, error) {

	req := createTxRequest{
		keyScope:              keyScope,
		account:               account,
		outputs:               outputs,
		minconf:               minconf,
		feeSatPerKB:           satPerKb,
		coinSelectionStrategy: coinSelectionStrategy,
		dryRun:                dryRun,
		resp:                  make(chan createTxResponse),
	}
	w.createTxRequests <- req
	resp := <-req.resp
	return resp.tx, resp.err
}

type (
	unlockRequest struct {
		passphrase []byte
		lockAfter  <-chan time.Time // nil prevents the timeout.
		err        chan error
	}

	changePassphraseRequest struct {
		old, new []byte
		private  bool
		err      chan error
	}

	changePassphrasesRequest struct {
		publicOld, publicNew   []byte
		privateOld, privateNew []byte
		err                    chan error
	}

	// heldUnlock is a tool to prevent the wallet from automatically
	// locking after some timeout before an operation which needed
	// the unlocked wallet has finished.  Any acquired heldUnlock
	// *must* be released (preferably with a defer) or the wallet
	// will forever remain unlocked.
	heldUnlock chan struct{}
)

// walletLocker manages the locked/unlocked state of a wallet.
func (w *Wallet) walletLocker() {
	var timeout <-chan time.Time
	holdChan := make(heldUnlock)
	quit := w.quitChan()
out:
	for {
		select {
		case req := <-w.unlockRequests:
			err := walletdb.View(w.db, func(tx walletdb.ReadTx) error {
				addrmgrNs := tx.ReadBucket(waddrmgrNamespaceKey)
				return w.Manager.Unlock(addrmgrNs, req.passphrase)
			})
			if err != nil {
				req.err <- err
				continue
			}
			timeout = req.lockAfter
			if timeout == nil {
				log.Info("The wallet has been unlocked without a time limit")
			} else {
				log.Info("The wallet has been temporarily unlocked")
			}
			req.err <- nil
			continue

		case req := <-w.changePassphrase:
			err := walletdb.Update(w.db, func(tx walletdb.ReadWriteTx) error {
				addrmgrNs := tx.ReadWriteBucket(waddrmgrNamespaceKey)
				return w.Manager.ChangePassphrase(
					addrmgrNs, req.old, req.new, req.private,
					&waddrmgr.DefaultScryptOptions,
				)
			})
			req.err <- err
			continue

		case req := <-w.changePassphrases:
			err := walletdb.Update(w.db, func(tx walletdb.ReadWriteTx) error {
				addrmgrNs := tx.ReadWriteBucket(waddrmgrNamespaceKey)
				err := w.Manager.ChangePassphrase(
					addrmgrNs, req.publicOld, req.publicNew,
					false, &waddrmgr.DefaultScryptOptions,
				)
				if err != nil {
					return err
				}

				return w.Manager.ChangePassphrase(
					addrmgrNs, req.privateOld, req.privateNew,
					true, &waddrmgr.DefaultScryptOptions,
				)
			})
			req.err <- err
			continue

		case req := <-w.holdUnlockRequests:
			if w.Manager.IsLocked() {
				close(req)
				continue
			}

			req <- holdChan
			<-holdChan // Block until the lock is released.

			// If, after holding onto the unlocked wallet for some
			// time, the timeout has expired, lock it now instead
			// of hoping it gets unlocked next time the top level
			// select runs.
			select {
			case <-timeout:
				// Let the top level select fallthrough so the
				// wallet is locked.
			default:
				continue
			}

		case w.lockState <- w.Manager.IsLocked():
			continue

		case <-quit:
			break out

		case <-w.lockRequests:
		case <-timeout:
		}

		// Select statement fell through by an explicit lock or the
		// timer expiring.  Lock the manager here.
		timeout = nil
		err := w.Manager.Lock()
		if err != nil && !waddrmgr.IsError(err, waddrmgr.ErrLocked) {
			log.Errorf("Could not lock wallet: %v", err)
		} else {
			log.Info("The wallet has been locked")
		}
	}
	w.wg.Done()
}

// Unlock unlocks the wallet's address manager and relocks it after timeout has
// expired.  If the wallet is already unlocked and the new passphrase is
// correct, the current timeout is replaced with the new one.  The wallet will
// be locked if the passphrase is incorrect or any other error occurs during the
// unlock.
func (w *Wallet) Unlock(passphrase []byte, lock <-chan time.Time) error {
	err := make(chan error, 1)
	w.unlockRequests <- unlockRequest{
		passphrase: passphrase,
		lockAfter:  lock,
		err:        err,
	}
	return <-err
}

// Lock locks the wallet's address manager.
func (w *Wallet) Lock() {
	w.lockRequests <- struct{}{}
}

// Locked returns whether the account manager for a wallet is locked.
func (w *Wallet) Locked() bool {
	return <-w.lockState
}

// holdUnlock prevents the wallet from being locked.  The heldUnlock object
// *must* be released, or the wallet will forever remain unlocked.
//
// TODO: To prevent the above scenario, perhaps closures should be passed
// to the walletLocker goroutine and disallow callers from explicitly
// handling the locking mechanism.
func (w *Wallet) holdUnlock() (heldUnlock, error) {
	req := make(chan heldUnlock)
	w.holdUnlockRequests <- req
	hl, ok := <-req
	if !ok {
		// TODO(davec): This should be defined and exported from
		// waddrmgr.
		return nil, waddrmgr.ManagerError{
			ErrorCode:   waddrmgr.ErrLocked,
			Description: "address manager is locked",
		}
	}
	return hl, nil
}

// release releases the hold on the unlocked-state of the wallet and allows the
// wallet to be locked again.  If a lock timeout has already expired, the
// wallet is locked again as soon as release is called.
func (c heldUnlock) release() {
	c <- struct{}{}
}

// ChangePrivatePassphrase attempts to change the passphrase for a wallet from
// old to new.  Changing the passphrase is synchronized with all other address
// manager locking and unlocking.  The lock state will be the same as it was
// before the password change.
func (w *Wallet) ChangePrivatePassphrase(old, new []byte) error {
	err := make(chan error, 1)
	w.changePassphrase <- changePassphraseRequest{
		old:     old,
		new:     new,
		private: true,
		err:     err,
	}
	return <-err
}

// ChangePublicPassphrase modifies the public passphrase of the wallet.
func (w *Wallet) ChangePublicPassphrase(old, new []byte) error {
	err := make(chan error, 1)
	w.changePassphrase <- changePassphraseRequest{
		old:     old,
		new:     new,
		private: false,
		err:     err,
	}
	return <-err
}

// ChangePassphrases modifies the public and private passphrase of the wallet
// atomically.
func (w *Wallet) ChangePassphrases(publicOld, publicNew, privateOld,
	privateNew []byte) error {

	err := make(chan error, 1)
	w.changePassphrases <- changePassphrasesRequest{
		publicOld:  publicOld,
		publicNew:  publicNew,
		privateOld: privateOld,
		privateNew: privateNew,
		err:        err,
	}
	return <-err
}

// AccountAddresses returns the addresses for every created address for an
// account.
func (w *Wallet) AccountAddresses(account uint32) (addrs []ltcutil.Address, err error) {
	err = walletdb.View(w.db, func(tx walletdb.ReadTx) error {
		addrmgrNs := tx.ReadBucket(waddrmgrNamespaceKey)
		return w.Manager.ForEachAccountAddress(addrmgrNs, account, func(maddr waddrmgr.ManagedAddress) error {
			addrs = append(addrs, maddr.Address())
			return nil
		})
	})
	return
}

// CalculateBalance sums the amounts of all unspent transaction
// outputs to addresses of a wallet and returns the balance.
//
// If confirmations is 0, all UTXOs, even those not present in a
// block (height -1), will be used to get the balance.  Otherwise,
// a UTXO must be in a block.  If confirmations is 1 or greater,
// the balance will be calculated based on how many how many blocks
// include a UTXO.
func (w *Wallet) CalculateBalance(confirms int32) (ltcutil.Amount, error) {
	var balance ltcutil.Amount
	err := walletdb.View(w.db, func(tx walletdb.ReadTx) error {
		txmgrNs := tx.ReadBucket(wtxmgrNamespaceKey)
		var err error
		blk := w.Manager.SyncedTo()
		balance, err = w.TxStore.Balance(txmgrNs, confirms, blk.Height)
		return err
	})
	return balance, err
}

// Balances records total, spendable (by policy), and immature coinbase
// reward balance amounts.
type Balances struct {
	Total          ltcutil.Amount
	Spendable      ltcutil.Amount
	ImmatureReward ltcutil.Amount
}

// CalculateAccountBalances sums the amounts of all unspent transaction
// outputs to the given account of a wallet and returns the balance.
//
// This function is much slower than it needs to be since transactions outputs
// are not indexed by the accounts they credit to, and all unspent transaction
// outputs must be iterated.
func (w *Wallet) CalculateAccountBalances(account uint32, confirms int32) (Balances, error) {
	var bals Balances
	err := walletdb.View(w.db, func(tx walletdb.ReadTx) error {
		addrmgrNs := tx.ReadBucket(waddrmgrNamespaceKey)
		txmgrNs := tx.ReadBucket(wtxmgrNamespaceKey)

		// Get current block.  The block height used for calculating
		// the number of tx confirmations.
		syncBlock := w.Manager.SyncedTo()

		unspent, err := w.TxStore.UnspentOutputs(txmgrNs)
		if err != nil {
			return err
		}
		for i := range unspent {
			output := &unspent[i]

			var outputAcct uint32
			_, addrs, _, err := txscript.ExtractPkScriptAddrs(
				output.PkScript, w.chainParams)
			if err == nil && len(addrs) > 0 {
				_, outputAcct, err = w.Manager.AddrAccount(addrmgrNs, addrs[0])
			}
			if err != nil || outputAcct != account {
				continue
			}

			bals.Total += output.Amount
			if output.FromCoinBase && !confirmed(int32(w.chainParams.CoinbaseMaturity),
				output.Height, syncBlock.Height) {
				bals.ImmatureReward += output.Amount
			} else if confirmed(confirms, output.Height, syncBlock.Height) {
				bals.Spendable += output.Amount
			}
		}
		return nil
	})
	return bals, err
}

// CurrentAddress gets the most recently requested Bitcoin payment address
// from a wallet for a particular key-chain scope.  If the address has already
// been used (there is at least one transaction spending to it in the
// blockchain or btcd mempool), the next chained address is returned.
func (w *Wallet) CurrentAddress(account uint32, scope waddrmgr.KeyScope) (ltcutil.Address, error) {
	chainClient, err := w.requireChainClient()
	if err != nil {
		return nil, err
	}

	manager, err := w.Manager.FetchScopedKeyManager(scope)
	if err != nil {
		return nil, err
	}

	var (
		addr  ltcutil.Address
		props *waddrmgr.AccountProperties
	)
	err = walletdb.Update(w.db, func(tx walletdb.ReadWriteTx) error {
		addrmgrNs := tx.ReadWriteBucket(waddrmgrNamespaceKey)
		maddr, err := manager.LastExternalAddress(addrmgrNs, account)
		if err != nil {
			// If no address exists yet, create the first external
			// address.
			if waddrmgr.IsError(err, waddrmgr.ErrAddressNotFound) {
				addr, props, err = w.newAddress(
					addrmgrNs, account, scope,
				)
			}
			return err
		}

		// Get next chained address if the last one has already been
		// used.
		if maddr.Used(addrmgrNs) {
			addr, props, err = w.newAddress(
				addrmgrNs, account, scope,
			)
			return err
		}

		addr = maddr.Address()
		return nil
	})
	if err != nil {
		return nil, err
	}

	// If the props have been initially, then we had to create a new address
	// to satisfy the query. Notify the rpc server about the new address.
	if props != nil {
		err = chainClient.NotifyReceived([]ltcutil.Address{addr})
		if err != nil {
			return nil, err
		}

		w.NtfnServer.notifyAccountProperties(props)
	}

	return addr, nil
}

// PubKeyForAddress looks up the associated public key for a P2PKH address.
func (w *Wallet) PubKeyForAddress(a ltcutil.Address) (*btcec.PublicKey, error) {
	var pubKey *btcec.PublicKey
	err := walletdb.View(w.db, func(tx walletdb.ReadTx) error {
		addrmgrNs := tx.ReadBucket(waddrmgrNamespaceKey)
		managedAddr, err := w.Manager.Address(addrmgrNs, a)
		if err != nil {
			return err
		}
		managedPubKeyAddr, ok := managedAddr.(waddrmgr.ManagedPubKeyAddress)
		if !ok {
			return errors.New("address does not have an associated public key")
		}
		pubKey = managedPubKeyAddr.PubKey()
		return nil
	})
	return pubKey, err
}

// LabelTransaction adds a label to the transaction with the hash provided. The
// call will fail if the label is too long, or if the transaction already has
// a label and the overwrite boolean is not set.
func (w *Wallet) LabelTransaction(hash chainhash.Hash, label string,
	overwrite bool) error {

	// Check that the transaction is known to the wallet, and fail if it is
	// unknown. If the transaction is known, check whether it already has
	// a label.
	err := walletdb.View(w.db, func(tx walletdb.ReadTx) error {
		txmgrNs := tx.ReadBucket(wtxmgrNamespaceKey)

		dbTx, err := w.TxStore.TxDetails(txmgrNs, &hash)
		if err != nil {
			return err
		}

		// If the transaction looked up is nil, it was not found. We
		// do not allow labelling of unknown transactions so we fail.
		if dbTx == nil {
			return ErrUnknownTransaction
		}

		_, err = wtxmgr.FetchTxLabel(txmgrNs, hash)
		return err
	})

	switch err {
	// If no labels have been written yet, we can silence the error.
	// Likewise if there is no label, we do not need to do any overwrite
	// checks.
	case wtxmgr.ErrNoLabelBucket:
	case wtxmgr.ErrTxLabelNotFound:

	// If we successfully looked up a label, fail if the overwrite param
	// is not set.
	case nil:
		if !overwrite {
			return ErrTxLabelExists
		}

	// In another unrelated error occurred, return it.
	default:
		return err
	}

	return walletdb.Update(w.db, func(tx walletdb.ReadWriteTx) error {
		txmgrNs := tx.ReadWriteBucket(wtxmgrNamespaceKey)
		return w.TxStore.PutTxLabel(txmgrNs, hash, label)
	})
}

// PrivKeyForAddress looks up the associated private key for a P2PKH or P2PK
// address.
func (w *Wallet) PrivKeyForAddress(a ltcutil.Address) (*btcec.PrivateKey, error) {
	var privKey *btcec.PrivateKey
	err := walletdb.View(w.db, func(tx walletdb.ReadTx) error {
		addrmgrNs := tx.ReadBucket(waddrmgrNamespaceKey)
		managedAddr, err := w.Manager.Address(addrmgrNs, a)
		if err != nil {
			return err
		}
		managedPubKeyAddr, ok := managedAddr.(waddrmgr.ManagedPubKeyAddress)
		if !ok {
			return errors.New("address does not have an associated private key")
		}
		privKey, err = managedPubKeyAddr.PrivKey()
		return err
	})
	return privKey, err
}

// HaveAddress returns whether the wallet is the owner of the address a.
func (w *Wallet) HaveAddress(a ltcutil.Address) (bool, error) {
	err := walletdb.View(w.db, func(tx walletdb.ReadTx) error {
		addrmgrNs := tx.ReadBucket(waddrmgrNamespaceKey)
		_, err := w.Manager.Address(addrmgrNs, a)
		return err
	})
	if err == nil {
		return true, nil
	}
	if waddrmgr.IsError(err, waddrmgr.ErrAddressNotFound) {
		return false, nil
	}
	return false, err
}

// AccountOfAddress finds the account that an address is associated with.
func (w *Wallet) AccountOfAddress(a ltcutil.Address) (uint32, error) {
	var account uint32
	err := walletdb.View(w.db, func(tx walletdb.ReadTx) error {
		addrmgrNs := tx.ReadBucket(waddrmgrNamespaceKey)
		var err error
		_, account, err = w.Manager.AddrAccount(addrmgrNs, a)
		return err
	})
	return account, err
}

// AddressInfo returns detailed information regarding a wallet address.
func (w *Wallet) AddressInfo(a ltcutil.Address) (waddrmgr.ManagedAddress, error) {
	var managedAddress waddrmgr.ManagedAddress
	err := walletdb.View(w.db, func(tx walletdb.ReadTx) error {
		addrmgrNs := tx.ReadBucket(waddrmgrNamespaceKey)
		var err error
		managedAddress, err = w.Manager.Address(addrmgrNs, a)
		return err
	})
	return managedAddress, err
}

// AccountNumber returns the account number for an account name under a
// particular key scope.
func (w *Wallet) AccountNumber(scope waddrmgr.KeyScope, accountName string) (uint32, error) {
	manager, err := w.Manager.FetchScopedKeyManager(scope)
	if err != nil {
		return 0, err
	}

	var account uint32
	err = walletdb.View(w.db, func(tx walletdb.ReadTx) error {
		addrmgrNs := tx.ReadBucket(waddrmgrNamespaceKey)
		var err error
		account, err = manager.LookupAccount(addrmgrNs, accountName)
		return err
	})
	return account, err
}

// AccountName returns the name of an account.
func (w *Wallet) AccountName(scope waddrmgr.KeyScope, accountNumber uint32) (string, error) {
	manager, err := w.Manager.FetchScopedKeyManager(scope)
	if err != nil {
		return "", err
	}

	var accountName string
	err = walletdb.View(w.db, func(tx walletdb.ReadTx) error {
		addrmgrNs := tx.ReadBucket(waddrmgrNamespaceKey)
		var err error
		accountName, err = manager.AccountName(addrmgrNs, accountNumber)
		return err
	})
	return accountName, err
}

// AccountProperties returns the properties of an account, including address
// indexes and name. It first fetches the desynced information from the address
// manager, then updates the indexes based on the address pools.
func (w *Wallet) AccountProperties(scope waddrmgr.KeyScope, acct uint32) (*waddrmgr.AccountProperties, error) {
	manager, err := w.Manager.FetchScopedKeyManager(scope)
	if err != nil {
		return nil, err
	}

	var props *waddrmgr.AccountProperties
	err = walletdb.View(w.db, func(tx walletdb.ReadTx) error {
		waddrmgrNs := tx.ReadBucket(waddrmgrNamespaceKey)
		var err error
		props, err = manager.AccountProperties(waddrmgrNs, acct)
		return err
	})
	return props, err
}

// AccountPropertiesByName returns the properties of an account by its name. It
// first fetches the desynced information from the address manager, then updates
// the indexes based on the address pools.
func (w *Wallet) AccountPropertiesByName(scope waddrmgr.KeyScope,
	name string) (*waddrmgr.AccountProperties, error) {

	manager, err := w.Manager.FetchScopedKeyManager(scope)
	if err != nil {
		return nil, err
	}

	var props *waddrmgr.AccountProperties
	err = walletdb.View(w.db, func(tx walletdb.ReadTx) error {
		waddrmgrNs := tx.ReadBucket(waddrmgrNamespaceKey)
		acct, err := manager.LookupAccount(waddrmgrNs, name)
		if err != nil {
			return err
		}
		props, err = manager.AccountProperties(waddrmgrNs, acct)
		return err
	})
	return props, err
}

// LookupAccount returns the corresponding key scope and account number for the
// account with the given name.
func (w *Wallet) LookupAccount(name string) (waddrmgr.KeyScope, uint32, error) {
	var (
		keyScope waddrmgr.KeyScope
		account  uint32
	)
	err := walletdb.View(w.db, func(tx walletdb.ReadTx) error {
		ns := tx.ReadBucket(waddrmgrNamespaceKey)
		var err error
		keyScope, account, err = w.Manager.LookupAccount(ns, name)
		return err
	})
	return keyScope, account, err
}

// RenameAccount sets the name for an account number to newName.
func (w *Wallet) RenameAccount(scope waddrmgr.KeyScope, account uint32, newName string) error {
	manager, err := w.Manager.FetchScopedKeyManager(scope)
	if err != nil {
		return err
	}

	var props *waddrmgr.AccountProperties
	err = walletdb.Update(w.db, func(tx walletdb.ReadWriteTx) error {
		addrmgrNs := tx.ReadWriteBucket(waddrmgrNamespaceKey)
		err := manager.RenameAccount(addrmgrNs, account, newName)
		if err != nil {
			return err
		}
		props, err = manager.AccountProperties(addrmgrNs, account)
		return err
	})
	if err == nil {
		w.NtfnServer.notifyAccountProperties(props)
	}
	return err
}

// NextAccount creates the next account and returns its account number.  The
// name must be unique to the account.  In order to support automatic seed
// restoring, new accounts may not be created when all of the previous 100
// accounts have no transaction history (this is a deviation from the BIP0044
// spec, which allows no unused account gaps).
func (w *Wallet) NextAccount(scope waddrmgr.KeyScope, name string) (uint32, error) {
	manager, err := w.Manager.FetchScopedKeyManager(scope)
	if err != nil {
		return 0, err
	}

	var (
		account uint32
		props   *waddrmgr.AccountProperties
	)
	err = walletdb.Update(w.db, func(tx walletdb.ReadWriteTx) error {
		addrmgrNs := tx.ReadWriteBucket(waddrmgrNamespaceKey)
		var err error
		account, err = manager.NewAccount(addrmgrNs, name)
		if err != nil {
			return err
		}
		props, err = manager.AccountProperties(addrmgrNs, account)
		return err
	})
	if err != nil {
		log.Errorf("Cannot fetch new account properties for notification "+
			"after account creation: %v", err)
	} else {
		w.NtfnServer.notifyAccountProperties(props)
	}
	return account, err
}

// CreditCategory describes the type of wallet transaction output.  The category
// of "sent transactions" (debits) is always "send", and is not expressed by
// this type.
//
// TODO: This is a requirement of the RPC server and should be moved.
type CreditCategory byte

// These constants define the possible credit categories.
const (
	CreditReceive CreditCategory = iota
	CreditGenerate
	CreditImmature
)

// String returns the category as a string.  This string may be used as the
// JSON string for categories as part of listtransactions and gettransaction
// RPC responses.
func (c CreditCategory) String() string {
	switch c {
	case CreditReceive:
		return "receive"
	case CreditGenerate:
		return "generate"
	case CreditImmature:
		return "immature"
	default:
		return "unknown"
	}
}

// RecvCategory returns the category of received credit outputs from a
// transaction record.  The passed block chain height is used to distinguish
// immature from mature coinbase outputs.
//
// TODO: This is intended for use by the RPC server and should be moved out of
// this package at a later time.
func RecvCategory(details *wtxmgr.TxDetails, syncHeight int32, net *chaincfg.Params) CreditCategory {
	if blockchain.IsCoinBaseTx(&details.MsgTx) {
		if confirmed(int32(net.CoinbaseMaturity), details.Block.Height,
			syncHeight) {
			return CreditGenerate
		}
		return CreditImmature
	}
	return CreditReceive
}

// listTransactions creates a object that may be marshalled to a response result
// for a listtransactions RPC.
//
// TODO: This should be moved to the legacyrpc package.
func listTransactions(tx walletdb.ReadTx, details *wtxmgr.TxDetails, addrMgr *waddrmgr.Manager,
	syncHeight int32, net *chaincfg.Params) []btcjson.ListTransactionsResult {

	addrmgrNs := tx.ReadBucket(waddrmgrNamespaceKey)

	var (
		blockHashStr  string
		blockTime     int64
		confirmations int64
	)
	if details.Block.Height != -1 {
		blockHashStr = details.Block.Hash.String()
		blockTime = details.Block.Time.Unix()
		confirmations = int64(confirms(details.Block.Height, syncHeight))
	}

	results := []btcjson.ListTransactionsResult{}
	txHashStr := details.Hash.String()
	received := details.Received.Unix()
	generated := blockchain.IsCoinBaseTx(&details.MsgTx)
	recvCat := RecvCategory(details, syncHeight, net).String()

	send := len(details.Debits) != 0

	// Fee can only be determined if every input is a debit.
	var feeF64 float64
	if len(details.Debits) == len(details.MsgTx.TxIn) {
		var debitTotal ltcutil.Amount
		for _, deb := range details.Debits {
			debitTotal += deb.Amount
		}
		var outputTotal ltcutil.Amount
		for _, output := range details.MsgTx.TxOut {
			outputTotal += ltcutil.Amount(output.Value)
		}
		// Note: The actual fee is debitTotal - outputTotal.  However,
		// this RPC reports negative numbers for fees, so the inverse
		// is calculated.
		feeF64 = (outputTotal - debitTotal).ToBTC()
	}

outputs:
	for i, output := range details.MsgTx.TxOut {
		// Determine if this output is a credit, and if so, determine
		// its spentness.
		var isCredit bool
		var spentCredit bool
		for _, cred := range details.Credits {
			if cred.Index == uint32(i) {
				// Change outputs are ignored.
				if cred.Change {
					continue outputs
				}

				isCredit = true
				spentCredit = cred.Spent
				break
			}
		}

		var address string
		var accountName string
		_, addrs, _, _ := txscript.ExtractPkScriptAddrs(output.PkScript, net)
		if len(addrs) == 1 {
			addr := addrs[0]
			address = addr.EncodeAddress()
			mgr, account, err := addrMgr.AddrAccount(addrmgrNs, addrs[0])
			if err == nil {
				accountName, err = mgr.AccountName(addrmgrNs, account)
				if err != nil {
					accountName = ""
				}
			}
		}

		amountF64 := ltcutil.Amount(output.Value).ToBTC()
		result := btcjson.ListTransactionsResult{
			// Fields left zeroed:
			//   InvolvesWatchOnly
			//   BlockIndex
			//
			// Fields set below:
			//   Account (only for non-"send" categories)
			//   Category
			//   Amount
			//   Fee
			Address:         address,
			Vout:            uint32(i),
			Confirmations:   confirmations,
			Generated:       generated,
			BlockHash:       blockHashStr,
			BlockTime:       blockTime,
			TxID:            txHashStr,
			WalletConflicts: []string{},
			Time:            received,
			TimeReceived:    received,
		}

		// Add a received/generated/immature result if this is a credit.
		// If the output was spent, create a second result under the
		// send category with the inverse of the output amount.  It is
		// therefore possible that a single output may be included in
		// the results set zero, one, or two times.
		//
		// Since credits are not saved for outputs that are not
		// controlled by this wallet, all non-credits from transactions
		// with debits are grouped under the send category.

		if send || spentCredit {
			result.Category = "send"
			result.Amount = -amountF64
			result.Fee = &feeF64
			results = append(results, result)
		}
		if isCredit {
			result.Account = accountName
			result.Category = recvCat
			result.Amount = amountF64
			result.Fee = nil
			results = append(results, result)
		}
	}
	return results
}

// ListSinceBlock returns a slice of objects with details about transactions
// since the given block. If the block is -1 then all transactions are included.
// This is intended to be used for listsinceblock RPC replies.
func (w *Wallet) ListSinceBlock(start, end, syncHeight int32) ([]btcjson.ListTransactionsResult, error) {
	txList := []btcjson.ListTransactionsResult{}
	err := walletdb.View(w.db, func(tx walletdb.ReadTx) error {
		txmgrNs := tx.ReadBucket(wtxmgrNamespaceKey)

		rangeFn := func(details []wtxmgr.TxDetails) (bool, error) {
			for _, detail := range details {
				detail := detail

				jsonResults := listTransactions(
					tx, &detail, w.Manager, syncHeight,
					w.chainParams,
				)
				txList = append(txList, jsonResults...)
			}
			return false, nil
		}

		return w.TxStore.RangeTransactions(txmgrNs, start, end, rangeFn)
	})
	return txList, err
}

// ListTransactions returns a slice of objects with details about a recorded
// transaction.  This is intended to be used for listtransactions RPC
// replies.
func (w *Wallet) ListTransactions(from, count int) ([]btcjson.ListTransactionsResult, error) {
	txList := []btcjson.ListTransactionsResult{}

	err := walletdb.View(w.db, func(tx walletdb.ReadTx) error {
		txmgrNs := tx.ReadBucket(wtxmgrNamespaceKey)

		// Get current block.  The block height used for calculating
		// the number of tx confirmations.
		syncBlock := w.Manager.SyncedTo()

		// Need to skip the first from transactions, and after those, only
		// include the next count transactions.
		skipped := 0
		n := 0

		rangeFn := func(details []wtxmgr.TxDetails) (bool, error) {
			// Iterate over transactions at this height in reverse order.
			// This does nothing for unmined transactions, which are
			// unsorted, but it will process mined transactions in the
			// reverse order they were marked mined.
			for i := len(details) - 1; i >= 0; i-- {
				if from > skipped {
					skipped++
					continue
				}

				n++
				if n > count {
					return true, nil
				}

				jsonResults := listTransactions(tx, &details[i],
					w.Manager, syncBlock.Height, w.chainParams)
				txList = append(txList, jsonResults...)

				if len(jsonResults) > 0 {
					n++
				}
			}

			return false, nil
		}

		// Return newer results first by starting at mempool height and working
		// down to the genesis block.
		return w.TxStore.RangeTransactions(txmgrNs, -1, 0, rangeFn)
	})
	return txList, err
}

// ListAddressTransactions returns a slice of objects with details about
// recorded transactions to or from any address belonging to a set.  This is
// intended to be used for listaddresstransactions RPC replies.
func (w *Wallet) ListAddressTransactions(pkHashes map[string]struct{}) ([]btcjson.ListTransactionsResult, error) {
	txList := []btcjson.ListTransactionsResult{}
	err := walletdb.View(w.db, func(tx walletdb.ReadTx) error {
		txmgrNs := tx.ReadBucket(wtxmgrNamespaceKey)

		// Get current block.  The block height used for calculating
		// the number of tx confirmations.
		syncBlock := w.Manager.SyncedTo()
		rangeFn := func(details []wtxmgr.TxDetails) (bool, error) {
		loopDetails:
			for i := range details {
				detail := &details[i]

				for _, cred := range detail.Credits {
					pkScript := detail.MsgTx.TxOut[cred.Index].PkScript
					_, addrs, _, err := txscript.ExtractPkScriptAddrs(
						pkScript, w.chainParams)
					if err != nil || len(addrs) != 1 {
						continue
					}
					apkh, ok := addrs[0].(*ltcutil.AddressPubKeyHash)
					if !ok {
						continue
					}
					_, ok = pkHashes[string(apkh.ScriptAddress())]
					if !ok {
						continue
					}

					jsonResults := listTransactions(tx, detail,
						w.Manager, syncBlock.Height, w.chainParams)
					txList = append(txList, jsonResults...)
					continue loopDetails
				}
			}
			return false, nil
		}

		return w.TxStore.RangeTransactions(txmgrNs, 0, -1, rangeFn)
	})
	return txList, err
}

// ListAllTransactions returns a slice of objects with details about a recorded
// transaction.  This is intended to be used for listalltransactions RPC
// replies.
func (w *Wallet) ListAllTransactions() ([]btcjson.ListTransactionsResult, error) {
	txList := []btcjson.ListTransactionsResult{}
	err := walletdb.View(w.db, func(tx walletdb.ReadTx) error {
		txmgrNs := tx.ReadBucket(wtxmgrNamespaceKey)

		// Get current block.  The block height used for calculating
		// the number of tx confirmations.
		syncBlock := w.Manager.SyncedTo()

		rangeFn := func(details []wtxmgr.TxDetails) (bool, error) {
			// Iterate over transactions at this height in reverse order.
			// This does nothing for unmined transactions, which are
			// unsorted, but it will process mined transactions in the
			// reverse order they were marked mined.
			for i := len(details) - 1; i >= 0; i-- {
				jsonResults := listTransactions(tx, &details[i], w.Manager,
					syncBlock.Height, w.chainParams)
				txList = append(txList, jsonResults...)
			}
			return false, nil
		}

		// Return newer results first by starting at mempool height and
		// working down to the genesis block.
		return w.TxStore.RangeTransactions(txmgrNs, -1, 0, rangeFn)
	})
	return txList, err
}

// BlockIdentifier identifies a block by either a height or a hash.
type BlockIdentifier struct {
	height int32
	hash   *chainhash.Hash
}

// NewBlockIdentifierFromHeight constructs a BlockIdentifier for a block height.
func NewBlockIdentifierFromHeight(height int32) *BlockIdentifier {
	return &BlockIdentifier{height: height}
}

// NewBlockIdentifierFromHash constructs a BlockIdentifier for a block hash.
func NewBlockIdentifierFromHash(hash *chainhash.Hash) *BlockIdentifier {
	return &BlockIdentifier{hash: hash}
}

// GetTransactionsResult is the result of the wallet's GetTransactions method.
// See GetTransactions for more details.
type GetTransactionsResult struct {
	MinedTransactions   []Block
	UnminedTransactions []TransactionSummary
}

// GetTransactions returns transaction results between a starting and ending
// block.  Blocks in the block range may be specified by either a height or a
// hash.
//
// Because this is a possibly lenghtly operation, a cancel channel is provided
// to cancel the task.  If this channel unblocks, the results created thus far
// will be returned.
//
// Transaction results are organized by blocks in ascending order and unmined
// transactions in an unspecified order.  Mined transactions are saved in a
// Block structure which records properties about the block.
func (w *Wallet) GetTransactions(startBlock, endBlock *BlockIdentifier,
	accountName string, cancel <-chan struct{}) (*GetTransactionsResult, error) {

	var start, end int32 = 0, -1

	w.chainClientLock.Lock()
	chainClient := w.chainClient
	w.chainClientLock.Unlock()

	// TODO: Fetching block heights by their hashes is inherently racy
	// because not all block headers are saved but when they are for SPV the
	// db can be queried directly without this.
	if startBlock != nil {
		if startBlock.hash == nil {
			start = startBlock.height
		} else {
			if chainClient == nil {
				return nil, errors.New("no chain server client")
			}
			switch client := chainClient.(type) {
			case *chain.RPCClient:
				startHeader, err := client.GetBlockHeaderVerbose(
					startBlock.hash,
				)
				if err != nil {
					return nil, err
				}
				start = startHeader.Height
			case *chain.BitcoindClient:
				var err error
				start, err = client.GetBlockHeight(startBlock.hash)
				if err != nil {
					return nil, err
				}
			case *chain.NeutrinoClient:
				var err error
				start, err = client.GetBlockHeight(startBlock.hash)
				if err != nil {
					return nil, err
				}
			}
		}
	}
	if endBlock != nil {
		if endBlock.hash == nil {
			end = endBlock.height
		} else {
			if chainClient == nil {
				return nil, errors.New("no chain server client")
			}
			switch client := chainClient.(type) {
			case *chain.RPCClient:
				endHeader, err := client.GetBlockHeaderVerbose(
					endBlock.hash,
				)
				if err != nil {
					return nil, err
				}
				end = endHeader.Height
			case *chain.BitcoindClient:
				var err error
				start, err = client.GetBlockHeight(endBlock.hash)
				if err != nil {
					return nil, err
				}
			case *chain.NeutrinoClient:
				var err error
				end, err = client.GetBlockHeight(endBlock.hash)
				if err != nil {
					return nil, err
				}
			}
		}
	}

	var res GetTransactionsResult
	err := walletdb.View(w.db, func(dbtx walletdb.ReadTx) error {
		txmgrNs := dbtx.ReadBucket(wtxmgrNamespaceKey)

		rangeFn := func(details []wtxmgr.TxDetails) (bool, error) {
			// TODO: probably should make RangeTransactions not reuse the
			// details backing array memory.
			dets := make([]wtxmgr.TxDetails, len(details))
			copy(dets, details)
			details = dets

			txs := make([]TransactionSummary, 0, len(details))
			for i := range details {
				txs = append(txs, makeTxSummary(dbtx, w, &details[i]))
			}

			if details[0].Block.Height != -1 {
				blockHash := details[0].Block.Hash
				res.MinedTransactions = append(res.MinedTransactions, Block{
					Hash:         &blockHash,
					Height:       details[0].Block.Height,
					Timestamp:    details[0].Block.Time.Unix(),
					Transactions: txs,
				})
			} else {
				res.UnminedTransactions = txs
			}

			select {
			case <-cancel:
				return true, nil
			default:
				return false, nil
			}
		}

		return w.TxStore.RangeTransactions(txmgrNs, start, end, rangeFn)
	})
	return &res, err
}

// AccountResult is a single account result for the AccountsResult type.
type AccountResult struct {
	waddrmgr.AccountProperties
	TotalBalance ltcutil.Amount
}

// AccountsResult is the resutl of the wallet's Accounts method.  See that
// method for more details.
type AccountsResult struct {
	Accounts           []AccountResult
	CurrentBlockHash   *chainhash.Hash
	CurrentBlockHeight int32
}

// Accounts returns the current names, numbers, and total balances of all
// accounts in the wallet restricted to a particular key scope.  The current
// chain tip is included in the result for atomicity reasons.
//
// TODO(jrick): Is the chain tip really needed, since only the total balances
// are included?
func (w *Wallet) Accounts(scope waddrmgr.KeyScope) (*AccountsResult, error) {
	manager, err := w.Manager.FetchScopedKeyManager(scope)
	if err != nil {
		return nil, err
	}

	var (
		accounts        []AccountResult
		syncBlockHash   *chainhash.Hash
		syncBlockHeight int32
	)
	err = walletdb.View(w.db, func(tx walletdb.ReadTx) error {
		addrmgrNs := tx.ReadBucket(waddrmgrNamespaceKey)
		txmgrNs := tx.ReadBucket(wtxmgrNamespaceKey)

		syncBlock := w.Manager.SyncedTo()
		syncBlockHash = &syncBlock.Hash
		syncBlockHeight = syncBlock.Height
		unspent, err := w.TxStore.UnspentOutputs(txmgrNs)
		if err != nil {
			return err
		}
		err = manager.ForEachAccount(addrmgrNs, func(acct uint32) error {
			props, err := manager.AccountProperties(addrmgrNs, acct)
			if err != nil {
				return err
			}
			accounts = append(accounts, AccountResult{
				AccountProperties: *props,
				// TotalBalance set below
			})
			return nil
		})
		if err != nil {
			return err
		}
		m := make(map[uint32]*ltcutil.Amount)
		for i := range accounts {
			a := &accounts[i]
			m[a.AccountNumber] = &a.TotalBalance
		}
		for i := range unspent {
			output := unspent[i]
			var outputAcct uint32
			_, addrs, _, err := txscript.ExtractPkScriptAddrs(output.PkScript, w.chainParams)
			if err == nil && len(addrs) > 0 {
				_, outputAcct, err = w.Manager.AddrAccount(addrmgrNs, addrs[0])
			}
			if err == nil {
				amt, ok := m[outputAcct]
				if ok {
					*amt += output.Amount
				}
			}
		}
		return nil
	})
	return &AccountsResult{
		Accounts:           accounts,
		CurrentBlockHash:   syncBlockHash,
		CurrentBlockHeight: syncBlockHeight,
	}, err
}

// AccountBalanceResult is a single result for the Wallet.AccountBalances method.
type AccountBalanceResult struct {
	AccountNumber  uint32
	AccountName    string
	AccountBalance ltcutil.Amount
}

// AccountBalances returns all accounts in the wallet and their balances.
// Balances are determined by excluding transactions that have not met
// requiredConfs confirmations.
func (w *Wallet) AccountBalances(scope waddrmgr.KeyScope,
	requiredConfs int32) ([]AccountBalanceResult, error) {

	manager, err := w.Manager.FetchScopedKeyManager(scope)
	if err != nil {
		return nil, err
	}

	var results []AccountBalanceResult
	err = walletdb.View(w.db, func(tx walletdb.ReadTx) error {
		addrmgrNs := tx.ReadBucket(waddrmgrNamespaceKey)
		txmgrNs := tx.ReadBucket(wtxmgrNamespaceKey)

		syncBlock := w.Manager.SyncedTo()

		// Fill out all account info except for the balances.
		lastAcct, err := manager.LastAccount(addrmgrNs)
		if err != nil {
			return err
		}
		results = make([]AccountBalanceResult, lastAcct+2)
		for i := range results[:len(results)-1] {
			accountName, err := manager.AccountName(addrmgrNs, uint32(i))
			if err != nil {
				return err
			}
			results[i].AccountNumber = uint32(i)
			results[i].AccountName = accountName
		}
		results[len(results)-1].AccountNumber = waddrmgr.ImportedAddrAccount
		results[len(results)-1].AccountName = waddrmgr.ImportedAddrAccountName

		// Fetch all unspent outputs, and iterate over them tallying each
		// account's balance where the output script pays to an account address
		// and the required number of confirmations is met.
		unspentOutputs, err := w.TxStore.UnspentOutputs(txmgrNs)
		if err != nil {
			return err
		}
		for i := range unspentOutputs {
			output := &unspentOutputs[i]
			if !confirmed(requiredConfs, output.Height, syncBlock.Height) {
				continue
			}
			if output.FromCoinBase && !confirmed(int32(w.ChainParams().CoinbaseMaturity),
				output.Height, syncBlock.Height) {
				continue
			}
			_, addrs, _, err := txscript.ExtractPkScriptAddrs(output.PkScript, w.chainParams)
			if err != nil || len(addrs) == 0 {
				continue
			}
			outputAcct, err := manager.AddrAccount(addrmgrNs, addrs[0])
			if err != nil {
				continue
			}
			switch {
			case outputAcct == waddrmgr.ImportedAddrAccount:
				results[len(results)-1].AccountBalance += output.Amount
			case outputAcct > lastAcct:
				return errors.New("waddrmgr.Manager.AddrAccount returned account " +
					"beyond recorded last account")
			default:
				results[outputAcct].AccountBalance += output.Amount
			}
		}
		return nil
	})
	return results, err
}

// creditSlice satisifies the sort.Interface interface to provide sorting
// transaction credits from oldest to newest.  Credits with the same receive
// time and mined in the same block are not guaranteed to be sorted by the order
// they appear in the block.  Credits from the same transaction are sorted by
// output index.
type creditSlice []wtxmgr.Credit

func (s creditSlice) Len() int {
	return len(s)
}

func (s creditSlice) Less(i, j int) bool {
	switch {
	// If both credits are from the same tx, sort by output index.
	case s[i].OutPoint.Hash == s[j].OutPoint.Hash:
		return s[i].OutPoint.Index < s[j].OutPoint.Index

	// If both transactions are unmined, sort by their received date.
	case s[i].Height == -1 && s[j].Height == -1:
		return s[i].Received.Before(s[j].Received)

	// Unmined (newer) txs always come last.
	case s[i].Height == -1:
		return false
	case s[j].Height == -1:
		return true

	// If both txs are mined in different blocks, sort by block height.
	default:
		return s[i].Height < s[j].Height
	}
}

func (s creditSlice) Swap(i, j int) {
	s[i], s[j] = s[j], s[i]
}

// ListUnspent returns a slice of objects representing the unspent wallet
// transactions fitting the given criteria. The confirmations will be more than
// minconf, less than maxconf and if addresses is populated only the addresses
// contained within it will be considered.  If we know nothing about a
// transaction an empty array will be returned.
func (w *Wallet) ListUnspent(minconf, maxconf int32,
	accountName string) ([]*btcjson.ListUnspentResult, error) {

	var results []*btcjson.ListUnspentResult
	err := walletdb.View(w.db, func(tx walletdb.ReadTx) error {
		addrmgrNs := tx.ReadBucket(waddrmgrNamespaceKey)
		txmgrNs := tx.ReadBucket(wtxmgrNamespaceKey)

		syncBlock := w.Manager.SyncedTo()

		filter := accountName != ""
		unspent, err := w.TxStore.UnspentOutputs(txmgrNs)
		if err != nil {
			return err
		}
		sort.Sort(sort.Reverse(creditSlice(unspent)))

		defaultAccountName := "default"

		results = make([]*btcjson.ListUnspentResult, 0, len(unspent))
		for i := range unspent {
			output := unspent[i]

			// Outputs with fewer confirmations than the minimum or more
			// confs than the maximum are excluded.
			confs := confirms(output.Height, syncBlock.Height)
			if confs < minconf || confs > maxconf {
				continue
			}

			// Only mature coinbase outputs are included.
			if output.FromCoinBase {
				target := int32(w.ChainParams().CoinbaseMaturity)
				if !confirmed(target, output.Height, syncBlock.Height) {
					continue
				}
			}

			// Exclude locked outputs from the result set.
			if w.LockedOutpoint(output.OutPoint) {
				continue
			}

			// Lookup the associated account for the output.  Use the
			// default account name in case there is no associated account
			// for some reason, although this should never happen.
			//
			// This will be unnecessary once transactions and outputs are
			// grouped under the associated account in the db.
			outputAcctName := defaultAccountName
			sc, addrs, _, err := txscript.ExtractPkScriptAddrs(
				output.PkScript, w.chainParams)
			if err != nil {
				continue
			}
			if len(addrs) > 0 {
				smgr, acct, err := w.Manager.AddrAccount(addrmgrNs, addrs[0])
				if err == nil {
					s, err := smgr.AccountName(addrmgrNs, acct)
					if err == nil {
						outputAcctName = s
					}
				}
			}

			if filter && outputAcctName != accountName {
				continue
			}

			// At the moment watch-only addresses are not supported, so all
			// recorded outputs that are not multisig are "spendable".
			// Multisig outputs are only "spendable" if all keys are
			// controlled by this wallet.
			//
			// TODO: Each case will need updates when watch-only addrs
			// is added.  For P2PK, P2PKH, and P2SH, the address must be
			// looked up and not be watching-only.  For multisig, all
			// pubkeys must belong to the manager with the associated
			// private key (currently it only checks whether the pubkey
			// exists, since the private key is required at the moment).
			var spendable bool
		scSwitch:
			switch sc {
			case txscript.PubKeyHashTy:
				spendable = true
			case txscript.PubKeyTy:
				spendable = true
			case txscript.WitnessV0ScriptHashTy:
				spendable = true
			case txscript.WitnessV0PubKeyHashTy:
				spendable = true
			case txscript.MultiSigTy:
				for _, a := range addrs {
					_, err := w.Manager.Address(addrmgrNs, a)
					if err == nil {
						continue
					}
					if waddrmgr.IsError(err, waddrmgr.ErrAddressNotFound) {
						break scSwitch
					}
					return err
				}
				spendable = true
			}

			result := &btcjson.ListUnspentResult{
				TxID:          output.OutPoint.Hash.String(),
				Vout:          output.OutPoint.Index,
				Account:       outputAcctName,
				ScriptPubKey:  hex.EncodeToString(output.PkScript),
				Amount:        output.Amount.ToBTC(),
				Confirmations: int64(confs),
				Spendable:     spendable,
			}

			// BUG: this should be a JSON array so that all
			// addresses can be included, or removed (and the
			// caller extracts addresses from the pkScript).
			if len(addrs) > 0 {
				result.Address = addrs[0].EncodeAddress()
			}

			results = append(results, result)
		}
		return nil
	})
	return results, err
}

// ListLeasedOutputs returns a list of objects representing the currently locked
// utxos.
func (w *Wallet) ListLeasedOutputs() ([]*wtxmgr.LockedOutput, error) {
	var outputs []*wtxmgr.LockedOutput
	err := walletdb.View(w.db, func(tx walletdb.ReadTx) error {
		ns := tx.ReadBucket(wtxmgrNamespaceKey)
		var err error
		outputs, err = w.TxStore.ListLockedOutputs(ns)
		return err
	})
	return outputs, err
}

// DumpPrivKeys returns the WIF-encoded private keys for all addresses with
// private keys in a wallet.
func (w *Wallet) DumpPrivKeys() ([]string, error) {
	var privkeys []string
	err := walletdb.View(w.db, func(tx walletdb.ReadTx) error {
		addrmgrNs := tx.ReadBucket(waddrmgrNamespaceKey)
		// Iterate over each active address, appending the private key to
		// privkeys.
		return w.Manager.ForEachActiveAddress(addrmgrNs, func(addr ltcutil.Address) error {
			ma, err := w.Manager.Address(addrmgrNs, addr)
			if err != nil {
				return err
			}

			// Only those addresses with keys needed.
			pka, ok := ma.(waddrmgr.ManagedPubKeyAddress)
			if !ok {
				return nil
			}

			wif, err := pka.ExportPrivKey()
			if err != nil {
				// It would be nice to zero out the array here. However,
				// since strings in go are immutable, and we have no
				// control over the caller I don't think we can. :(
				return err
			}
			privkeys = append(privkeys, wif.String())
			return nil
		})
	})
	return privkeys, err
}

// DumpWIFPrivateKey returns the WIF encoded private key for a
// single wallet address.
func (w *Wallet) DumpWIFPrivateKey(addr ltcutil.Address) (string, error) {
	var maddr waddrmgr.ManagedAddress
	err := walletdb.View(w.db, func(tx walletdb.ReadTx) error {
		waddrmgrNs := tx.ReadBucket(waddrmgrNamespaceKey)
		// Get private key from wallet if it exists.
		var err error
		maddr, err = w.Manager.Address(waddrmgrNs, addr)
		return err
	})
	if err != nil {
		return "", err
	}

	pka, ok := maddr.(waddrmgr.ManagedPubKeyAddress)
	if !ok {
		return "", fmt.Errorf("address %s is not a key type", addr)
	}

	wif, err := pka.ExportPrivKey()
	if err != nil {
		return "", err
	}
	return wif.String(), nil
}

<<<<<<< HEAD
// ImportPrivateKey imports a private key to the wallet and writes the new
// wallet to disk.
//
// NOTE: If a block stamp is not provided, then the wallet's birthday will be
// set to the genesis block of the corresponding chain.
func (w *Wallet) ImportPrivateKey(scope waddrmgr.KeyScope, wif *ltcutil.WIF,
	bs *waddrmgr.BlockStamp, rescan bool) (string, error) {

	manager, err := w.Manager.FetchScopedKeyManager(scope)
	if err != nil {
		return "", err
	}

	// The starting block for the key is the genesis block unless otherwise
	// specified.
	if bs == nil {
		bs = &waddrmgr.BlockStamp{
			Hash:      *w.chainParams.GenesisHash,
			Height:    0,
			Timestamp: w.chainParams.GenesisBlock.Header.Timestamp,
		}
	} else if bs.Timestamp.IsZero() {
		// Only update the new birthday time from default value if we
		// actually have timestamp info in the header.
		header, err := w.chainClient.GetBlockHeader(&bs.Hash)
		if err == nil {
			bs.Timestamp = header.Timestamp
		}
	}

	// Attempt to import private key into wallet.
	var addr ltcutil.Address
	var props *waddrmgr.AccountProperties
	err = walletdb.Update(w.db, func(tx walletdb.ReadWriteTx) error {
		addrmgrNs := tx.ReadWriteBucket(waddrmgrNamespaceKey)
		maddr, err := manager.ImportPrivateKey(addrmgrNs, wif, bs)
		if err != nil {
			return err
		}
		addr = maddr.Address()
		props, err = manager.AccountProperties(
			addrmgrNs, waddrmgr.ImportedAddrAccount,
		)
		if err != nil {
			return err
		}

		// We'll only update our birthday with the new one if it is
		// before our current one. Otherwise, if we do, we can
		// potentially miss detecting relevant chain events that
		// occurred between them while rescanning.
		birthdayBlock, _, err := w.Manager.BirthdayBlock(addrmgrNs)
		if err != nil {
			return err
		}
		if bs.Height >= birthdayBlock.Height {
			return nil
		}

		err = w.Manager.SetBirthday(addrmgrNs, bs.Timestamp)
		if err != nil {
			return err
		}

		// To ensure this birthday block is correct, we'll mark it as
		// unverified to prompt a sanity check at the next restart to
		// ensure it is correct as it was provided by the caller.
		return w.Manager.SetBirthdayBlock(addrmgrNs, *bs, false)
	})
	if err != nil {
		return "", err
	}

	// Rescan blockchain for transactions with txout scripts paying to the
	// imported address.
	if rescan {
		job := &RescanJob{
			Addrs:      []ltcutil.Address{addr},
			OutPoints:  nil,
			BlockStamp: *bs,
		}

		// Submit rescan job and log when the import has completed.
		// Do not block on finishing the rescan.  The rescan success
		// or failure is logged elsewhere, and the channel is not
		// required to be read, so discard the return value.
		_ = w.SubmitRescan(job)
	} else {
		err := w.chainClient.NotifyReceived([]ltcutil.Address{addr})
		if err != nil {
			return "", fmt.Errorf("Failed to subscribe for address ntfns for "+
				"address %s: %s", addr.EncodeAddress(), err)
		}
	}

	addrStr := addr.EncodeAddress()
	log.Infof("Imported payment address %s", addrStr)

	w.NtfnServer.notifyAccountProperties(props)

	// Return the payment address string of the imported private key.
	return addrStr, nil
}

=======
>>>>>>> 79de92f5
// LockedOutpoint returns whether an outpoint has been marked as locked and
// should not be used as an input for created transactions.
func (w *Wallet) LockedOutpoint(op wire.OutPoint) bool {
	w.lockedOutpointsMtx.Lock()
	defer w.lockedOutpointsMtx.Unlock()

	_, locked := w.lockedOutpoints[op]
	return locked
}

// LockOutpoint marks an outpoint as locked, that is, it should not be used as
// an input for newly created transactions.
func (w *Wallet) LockOutpoint(op wire.OutPoint) {
	w.lockedOutpointsMtx.Lock()
	defer w.lockedOutpointsMtx.Unlock()

	w.lockedOutpoints[op] = struct{}{}
}

// UnlockOutpoint marks an outpoint as unlocked, that is, it may be used as an
// input for newly created transactions.
func (w *Wallet) UnlockOutpoint(op wire.OutPoint) {
	w.lockedOutpointsMtx.Lock()
	defer w.lockedOutpointsMtx.Unlock()

	delete(w.lockedOutpoints, op)
}

// ResetLockedOutpoints resets the set of locked outpoints so all may be used
// as inputs for new transactions.
func (w *Wallet) ResetLockedOutpoints() {
	w.lockedOutpointsMtx.Lock()
	defer w.lockedOutpointsMtx.Unlock()

	w.lockedOutpoints = map[wire.OutPoint]struct{}{}
}

// LockedOutpoints returns a slice of currently locked outpoints.  This is
// intended to be used by marshaling the result as a JSON array for
// listlockunspent RPC results.
func (w *Wallet) LockedOutpoints() []btcjson.TransactionInput {
	w.lockedOutpointsMtx.Lock()
	defer w.lockedOutpointsMtx.Unlock()

	locked := make([]btcjson.TransactionInput, len(w.lockedOutpoints))
	i := 0
	for op := range w.lockedOutpoints {
		locked[i] = btcjson.TransactionInput{
			Txid: op.Hash.String(),
			Vout: op.Index,
		}
		i++
	}
	return locked
}

// LeaseOutput locks an output to the given ID, preventing it from being
// available for coin selection. The absolute time of the lock's expiration is
// returned. The expiration of the lock can be extended by successive
// invocations of this call.
//
// Outputs can be unlocked before their expiration through `UnlockOutput`.
// Otherwise, they are unlocked lazily through calls which iterate through all
// known outputs, e.g., `CalculateBalance`, `ListUnspent`.
//
// If the output is not known, ErrUnknownOutput is returned. If the output has
// already been locked to a different ID, then ErrOutputAlreadyLocked is
// returned.
//
// NOTE: This differs from LockOutpoint in that outputs are locked for a limited
// amount of time and their locks are persisted to disk.
func (w *Wallet) LeaseOutput(id wtxmgr.LockID, op wire.OutPoint,
	duration time.Duration) (time.Time, error) {

	var expiry time.Time
	err := walletdb.Update(w.db, func(tx walletdb.ReadWriteTx) error {
		ns := tx.ReadWriteBucket(wtxmgrNamespaceKey)
		var err error
		expiry, err = w.TxStore.LockOutput(ns, id, op, duration)
		return err
	})
	return expiry, err
}

// ReleaseOutput unlocks an output, allowing it to be available for coin
// selection if it remains unspent. The ID should match the one used to
// originally lock the output.
func (w *Wallet) ReleaseOutput(id wtxmgr.LockID, op wire.OutPoint) error {
	return walletdb.Update(w.db, func(tx walletdb.ReadWriteTx) error {
		ns := tx.ReadWriteBucket(wtxmgrNamespaceKey)
		return w.TxStore.UnlockOutput(ns, id, op)
	})
}

// resendUnminedTxs iterates through all transactions that spend from wallet
// credits that are not known to have been mined into a block, and attempts
// to send each to the chain server for relay.
func (w *Wallet) resendUnminedTxs() {
	var txs []*wire.MsgTx
	err := walletdb.View(w.db, func(tx walletdb.ReadTx) error {
		txmgrNs := tx.ReadBucket(wtxmgrNamespaceKey)
		var err error
		txs, err = w.TxStore.UnminedTxs(txmgrNs)
		return err
	})
	if err != nil {
		log.Errorf("Unable to retrieve unconfirmed transactions to "+
			"resend: %v", err)
		return
	}

	for _, tx := range txs {
		txHash, err := w.publishTransaction(tx)
		if err != nil {
			log.Debugf("Unable to rebroadcast transaction %v: %v",
				tx.TxHash(), err)
			continue
		}

		log.Debugf("Successfully rebroadcast unconfirmed transaction %v",
			txHash)
	}
}

// SortedActivePaymentAddresses returns a slice of all active payment
// addresses in a wallet.
func (w *Wallet) SortedActivePaymentAddresses() ([]string, error) {
	var addrStrs []string
	err := walletdb.View(w.db, func(tx walletdb.ReadTx) error {
		addrmgrNs := tx.ReadBucket(waddrmgrNamespaceKey)
		return w.Manager.ForEachActiveAddress(addrmgrNs, func(addr ltcutil.Address) error {
			addrStrs = append(addrStrs, addr.EncodeAddress())
			return nil
		})
	})
	if err != nil {
		return nil, err
	}

	sort.Strings(addrStrs)
	return addrStrs, nil
}

// NewAddress returns the next external chained address for a wallet.
func (w *Wallet) NewAddress(account uint32,
	scope waddrmgr.KeyScope) (ltcutil.Address, error) {

	chainClient, err := w.requireChainClient()
	if err != nil {
		return nil, err
	}

	var (
		addr  ltcutil.Address
		props *waddrmgr.AccountProperties
	)
	err = walletdb.Update(w.db, func(tx walletdb.ReadWriteTx) error {
		addrmgrNs := tx.ReadWriteBucket(waddrmgrNamespaceKey)
		var err error
		addr, props, err = w.newAddress(addrmgrNs, account, scope)
		return err
	})
	if err != nil {
		return nil, err
	}

	// Notify the rpc server about the newly created address.
	err = chainClient.NotifyReceived([]ltcutil.Address{addr})
	if err != nil {
		return nil, err
	}

	w.NtfnServer.notifyAccountProperties(props)

	return addr, nil
}

func (w *Wallet) newAddress(addrmgrNs walletdb.ReadWriteBucket, account uint32,
	scope waddrmgr.KeyScope) (ltcutil.Address, *waddrmgr.AccountProperties, error) {

	manager, err := w.Manager.FetchScopedKeyManager(scope)
	if err != nil {
		return nil, nil, err
	}

	// Get next address from wallet.
	addrs, err := manager.NextExternalAddresses(addrmgrNs, account, 1)
	if err != nil {
		return nil, nil, err
	}

	props, err := manager.AccountProperties(addrmgrNs, account)
	if err != nil {
		log.Errorf("Cannot fetch account properties for notification "+
			"after deriving next external address: %v", err)
		return nil, nil, err
	}

	return addrs[0].Address(), props, nil
}

// NewChangeAddress returns a new change address for a wallet.
func (w *Wallet) NewChangeAddress(account uint32,
	scope waddrmgr.KeyScope) (ltcutil.Address, error) {

	chainClient, err := w.requireChainClient()
	if err != nil {
		return nil, err
	}

	var addr ltcutil.Address
	err = walletdb.Update(w.db, func(tx walletdb.ReadWriteTx) error {
		addrmgrNs := tx.ReadWriteBucket(waddrmgrNamespaceKey)
		var err error
		addr, err = w.newChangeAddress(addrmgrNs, account, scope)
		return err
	})
	if err != nil {
		return nil, err
	}

	// Notify the rpc server about the newly created address.
	err = chainClient.NotifyReceived([]ltcutil.Address{addr})
	if err != nil {
		return nil, err
	}

	return addr, nil
}

// newChangeAddress returns a new change address for the wallet.
//
// NOTE: This method requires the caller to use the backend's NotifyReceived
// method in order to detect when an on-chain transaction pays to the address
// being created.
func (w *Wallet) newChangeAddress(addrmgrNs walletdb.ReadWriteBucket,
	account uint32, scope waddrmgr.KeyScope) (ltcutil.Address, error) {

	manager, err := w.Manager.FetchScopedKeyManager(scope)
	if err != nil {
		return nil, err
	}

	// Get next chained change address from wallet for account.
	addrs, err := manager.NextInternalAddresses(addrmgrNs, account, 1)
	if err != nil {
		return nil, err
	}

	return addrs[0].Address(), nil
}

// confirmed checks whether a transaction at height txHeight has met minconf
// confirmations for a blockchain at height curHeight.
func confirmed(minconf, txHeight, curHeight int32) bool {
	return confirms(txHeight, curHeight) >= minconf
}

// confirms returns the number of confirmations for a transaction in a block at
// height txHeight (or -1 for an unconfirmed tx) given the chain height
// curHeight.
func confirms(txHeight, curHeight int32) int32 {
	switch {
	case txHeight == -1, txHeight > curHeight:
		return 0
	default:
		return curHeight - txHeight + 1
	}
}

// AccountTotalReceivedResult is a single result for the
// Wallet.TotalReceivedForAccounts method.
type AccountTotalReceivedResult struct {
	AccountNumber    uint32
	AccountName      string
	TotalReceived    ltcutil.Amount
	LastConfirmation int32
}

// TotalReceivedForAccounts iterates through a wallet's transaction history,
// returning the total amount of Bitcoin received for all accounts.
func (w *Wallet) TotalReceivedForAccounts(scope waddrmgr.KeyScope,
	minConf int32) ([]AccountTotalReceivedResult, error) {

	manager, err := w.Manager.FetchScopedKeyManager(scope)
	if err != nil {
		return nil, err
	}

	var results []AccountTotalReceivedResult
	err = walletdb.View(w.db, func(tx walletdb.ReadTx) error {
		addrmgrNs := tx.ReadBucket(waddrmgrNamespaceKey)
		txmgrNs := tx.ReadBucket(wtxmgrNamespaceKey)

		syncBlock := w.Manager.SyncedTo()

		err := manager.ForEachAccount(addrmgrNs, func(account uint32) error {
			accountName, err := manager.AccountName(addrmgrNs, account)
			if err != nil {
				return err
			}
			results = append(results, AccountTotalReceivedResult{
				AccountNumber: account,
				AccountName:   accountName,
			})
			return nil
		})
		if err != nil {
			return err
		}

		var stopHeight int32

		if minConf > 0 {
			stopHeight = syncBlock.Height - minConf + 1
		} else {
			stopHeight = -1
		}

		rangeFn := func(details []wtxmgr.TxDetails) (bool, error) {
			for i := range details {
				detail := &details[i]
				for _, cred := range detail.Credits {
					pkScript := detail.MsgTx.TxOut[cred.Index].PkScript
					var outputAcct uint32
					_, addrs, _, err := txscript.ExtractPkScriptAddrs(pkScript, w.chainParams)
					if err == nil && len(addrs) > 0 {
						_, outputAcct, err = w.Manager.AddrAccount(addrmgrNs, addrs[0])
					}
					if err == nil {
						acctIndex := int(outputAcct)
						if outputAcct == waddrmgr.ImportedAddrAccount {
							acctIndex = len(results) - 1
						}
						res := &results[acctIndex]
						res.TotalReceived += cred.Amount
						res.LastConfirmation = confirms(
							detail.Block.Height, syncBlock.Height)
					}
				}
			}
			return false, nil
		}
		return w.TxStore.RangeTransactions(txmgrNs, 0, stopHeight, rangeFn)
	})
	return results, err
}

// TotalReceivedForAddr iterates through a wallet's transaction history,
// returning the total amount of bitcoins received for a single wallet
// address.
func (w *Wallet) TotalReceivedForAddr(addr ltcutil.Address, minConf int32) (ltcutil.Amount, error) {
	var amount ltcutil.Amount
	err := walletdb.View(w.db, func(tx walletdb.ReadTx) error {
		txmgrNs := tx.ReadBucket(wtxmgrNamespaceKey)

		syncBlock := w.Manager.SyncedTo()

		var (
			addrStr    = addr.EncodeAddress()
			stopHeight int32
		)

		if minConf > 0 {
			stopHeight = syncBlock.Height - minConf + 1
		} else {
			stopHeight = -1
		}
		rangeFn := func(details []wtxmgr.TxDetails) (bool, error) {
			for i := range details {
				detail := &details[i]
				for _, cred := range detail.Credits {
					pkScript := detail.MsgTx.TxOut[cred.Index].PkScript
					_, addrs, _, err := txscript.ExtractPkScriptAddrs(pkScript,
						w.chainParams)
					// An error creating addresses from the output script only
					// indicates a non-standard script, so ignore this credit.
					if err != nil {
						continue
					}
					for _, a := range addrs {
						if addrStr == a.EncodeAddress() {
							amount += cred.Amount
							break
						}
					}
				}
			}
			return false, nil
		}
		return w.TxStore.RangeTransactions(txmgrNs, 0, stopHeight, rangeFn)
	})
	return amount, err
}

<<<<<<< HEAD
// SendOutputs creates and sends payment transactions. It returns the
// transaction upon success.
func (w *Wallet) SendOutputs(outputs []*wire.TxOut, account uint32,
	minconf int32, satPerKb ltcutil.Amount, label string) (*wire.MsgTx, error) {
=======
// SendOutputs creates and sends payment transactions. Coin selection is
// performed by the wallet, choosing inputs that belong to the given key scope
// and account, unless a key scope is not specified. In that case, inputs from
// accounts matching the account number provided across all key scopes may be
// selected. This is done to handle the default account case, where a user wants
// to fund a PSBT with inputs regardless of their type (NP2WKH, P2WKH, etc.). It
// returns the transaction upon success.
func (w *Wallet) SendOutputs(outputs []*wire.TxOut, keyScope *waddrmgr.KeyScope,
	account uint32, minconf int32, satPerKb btcutil.Amount,
	coinSelectionStrategy CoinSelectionStrategy, label string) (
	*wire.MsgTx, error) {
>>>>>>> 79de92f5

	// Ensure the outputs to be created adhere to the network's consensus
	// rules.
	for _, output := range outputs {
		err := txrules.CheckOutput(
			output, txrules.DefaultRelayFeePerKb,
		)
		if err != nil {
			return nil, err
		}
	}

	// Create the transaction and broadcast it to the network. The
	// transaction will be added to the database in order to ensure that we
	// continue to re-broadcast the transaction upon restarts until it has
	// been confirmed.
	createdTx, err := w.CreateSimpleTx(
		keyScope, account, outputs, minconf, satPerKb,
		coinSelectionStrategy, false,
	)
	if err != nil {
		return nil, err
	}

	// If our wallet is read-only, we'll get a transaction with coins
	// selected but no witness data. In such a case we need to inform our
	// caller that they'll actually need to go ahead and sign the TX.
	if w.Manager.WatchOnly() {
		return createdTx.Tx, ErrTxUnsigned
	}

	txHash, err := w.reliablyPublishTransaction(createdTx.Tx, label)
	if err != nil {
		return nil, err
	}

	// Sanity check on the returned tx hash.
	if *txHash != createdTx.Tx.TxHash() {
		return nil, errors.New("tx hash mismatch")
	}

	return createdTx.Tx, nil
}

// SignatureError records the underlying error when validating a transaction
// input signature.
type SignatureError struct {
	InputIndex uint32
	Error      error
}

// SignTransaction uses secrets of the wallet, as well as additional secrets
// passed in by the caller, to create and add input signatures to a transaction.
//
// Transaction input script validation is used to confirm that all signatures
// are valid.  For any invalid input, a SignatureError is added to the returns.
// The final error return is reserved for unexpected or fatal errors, such as
// being unable to determine a previous output script to redeem.
//
// The transaction pointed to by tx is modified by this function.
func (w *Wallet) SignTransaction(tx *wire.MsgTx, hashType txscript.SigHashType,
	additionalPrevScripts map[wire.OutPoint][]byte,
	additionalKeysByAddress map[string]*ltcutil.WIF,
	p2shRedeemScriptsByAddress map[string][]byte) ([]SignatureError, error) {

	var signErrors []SignatureError
	err := walletdb.View(w.db, func(dbtx walletdb.ReadTx) error {
		addrmgrNs := dbtx.ReadBucket(waddrmgrNamespaceKey)
		txmgrNs := dbtx.ReadBucket(wtxmgrNamespaceKey)

		for i, txIn := range tx.TxIn {
			prevOutScript, ok := additionalPrevScripts[txIn.PreviousOutPoint]
			if !ok {
				prevHash := &txIn.PreviousOutPoint.Hash
				prevIndex := txIn.PreviousOutPoint.Index
				txDetails, err := w.TxStore.TxDetails(txmgrNs, prevHash)
				if err != nil {
					return fmt.Errorf("cannot query previous transaction "+
						"details for %v: %v", txIn.PreviousOutPoint, err)
				}
				if txDetails == nil {
					return fmt.Errorf("%v not found",
						txIn.PreviousOutPoint)
				}
				prevOutScript = txDetails.MsgTx.TxOut[prevIndex].PkScript
			}

			// Set up our callbacks that we pass to txscript so it can
			// look up the appropriate keys and scripts by address.
			getKey := txscript.KeyClosure(func(addr ltcutil.Address) (*btcec.PrivateKey, bool, error) {
				if len(additionalKeysByAddress) != 0 {
					addrStr := addr.EncodeAddress()
					wif, ok := additionalKeysByAddress[addrStr]
					if !ok {
						return nil, false,
							errors.New("no key for address")
					}
					return wif.PrivKey, wif.CompressPubKey, nil
				}
				address, err := w.Manager.Address(addrmgrNs, addr)
				if err != nil {
					return nil, false, err
				}

				pka, ok := address.(waddrmgr.ManagedPubKeyAddress)
				if !ok {
					return nil, false, fmt.Errorf("address %v is not "+
						"a pubkey address", address.Address().EncodeAddress())
				}

				key, err := pka.PrivKey()
				if err != nil {
					return nil, false, err
				}

				return key, pka.Compressed(), nil
			})
			getScript := txscript.ScriptClosure(func(addr ltcutil.Address) ([]byte, error) {
				// If keys were provided then we can only use the
				// redeem scripts provided with our inputs, too.
				if len(additionalKeysByAddress) != 0 {
					addrStr := addr.EncodeAddress()
					script, ok := p2shRedeemScriptsByAddress[addrStr]
					if !ok {
						return nil, errors.New("no script for address")
					}
					return script, nil
				}
				address, err := w.Manager.Address(addrmgrNs, addr)
				if err != nil {
					return nil, err
				}
				sa, ok := address.(waddrmgr.ManagedScriptAddress)
				if !ok {
					return nil, errors.New("address is not a script" +
						" address")
				}

				return sa.Script()
			})

			// SigHashSingle inputs can only be signed if there's a
			// corresponding output. However this could be already signed,
			// so we always verify the output.
			if (hashType&txscript.SigHashSingle) !=
				txscript.SigHashSingle || i < len(tx.TxOut) {

				script, err := txscript.SignTxOutput(w.ChainParams(),
					tx, i, prevOutScript, hashType, getKey,
					getScript, txIn.SignatureScript)
				// Failure to sign isn't an error, it just means that
				// the tx isn't complete.
				if err != nil {
					signErrors = append(signErrors, SignatureError{
						InputIndex: uint32(i),
						Error:      err,
					})
					continue
				}
				txIn.SignatureScript = script
			}

			// Either it was already signed or we just signed it.
			// Find out if it is completely satisfied or still needs more.
			vm, err := txscript.NewEngine(prevOutScript, tx, i,
				txscript.StandardVerifyFlags, nil, nil, 0)
			if err == nil {
				err = vm.Execute()
			}
			if err != nil {
				signErrors = append(signErrors, SignatureError{
					InputIndex: uint32(i),
					Error:      err,
				})
			}
		}
		return nil
	})
	return signErrors, err
}

// ErrDoubleSpend is an error returned from PublishTransaction in case the
// published transaction failed to propagate since it was double spending a
// confirmed transaction or a transaction in the mempool.
type ErrDoubleSpend struct {
	backendError error
}

// Error returns the string representation of ErrDoubleSpend.
//
// NOTE: Satisfies the error interface.
func (e *ErrDoubleSpend) Error() string {
	return fmt.Sprintf("double spend: %v", e.backendError)
}

// Unwrap returns the underlying error returned from the backend.
func (e *ErrDoubleSpend) Unwrap() error {
	return e.backendError
}

// ErrReplacement is an error returned from PublishTransaction in case the
// published transaction failed to propagate since it was double spending a
// replacable transaction but did not satisfy the requirements to replace it.
type ErrReplacement struct {
	backendError error
}

// Error returns the string representation of ErrReplacement.
//
// NOTE: Satisfies the error interface.
func (e *ErrReplacement) Error() string {
	return fmt.Sprintf("unable to replace transaction: %v", e.backendError)
}

// Unwrap returns the underlying error returned from the backend.
func (e *ErrReplacement) Unwrap() error {
	return e.backendError
}

// PublishTransaction sends the transaction to the consensus RPC server so it
// can be propagated to other nodes and eventually mined.
//
// This function is unstable and will be removed once syncing code is moved out
// of the wallet.
func (w *Wallet) PublishTransaction(tx *wire.MsgTx, label string) error {
	_, err := w.reliablyPublishTransaction(tx, label)
	return err
}

// reliablyPublishTransaction is a superset of publishTransaction which contains
// the primary logic required for publishing a transaction, updating the
// relevant database state, and finally possible removing the transaction from
// the database (along with cleaning up all inputs used, and outputs created) if
// the transaction is rejected by the backend.
func (w *Wallet) reliablyPublishTransaction(tx *wire.MsgTx,
	label string) (*chainhash.Hash, error) {

	chainClient, err := w.requireChainClient()
	if err != nil {
		return nil, err
	}

	// As we aim for this to be general reliable transaction broadcast API,
	// we'll write this tx to disk as an unconfirmed transaction. This way,
	// upon restarts, we'll always rebroadcast it, and also add it to our
	// set of records.
	txRec, err := wtxmgr.NewTxRecordFromMsgTx(tx, time.Now())
	if err != nil {
		return nil, err
	}

	// Along the way, we'll extract our relevant destination addresses from
	// the transaction.
	var ourAddrs []btcutil.Address
	err = walletdb.Update(w.db, func(dbTx walletdb.ReadWriteTx) error {
		addrmgrNs := dbTx.ReadWriteBucket(waddrmgrNamespaceKey)
		for _, txOut := range tx.TxOut {
			_, addrs, _, err := txscript.ExtractPkScriptAddrs(
				txOut.PkScript, w.chainParams,
			)
			if err != nil {
				// Non-standard outputs can safely be skipped because
				// they're not supported by the wallet.
				continue
			}
			for _, addr := range addrs {
				// Skip any addresses which are not relevant to
				// us.
				_, err := w.Manager.Address(addrmgrNs, addr)
				if waddrmgr.IsError(err, waddrmgr.ErrAddressNotFound) {
					continue
				}
				if err != nil {
					return err
				}
				ourAddrs = append(ourAddrs, addr)
			}
		}

		if err := w.addRelevantTx(dbTx, txRec, nil); err != nil {
			return err
		}

		// If the tx label is empty, we can return early.
		if len(label) == 0 {
			return nil
		}

		// If there is a label we should write, get the namespace key
		// and record it in the tx store.
		txmgrNs := dbTx.ReadWriteBucket(wtxmgrNamespaceKey)
		return w.TxStore.PutTxLabel(txmgrNs, tx.TxHash(), label)
	})
	if err != nil {
		return nil, err
	}

	// We'll also ask to be notified of the transaction once it confirms
	// on-chain. This is done outside of the database transaction to prevent
	// backend interaction within it.
	if err := chainClient.NotifyReceived(ourAddrs); err != nil {
		return nil, err
	}

	return w.publishTransaction(tx)
}

// publishTransaction attempts to send an unconfirmed transaction to the
// wallet's current backend. In the event that sending the transaction fails for
// whatever reason, it will be removed from the wallet's unconfirmed transaction
// store.
func (w *Wallet) publishTransaction(tx *wire.MsgTx) (*chainhash.Hash, error) {
	chainClient, err := w.requireChainClient()
	if err != nil {
		return nil, err
	}

	// match is a helper method to easily string match on the error
	// message.
	match := func(err error, s string) bool {
		return strings.Contains(strings.ToLower(err.Error()), s)
	}

	_, err = chainClient.SendRawTransaction(tx, false)

	// Determine if this was an RPC error thrown due to the transaction
	// already confirming.
	var rpcTxConfirmed bool
	if rpcErr, ok := err.(*btcjson.RPCError); ok {
		rpcTxConfirmed = rpcErr.Code == btcjson.ErrRPCTxAlreadyInChain
	}

	var (
		txid      = tx.TxHash()
		returnErr error
	)

	switch {
	case err == nil:
		return &txid, nil

	// Since we have different backends that can be used with the wallet,
	// we'll need to check specific errors for each one.
	//
	// If the transaction is already in the mempool, we can just return now.
	//
	// This error is returned when broadcasting/sending a transaction to a
	// btcd node that already has it in their mempool.
	// https://github.com/btcsuite/btcd/blob/130ea5bddde33df32b06a1cdb42a6316eb73cff5/mempool/mempool.go#L953
	case match(err, "already have transaction"):
		fallthrough

	// This error is returned when broadcasting a transaction to a bitcoind
	// node that already has it in their mempool.
	// https://github.com/bitcoin/bitcoin/blob/9bf5768dd628b3a7c30dd42b5ed477a92c4d3540/src/validation.cpp#L590
	case match(err, "txn-already-in-mempool"):
		return &txid, nil

	// If the transaction has already confirmed, we can safely remove it
	// from the unconfirmed store as it should already exist within the
	// confirmed store. We'll avoid returning an error as the broadcast was
	// in a sense successful.
	//
	// This error is returned when sending a transaction that has already
	// confirmed to a btcd/bitcoind node over RPC.
	// https://github.com/btcsuite/btcd/blob/130ea5bddde33df32b06a1cdb42a6316eb73cff5/rpcserver.go#L3355
	// https://github.com/bitcoin/bitcoin/blob/9bf5768dd628b3a7c30dd42b5ed477a92c4d3540/src/node/transaction.cpp#L36
	case rpcTxConfirmed:
		fallthrough

	// This error is returned when broadcasting a transaction that has
	// already confirmed to a btcd node over the P2P network.
	// https://github.com/btcsuite/btcd/blob/130ea5bddde33df32b06a1cdb42a6316eb73cff5/mempool/mempool.go#L1036
	case match(err, "transaction already exists"):
		fallthrough

	// This error is returned when broadcasting a transaction that has
	// already confirmed to a bitcoind node over the P2P network.
	// https://github.com/bitcoin/bitcoin/blob/9bf5768dd628b3a7c30dd42b5ed477a92c4d3540/src/validation.cpp#L648
	case match(err, "txn-already-known"):
		dbErr := walletdb.Update(w.db, func(dbTx walletdb.ReadWriteTx) error {
			txmgrNs := dbTx.ReadWriteBucket(wtxmgrNamespaceKey)
			txRec, err := wtxmgr.NewTxRecordFromMsgTx(tx, time.Now())
			if err != nil {
				return err
			}
			return w.TxStore.RemoveUnminedTx(txmgrNs, txRec)
		})
		if dbErr != nil {
			log.Warnf("Unable to remove confirmed transaction %v "+
				"from unconfirmed store: %v", tx.TxHash(), dbErr)
		}

		return &txid, nil

	// If the transactions is invalid since it attempts to double spend a
	// transaction already in the mempool or in the chain, we'll remove it
	// from the store and return an error.
	//
	// This error is returned from btcd when there is already a transaction
	// not signaling replacement in the mempool that spends one of the
	// referenced outputs.
	// https://github.com/btcsuite/btcd/blob/130ea5bddde33df32b06a1cdb42a6316eb73cff5/mempool/mempool.go#L591
	case match(err, "already spent"):
		fallthrough

	// This error is returned from btcd when a referenced output cannot be
	// found, meaning it etiher has been spent or doesn't exist.
	// https://github.com/btcsuite/btcd/blob/130ea5bddde33df32b06a1cdb42a6316eb73cff5/blockchain/chain.go#L405
	case match(err, "already been spent"):
		fallthrough

	// This error is returned from btcd when a transaction is spending
	// either output that is missing or already spent, and orphans aren't
	// allowed.
	// https://github.com/btcsuite/btcd/blob/130ea5bddde33df32b06a1cdb42a6316eb73cff5/mempool/mempool.go#L1409
	case match(err, "orphan transaction"):
		fallthrough

	// Error returned from bitcoind when output was spent by other
	// non-replacable transaction already in the mempool.
	// https://github.com/bitcoin/bitcoin/blob/9bf5768dd628b3a7c30dd42b5ed477a92c4d3540/src/validation.cpp#L622
	case match(err, "txn-mempool-conflict"):
		fallthrough

	// Returned by bitcoind on the RPC when broadcasting a transaction that
	// is spending either output that is missing or already spent.
	//
	// https://github.com/bitcoin/bitcoin/blob/9bf5768dd628b3a7c30dd42b5ed477a92c4d3540/src/node/transaction.cpp#L49
	// https://github.com/bitcoin/bitcoin/blob/0.20/src/validation.cpp#L642
	case match(err, "missing inputs") ||
		match(err, "bad-txns-inputs-missingorspent"):

		returnErr = &ErrDoubleSpend{
			backendError: err,
		}

	// Returned by bitcoind if the transaction spends outputs that would be
	// replaced by it.
	// https://github.com/bitcoin/bitcoin/blob/9bf5768dd628b3a7c30dd42b5ed477a92c4d3540/src/validation.cpp#L790
	case match(err, "bad-txns-spends-conflicting-tx"):
		fallthrough

	// Returned by bitcoind when a replacement transaction did not have
	// enough fee.
	// https://github.com/bitcoin/bitcoin/blob/9bf5768dd628b3a7c30dd42b5ed477a92c4d3540/src/validation.cpp#L830
	// https://github.com/bitcoin/bitcoin/blob/9bf5768dd628b3a7c30dd42b5ed477a92c4d3540/src/validation.cpp#L894
	// https://github.com/bitcoin/bitcoin/blob/9bf5768dd628b3a7c30dd42b5ed477a92c4d3540/src/validation.cpp#L904
	case match(err, "insufficient fee"):
		fallthrough

	// Returned by bitcoind in case the transaction would replace too many
	// transaction in the mempool.
	// https://github.com/bitcoin/bitcoin/blob/9bf5768dd628b3a7c30dd42b5ed477a92c4d3540/src/validation.cpp#L858
	case match(err, "too many potential replacements"):
		fallthrough

	// Returned by bitcoind if the transaction spends an output that is
	// unconfimed and not spent by the transaction it replaces.
	// https://github.com/bitcoin/bitcoin/blob/9bf5768dd628b3a7c30dd42b5ed477a92c4d3540/src/validation.cpp#L882
	case match(err, "replacement-adds-unconfirmed"):
		fallthrough

	// Returned by btcd when replacement transaction was rejected for
	// whatever reason.
	// https://github.com/btcsuite/btcd/blob/130ea5bddde33df32b06a1cdb42a6316eb73cff5/mempool/mempool.go#L841
	// https://github.com/btcsuite/btcd/blob/130ea5bddde33df32b06a1cdb42a6316eb73cff5/mempool/mempool.go#L854
	// https://github.com/btcsuite/btcd/blob/130ea5bddde33df32b06a1cdb42a6316eb73cff5/mempool/mempool.go#L875
	// https://github.com/btcsuite/btcd/blob/130ea5bddde33df32b06a1cdb42a6316eb73cff5/mempool/mempool.go#L896
	// https://github.com/btcsuite/btcd/blob/130ea5bddde33df32b06a1cdb42a6316eb73cff5/mempool/mempool.go#L913
	case match(err, "replacement transaction"):
		returnErr = &ErrReplacement{
			backendError: err,
		}

	// We received an error not matching any of the above cases.
	default:
		returnErr = fmt.Errorf("unmatched backend error: %v", err)
	}

	// If the transaction was rejected for whatever other reason, then
	// we'll remove it from the transaction store, as otherwise, we'll
	// attempt to continually re-broadcast it, and the UTXO state of the
	// wallet won't be accurate.
	dbErr := walletdb.Update(w.db, func(dbTx walletdb.ReadWriteTx) error {
		txmgrNs := dbTx.ReadWriteBucket(wtxmgrNamespaceKey)
		txRec, err := wtxmgr.NewTxRecordFromMsgTx(tx, time.Now())
		if err != nil {
			return err
		}
		return w.TxStore.RemoveUnminedTx(txmgrNs, txRec)
	})
	if dbErr != nil {
		log.Warnf("Unable to remove invalid transaction %v: %v",
			tx.TxHash(), dbErr)
	} else {
		log.Infof("Removed invalid transaction: %v",
			spew.Sdump(tx))
	}

	return nil, returnErr
}

// ChainParams returns the network parameters for the blockchain the wallet
// belongs to.
func (w *Wallet) ChainParams() *chaincfg.Params {
	return w.chainParams
}

// Database returns the underlying walletdb database. This method is provided
// in order to allow applications wrapping btcwallet to store app-specific data
// with the wallet's database.
func (w *Wallet) Database() walletdb.DB {
	return w.db
}

// CreateWithCallback is the same as Create with an added callback that will be
// called in the same transaction the wallet structure is initialized.
func CreateWithCallback(db walletdb.DB, pubPass, privPass []byte,
	rootKey *hdkeychain.ExtendedKey, params *chaincfg.Params,
	birthday time.Time, cb func(walletdb.ReadWriteTx) error) error {

	return create(
		db, pubPass, privPass, rootKey, params, birthday, false, cb,
	)
}

// CreateWatchingOnlyWithCallback is the same as CreateWatchingOnly with an
// added callback that will be called in the same transaction the wallet
// structure is initialized.
func CreateWatchingOnlyWithCallback(db walletdb.DB, pubPass []byte,
	params *chaincfg.Params, birthday time.Time,
	cb func(walletdb.ReadWriteTx) error) error {

	return create(
		db, pubPass, nil, nil, params, birthday, true, cb,
	)
}

// Create creates an new wallet, writing it to an empty database.  If the passed
// root key is non-nil, it is used.  Otherwise, a secure random seed of the
// recommended length is generated.
func Create(db walletdb.DB, pubPass, privPass []byte,
	rootKey *hdkeychain.ExtendedKey, params *chaincfg.Params,
	birthday time.Time) error {

	return create(
		db, pubPass, privPass, rootKey, params, birthday, false, nil,
	)
}

// CreateWatchingOnly creates an new watch-only wallet, writing it to
// an empty database. No root key can be provided as this wallet will be
// watching only.  Likewise no private passphrase may be provided
// either.
func CreateWatchingOnly(db walletdb.DB, pubPass []byte,
	params *chaincfg.Params, birthday time.Time) error {

	return create(
		db, pubPass, nil, nil, params, birthday, true, nil,
	)
}

func create(db walletdb.DB, pubPass, privPass []byte,
	rootKey *hdkeychain.ExtendedKey, params *chaincfg.Params,
	birthday time.Time, isWatchingOnly bool,
	cb func(walletdb.ReadWriteTx) error) error {

	// If no root key was provided, we create one now from a random seed.
	// But only if this is not a watching-only wallet where the accounts are
	// created individually from their xpubs.
	if !isWatchingOnly && rootKey == nil {
		hdSeed, err := hdkeychain.GenerateSeed(
			hdkeychain.RecommendedSeedLen,
		)
		if err != nil {
			return err
		}

		// Derive the master extended key from the seed.
		rootKey, err = hdkeychain.NewMaster(hdSeed, params)
		if err != nil {
			return fmt.Errorf("failed to derive master extended " +
				"key")
		}
	}

	// We need a private key if this isn't a watching only wallet.
	if !isWatchingOnly && rootKey != nil && !rootKey.IsPrivate() {
		return fmt.Errorf("need extended private key for wallet that " +
			"is not watching only")
	}

	return walletdb.Update(db, func(tx walletdb.ReadWriteTx) error {
		addrmgrNs, err := tx.CreateTopLevelBucket(waddrmgrNamespaceKey)
		if err != nil {
			return err
		}
		txmgrNs, err := tx.CreateTopLevelBucket(wtxmgrNamespaceKey)
		if err != nil {
			return err
		}

		err = waddrmgr.Create(
			addrmgrNs, rootKey, pubPass, privPass, params, nil,
			birthday,
		)
		if err != nil {
			return err
		}

		err = wtxmgr.Create(txmgrNs)
		if err != nil {
			return err
		}

		if cb != nil {
			return cb(tx)
		}

		return nil
	})
}

// Open loads an already-created wallet from the passed database and namespaces.
func Open(db walletdb.DB, pubPass []byte, cbs *waddrmgr.OpenCallbacks,
	params *chaincfg.Params, recoveryWindow uint32) (*Wallet, error) {

	var (
		addrMgr *waddrmgr.Manager
		txMgr   *wtxmgr.Store
	)

	// Before attempting to open the wallet, we'll check if there are any
	// database upgrades for us to proceed. We'll also create our references
	// to the address and transaction managers, as they are backed by the
	// database.
	err := walletdb.Update(db, func(tx walletdb.ReadWriteTx) error {
		addrMgrBucket := tx.ReadWriteBucket(waddrmgrNamespaceKey)
		if addrMgrBucket == nil {
			return errors.New("missing address manager namespace")
		}
		txMgrBucket := tx.ReadWriteBucket(wtxmgrNamespaceKey)
		if txMgrBucket == nil {
			return errors.New("missing transaction manager namespace")
		}

		addrMgrUpgrader := waddrmgr.NewMigrationManager(addrMgrBucket)
		txMgrUpgrader := wtxmgr.NewMigrationManager(txMgrBucket)
		err := migration.Upgrade(txMgrUpgrader, addrMgrUpgrader)
		if err != nil {
			return err
		}

		addrMgr, err = waddrmgr.Open(addrMgrBucket, pubPass, params)
		if err != nil {
			return err
		}
		txMgr, err = wtxmgr.Open(txMgrBucket, params)
		if err != nil {
			return err
		}

		return nil
	})
	if err != nil {
		return nil, err
	}

	log.Infof("Opened wallet") // TODO: log balance? last sync height?

	w := &Wallet{
		publicPassphrase:    pubPass,
		db:                  db,
		Manager:             addrMgr,
		TxStore:             txMgr,
		lockedOutpoints:     map[wire.OutPoint]struct{}{},
		recoveryWindow:      recoveryWindow,
		rescanAddJob:        make(chan *RescanJob),
		rescanBatch:         make(chan *rescanBatch),
		rescanNotifications: make(chan interface{}),
		rescanProgress:      make(chan *RescanProgressMsg),
		rescanFinished:      make(chan *RescanFinishedMsg),
		createTxRequests:    make(chan createTxRequest),
		unlockRequests:      make(chan unlockRequest),
		lockRequests:        make(chan struct{}),
		holdUnlockRequests:  make(chan chan heldUnlock),
		lockState:           make(chan bool),
		changePassphrase:    make(chan changePassphraseRequest),
		changePassphrases:   make(chan changePassphrasesRequest),
		chainParams:         params,
		quit:                make(chan struct{}),
	}

	w.NtfnServer = newNotificationServer(w)
	w.TxStore.NotifyUnspent = func(hash *chainhash.Hash, index uint32) {
		w.NtfnServer.notifyUnspentOutput(0, hash, index)
	}

	return w, nil
}<|MERGE_RESOLUTION|>--- conflicted
+++ resolved
@@ -17,14 +17,14 @@
 
 	"github.com/davecgh/go-spew/spew"
 	"github.com/ltcsuite/ltcd/blockchain"
-	"github.com/ltcsuite/ltcd/btcec"
+	"github.com/ltcsuite/ltcd/btcec/v2"
 	"github.com/ltcsuite/ltcd/btcjson"
 	"github.com/ltcsuite/ltcd/chaincfg"
 	"github.com/ltcsuite/ltcd/chaincfg/chainhash"
+	"github.com/ltcsuite/ltcd/ltcutil"
+	"github.com/ltcsuite/ltcd/ltcutil/hdkeychain"
 	"github.com/ltcsuite/ltcd/txscript"
 	"github.com/ltcsuite/ltcd/wire"
-	"github.com/ltcsuite/ltcutil"
-	"github.com/ltcsuite/ltcutil/hdkeychain"
 	"github.com/ltcsuite/ltcwallet/chain"
 	"github.com/ltcsuite/ltcwallet/waddrmgr"
 	"github.com/ltcsuite/ltcwallet/wallet/txauthor"
@@ -1142,23 +1142,14 @@
 
 type (
 	createTxRequest struct {
-<<<<<<< HEAD
-		account     uint32
-		outputs     []*wire.TxOut
-		minconf     int32
-		feeSatPerKB ltcutil.Amount
-		dryRun      bool
-		resp        chan createTxResponse
-=======
 		keyScope              *waddrmgr.KeyScope
 		account               uint32
 		outputs               []*wire.TxOut
 		minconf               int32
-		feeSatPerKB           btcutil.Amount
+		feeSatPerKB           ltcutil.Amount
 		coinSelectionStrategy CoinSelectionStrategy
 		dryRun                bool
 		resp                  chan createTxResponse
->>>>>>> 79de92f5
 	}
 	createTxResponse struct {
 		tx  *txauthor.AuthoredTx
@@ -1224,14 +1215,9 @@
 //
 // NOTE: The dryRun argument can be set true to create a tx that doesn't alter
 // the database. A tx created with this set to true SHOULD NOT be broadcasted.
-<<<<<<< HEAD
-func (w *Wallet) CreateSimpleTx(account uint32, outputs []*wire.TxOut,
-	minconf int32, satPerKb ltcutil.Amount, dryRun bool) (
-=======
 func (w *Wallet) CreateSimpleTx(keyScope *waddrmgr.KeyScope, account uint32,
-	outputs []*wire.TxOut, minconf int32, satPerKb btcutil.Amount,
+	outputs []*wire.TxOut, minconf int32, satPerKb ltcutil.Amount,
 	coinSelectionStrategy CoinSelectionStrategy, dryRun bool) (
->>>>>>> 79de92f5
 	*txauthor.AuthoredTx, error) {
 
 	req := createTxRequest{
@@ -2797,113 +2783,6 @@
 	return wif.String(), nil
 }
 
-<<<<<<< HEAD
-// ImportPrivateKey imports a private key to the wallet and writes the new
-// wallet to disk.
-//
-// NOTE: If a block stamp is not provided, then the wallet's birthday will be
-// set to the genesis block of the corresponding chain.
-func (w *Wallet) ImportPrivateKey(scope waddrmgr.KeyScope, wif *ltcutil.WIF,
-	bs *waddrmgr.BlockStamp, rescan bool) (string, error) {
-
-	manager, err := w.Manager.FetchScopedKeyManager(scope)
-	if err != nil {
-		return "", err
-	}
-
-	// The starting block for the key is the genesis block unless otherwise
-	// specified.
-	if bs == nil {
-		bs = &waddrmgr.BlockStamp{
-			Hash:      *w.chainParams.GenesisHash,
-			Height:    0,
-			Timestamp: w.chainParams.GenesisBlock.Header.Timestamp,
-		}
-	} else if bs.Timestamp.IsZero() {
-		// Only update the new birthday time from default value if we
-		// actually have timestamp info in the header.
-		header, err := w.chainClient.GetBlockHeader(&bs.Hash)
-		if err == nil {
-			bs.Timestamp = header.Timestamp
-		}
-	}
-
-	// Attempt to import private key into wallet.
-	var addr ltcutil.Address
-	var props *waddrmgr.AccountProperties
-	err = walletdb.Update(w.db, func(tx walletdb.ReadWriteTx) error {
-		addrmgrNs := tx.ReadWriteBucket(waddrmgrNamespaceKey)
-		maddr, err := manager.ImportPrivateKey(addrmgrNs, wif, bs)
-		if err != nil {
-			return err
-		}
-		addr = maddr.Address()
-		props, err = manager.AccountProperties(
-			addrmgrNs, waddrmgr.ImportedAddrAccount,
-		)
-		if err != nil {
-			return err
-		}
-
-		// We'll only update our birthday with the new one if it is
-		// before our current one. Otherwise, if we do, we can
-		// potentially miss detecting relevant chain events that
-		// occurred between them while rescanning.
-		birthdayBlock, _, err := w.Manager.BirthdayBlock(addrmgrNs)
-		if err != nil {
-			return err
-		}
-		if bs.Height >= birthdayBlock.Height {
-			return nil
-		}
-
-		err = w.Manager.SetBirthday(addrmgrNs, bs.Timestamp)
-		if err != nil {
-			return err
-		}
-
-		// To ensure this birthday block is correct, we'll mark it as
-		// unverified to prompt a sanity check at the next restart to
-		// ensure it is correct as it was provided by the caller.
-		return w.Manager.SetBirthdayBlock(addrmgrNs, *bs, false)
-	})
-	if err != nil {
-		return "", err
-	}
-
-	// Rescan blockchain for transactions with txout scripts paying to the
-	// imported address.
-	if rescan {
-		job := &RescanJob{
-			Addrs:      []ltcutil.Address{addr},
-			OutPoints:  nil,
-			BlockStamp: *bs,
-		}
-
-		// Submit rescan job and log when the import has completed.
-		// Do not block on finishing the rescan.  The rescan success
-		// or failure is logged elsewhere, and the channel is not
-		// required to be read, so discard the return value.
-		_ = w.SubmitRescan(job)
-	} else {
-		err := w.chainClient.NotifyReceived([]ltcutil.Address{addr})
-		if err != nil {
-			return "", fmt.Errorf("Failed to subscribe for address ntfns for "+
-				"address %s: %s", addr.EncodeAddress(), err)
-		}
-	}
-
-	addrStr := addr.EncodeAddress()
-	log.Infof("Imported payment address %s", addrStr)
-
-	w.NtfnServer.notifyAccountProperties(props)
-
-	// Return the payment address string of the imported private key.
-	return addrStr, nil
-}
-
-=======
->>>>>>> 79de92f5
 // LockedOutpoint returns whether an outpoint has been marked as locked and
 // should not be used as an input for created transactions.
 func (w *Wallet) LockedOutpoint(op wire.OutPoint) bool {
@@ -3299,12 +3178,6 @@
 	return amount, err
 }
 
-<<<<<<< HEAD
-// SendOutputs creates and sends payment transactions. It returns the
-// transaction upon success.
-func (w *Wallet) SendOutputs(outputs []*wire.TxOut, account uint32,
-	minconf int32, satPerKb ltcutil.Amount, label string) (*wire.MsgTx, error) {
-=======
 // SendOutputs creates and sends payment transactions. Coin selection is
 // performed by the wallet, choosing inputs that belong to the given key scope
 // and account, unless a key scope is not specified. In that case, inputs from
@@ -3313,10 +3186,9 @@
 // to fund a PSBT with inputs regardless of their type (NP2WKH, P2WKH, etc.). It
 // returns the transaction upon success.
 func (w *Wallet) SendOutputs(outputs []*wire.TxOut, keyScope *waddrmgr.KeyScope,
-	account uint32, minconf int32, satPerKb btcutil.Amount,
+	account uint32, minconf int32, satPerKb ltcutil.Amount,
 	coinSelectionStrategy CoinSelectionStrategy, label string) (
 	*wire.MsgTx, error) {
->>>>>>> 79de92f5
 
 	// Ensure the outputs to be created adhere to the network's consensus
 	// rules.
@@ -3570,7 +3442,7 @@
 
 	// Along the way, we'll extract our relevant destination addresses from
 	// the transaction.
-	var ourAddrs []btcutil.Address
+	var ourAddrs []ltcutil.Address
 	err = walletdb.Update(w.db, func(dbTx walletdb.ReadWriteTx) error {
 		addrmgrNs := dbTx.ReadWriteBucket(waddrmgrNamespaceKey)
 		for _, txOut := range tx.TxOut {
@@ -3665,7 +3537,7 @@
 	//
 	// This error is returned when broadcasting/sending a transaction to a
 	// btcd node that already has it in their mempool.
-	// https://github.com/btcsuite/btcd/blob/130ea5bddde33df32b06a1cdb42a6316eb73cff5/mempool/mempool.go#L953
+	// https://github.com/ltcsuite/ltcd/blob/130ea5bddde33df32b06a1cdb42a6316eb73cff5/mempool/mempool.go#L953
 	case match(err, "already have transaction"):
 		fallthrough
 
@@ -3682,14 +3554,14 @@
 	//
 	// This error is returned when sending a transaction that has already
 	// confirmed to a btcd/bitcoind node over RPC.
-	// https://github.com/btcsuite/btcd/blob/130ea5bddde33df32b06a1cdb42a6316eb73cff5/rpcserver.go#L3355
+	// https://github.com/ltcsuite/ltcd/blob/130ea5bddde33df32b06a1cdb42a6316eb73cff5/rpcserver.go#L3355
 	// https://github.com/bitcoin/bitcoin/blob/9bf5768dd628b3a7c30dd42b5ed477a92c4d3540/src/node/transaction.cpp#L36
 	case rpcTxConfirmed:
 		fallthrough
 
 	// This error is returned when broadcasting a transaction that has
 	// already confirmed to a btcd node over the P2P network.
-	// https://github.com/btcsuite/btcd/blob/130ea5bddde33df32b06a1cdb42a6316eb73cff5/mempool/mempool.go#L1036
+	// https://github.com/ltcsuite/ltcd/blob/130ea5bddde33df32b06a1cdb42a6316eb73cff5/mempool/mempool.go#L1036
 	case match(err, "transaction already exists"):
 		fallthrough
 
@@ -3719,20 +3591,20 @@
 	// This error is returned from btcd when there is already a transaction
 	// not signaling replacement in the mempool that spends one of the
 	// referenced outputs.
-	// https://github.com/btcsuite/btcd/blob/130ea5bddde33df32b06a1cdb42a6316eb73cff5/mempool/mempool.go#L591
+	// https://github.com/ltcsuite/ltcd/blob/130ea5bddde33df32b06a1cdb42a6316eb73cff5/mempool/mempool.go#L591
 	case match(err, "already spent"):
 		fallthrough
 
 	// This error is returned from btcd when a referenced output cannot be
 	// found, meaning it etiher has been spent or doesn't exist.
-	// https://github.com/btcsuite/btcd/blob/130ea5bddde33df32b06a1cdb42a6316eb73cff5/blockchain/chain.go#L405
+	// https://github.com/ltcsuite/ltcd/blob/130ea5bddde33df32b06a1cdb42a6316eb73cff5/blockchain/chain.go#L405
 	case match(err, "already been spent"):
 		fallthrough
 
 	// This error is returned from btcd when a transaction is spending
 	// either output that is missing or already spent, and orphans aren't
 	// allowed.
-	// https://github.com/btcsuite/btcd/blob/130ea5bddde33df32b06a1cdb42a6316eb73cff5/mempool/mempool.go#L1409
+	// https://github.com/ltcsuite/ltcd/blob/130ea5bddde33df32b06a1cdb42a6316eb73cff5/mempool/mempool.go#L1409
 	case match(err, "orphan transaction"):
 		fallthrough
 
@@ -3782,11 +3654,11 @@
 
 	// Returned by btcd when replacement transaction was rejected for
 	// whatever reason.
-	// https://github.com/btcsuite/btcd/blob/130ea5bddde33df32b06a1cdb42a6316eb73cff5/mempool/mempool.go#L841
-	// https://github.com/btcsuite/btcd/blob/130ea5bddde33df32b06a1cdb42a6316eb73cff5/mempool/mempool.go#L854
-	// https://github.com/btcsuite/btcd/blob/130ea5bddde33df32b06a1cdb42a6316eb73cff5/mempool/mempool.go#L875
-	// https://github.com/btcsuite/btcd/blob/130ea5bddde33df32b06a1cdb42a6316eb73cff5/mempool/mempool.go#L896
-	// https://github.com/btcsuite/btcd/blob/130ea5bddde33df32b06a1cdb42a6316eb73cff5/mempool/mempool.go#L913
+	// https://github.com/ltcsuite/ltcd/blob/130ea5bddde33df32b06a1cdb42a6316eb73cff5/mempool/mempool.go#L841
+	// https://github.com/ltcsuite/ltcd/blob/130ea5bddde33df32b06a1cdb42a6316eb73cff5/mempool/mempool.go#L854
+	// https://github.com/ltcsuite/ltcd/blob/130ea5bddde33df32b06a1cdb42a6316eb73cff5/mempool/mempool.go#L875
+	// https://github.com/ltcsuite/ltcd/blob/130ea5bddde33df32b06a1cdb42a6316eb73cff5/mempool/mempool.go#L896
+	// https://github.com/ltcsuite/ltcd/blob/130ea5bddde33df32b06a1cdb42a6316eb73cff5/mempool/mempool.go#L913
 	case match(err, "replacement transaction"):
 		returnErr = &ErrReplacement{
 			backendError: err,
