// Copyright (c) 2013-2017 The btcsuite developers
// Copyright (c) 2015-2016 The Decred developers
// Use of this source code is governed by an ISC
// license that can be found in the LICENSE file.

package wallet

import (
	"bytes"
	"encoding/hex"
	"errors"
	"fmt"
	"sort"
	"strings"
	"sync"
	"time"

	"github.com/ltcsuite/ltcd/blockchain"
	"github.com/ltcsuite/ltcd/btcec"
	"github.com/ltcsuite/ltcd/btcjson"
	"github.com/ltcsuite/ltcd/chaincfg"
	"github.com/ltcsuite/ltcd/chaincfg/chainhash"
	"github.com/ltcsuite/ltcd/rpcclient"
	"github.com/ltcsuite/ltcd/txscript"
	"github.com/ltcsuite/ltcd/wire"
	"github.com/ltcsuite/ltcutil"
	"github.com/ltcsuite/ltcutil/hdkeychain"
	"github.com/ltcsuite/ltcwallet/chain"
	"github.com/ltcsuite/ltcwallet/waddrmgr"
	"github.com/ltcsuite/ltcwallet/wallet/txauthor"
	"github.com/ltcsuite/ltcwallet/wallet/txrules"
	"github.com/ltcsuite/ltcwallet/walletdb"
	"github.com/ltcsuite/ltcwallet/walletdb/migration"
	"github.com/ltcsuite/ltcwallet/wtxmgr"
	"github.com/davecgh/go-spew/spew"
)

const (
	// InsecurePubPassphrase is the default outer encryption passphrase used
	// for public data (everything but private keys).  Using a non-default
	// public passphrase can prevent an attacker without the public
	// passphrase from discovering all past and future wallet addresses if
	// they gain access to the wallet database.
	//
	// NOTE: at time of writing, public encryption only applies to public
	// data in the waddrmgr namespace.  Transactions are not yet encrypted.
	InsecurePubPassphrase = "public"

	walletDbWatchingOnlyName = "wowallet.db"

	// recoveryBatchSize is the default number of blocks that will be
	// scanned successively by the recovery manager, in the event that the
	// wallet is started in recovery mode.
	recoveryBatchSize = 2000
)

var (
	// ErrNotSynced describes an error where an operation cannot complete
	// due wallet being out of sync (and perhaps currently syncing with)
	// the remote chain server.
	ErrNotSynced = errors.New("wallet is not synchronized with the chain server")

	// ErrWalletShuttingDown is an error returned when we attempt to make a
	// request to the wallet but it is in the process of or has already shut
	// down.
	ErrWalletShuttingDown = errors.New("wallet shutting down")

	// Namespace bucket keys.
	waddrmgrNamespaceKey = []byte("waddrmgr")
	wtxmgrNamespaceKey   = []byte("wtxmgr")
)

// Wallet is a structure containing all the components for a
// complete wallet.  It contains the Armory-style key store
// addresses and keys),
type Wallet struct {
	publicPassphrase []byte

	// Data stores
	db      walletdb.DB
	Manager *waddrmgr.Manager
	TxStore *wtxmgr.Store

	chainClient        chain.Interface
	chainClientLock    sync.Mutex
	chainClientSynced  bool
	chainClientSyncMtx sync.Mutex

	lockedOutpoints map[wire.OutPoint]struct{}

	recoveryWindow uint32

	// Channels for rescan processing.  Requests are added and merged with
	// any waiting requests, before being sent to another goroutine to
	// call the rescan RPC.
	rescanAddJob        chan *RescanJob
	rescanBatch         chan *rescanBatch
	rescanNotifications chan interface{} // From chain server
	rescanProgress      chan *RescanProgressMsg
	rescanFinished      chan *RescanFinishedMsg

	// Channel for transaction creation requests.
	createTxRequests chan createTxRequest

	// Channels for the manager locker.
	unlockRequests     chan unlockRequest
	lockRequests       chan struct{}
	holdUnlockRequests chan chan heldUnlock
	lockState          chan bool
	changePassphrase   chan changePassphraseRequest
	changePassphrases  chan changePassphrasesRequest

	// Information for reorganization handling.
	reorganizingLock sync.Mutex
	reorganizeToHash chainhash.Hash
	reorganizing     bool

	NtfnServer *NotificationServer

	chainParams *chaincfg.Params
	wg          sync.WaitGroup

	started bool
	quit    chan struct{}
	quitMu  sync.Mutex
}

// Start starts the goroutines necessary to manage a wallet.
func (w *Wallet) Start() {
	w.quitMu.Lock()
	select {
	case <-w.quit:
		// Restart the wallet goroutines after shutdown finishes.
		w.WaitForShutdown()
		w.quit = make(chan struct{})
	default:
		// Ignore when the wallet is still running.
		if w.started {
			w.quitMu.Unlock()
			return
		}
		w.started = true
	}
	w.quitMu.Unlock()

	w.wg.Add(2)
	go w.txCreator()
	go w.walletLocker()
}

// SynchronizeRPC associates the wallet with the consensus RPC client,
// synchronizes the wallet with the latest changes to the blockchain, and
// continuously updates the wallet through RPC notifications.
//
// This method is unstable and will be removed when all syncing logic is moved
// outside of the wallet package.
func (w *Wallet) SynchronizeRPC(chainClient chain.Interface) {
	w.quitMu.Lock()
	select {
	case <-w.quit:
		w.quitMu.Unlock()
		return
	default:
	}
	w.quitMu.Unlock()

	// TODO: Ignoring the new client when one is already set breaks callers
	// who are replacing the client, perhaps after a disconnect.
	w.chainClientLock.Lock()
	if w.chainClient != nil {
		w.chainClientLock.Unlock()
		return
	}
	w.chainClient = chainClient

	// If the chain client is a NeutrinoClient instance, set a birthday so
	// we don't download all the filters as we go.
	switch cc := chainClient.(type) {
	case *chain.NeutrinoClient:
		cc.SetStartTime(w.Manager.Birthday())
	case *chain.BitcoindClient:
		cc.SetBirthday(w.Manager.Birthday())
	}
	w.chainClientLock.Unlock()

	// TODO: It would be preferable to either run these goroutines
	// separately from the wallet (use wallet mutator functions to
	// make changes from the RPC client) and not have to stop and
	// restart them each time the client disconnects and reconnets.
	w.wg.Add(4)
	go w.handleChainNotifications()
	go w.rescanBatchHandler()
	go w.rescanProgressHandler()
	go w.rescanRPCHandler()
}

// requireChainClient marks that a wallet method can only be completed when the
// consensus RPC server is set.  This function and all functions that call it
// are unstable and will need to be moved when the syncing code is moved out of
// the wallet.
func (w *Wallet) requireChainClient() (chain.Interface, error) {
	w.chainClientLock.Lock()
	chainClient := w.chainClient
	w.chainClientLock.Unlock()
	if chainClient == nil {
		return nil, errors.New("blockchain RPC is inactive")
	}
	return chainClient, nil
}

// ChainClient returns the optional consensus RPC client associated with the
// wallet.
//
// This function is unstable and will be removed once sync logic is moved out of
// the wallet.
func (w *Wallet) ChainClient() chain.Interface {
	w.chainClientLock.Lock()
	chainClient := w.chainClient
	w.chainClientLock.Unlock()
	return chainClient
}

// quitChan atomically reads the quit channel.
func (w *Wallet) quitChan() <-chan struct{} {
	w.quitMu.Lock()
	c := w.quit
	w.quitMu.Unlock()
	return c
}

// Stop signals all wallet goroutines to shutdown.
func (w *Wallet) Stop() {
	w.quitMu.Lock()
	quit := w.quit
	w.quitMu.Unlock()

	select {
	case <-quit:
	default:
		close(quit)
		w.chainClientLock.Lock()
		if w.chainClient != nil {
			w.chainClient.Stop()
			w.chainClient = nil
		}
		w.chainClientLock.Unlock()
	}
}

// ShuttingDown returns whether the wallet is currently in the process of
// shutting down or not.
func (w *Wallet) ShuttingDown() bool {
	select {
	case <-w.quitChan():
		return true
	default:
		return false
	}
}

// WaitForShutdown blocks until all wallet goroutines have finished executing.
func (w *Wallet) WaitForShutdown() {
	w.chainClientLock.Lock()
	if w.chainClient != nil {
		w.chainClient.WaitForShutdown()
	}
	w.chainClientLock.Unlock()
	w.wg.Wait()
}

// SynchronizingToNetwork returns whether the wallet is currently synchronizing
// with the Bitcoin network.
func (w *Wallet) SynchronizingToNetwork() bool {
	// At the moment, RPC is the only synchronization method.  In the
	// future, when SPV is added, a separate check will also be needed, or
	// SPV could always be enabled if RPC was not explicitly specified when
	// creating the wallet.
	w.chainClientSyncMtx.Lock()
	syncing := w.chainClient != nil
	w.chainClientSyncMtx.Unlock()
	return syncing
}

// ChainSynced returns whether the wallet has been attached to a chain server
// and synced up to the best block on the main chain.
func (w *Wallet) ChainSynced() bool {
	w.chainClientSyncMtx.Lock()
	synced := w.chainClientSynced
	w.chainClientSyncMtx.Unlock()
	return synced
}

// SetChainSynced marks whether the wallet is connected to and currently in sync
// with the latest block notified by the chain server.
//
// NOTE: Due to an API limitation with rpcclient, this may return true after
// the client disconnected (and is attempting a reconnect).  This will be unknown
// until the reconnect notification is received, at which point the wallet can be
// marked out of sync again until after the next rescan completes.
func (w *Wallet) SetChainSynced(synced bool) {
	w.chainClientSyncMtx.Lock()
	w.chainClientSynced = synced
	w.chainClientSyncMtx.Unlock()
}

// activeData returns the currently-active receiving addresses and all unspent
// outputs.  This is primarely intended to provide the parameters for a
// rescan request.
func (w *Wallet) activeData(dbtx walletdb.ReadTx) ([]ltcutil.Address, []wtxmgr.Credit, error) {
	addrmgrNs := dbtx.ReadBucket(waddrmgrNamespaceKey)
	txmgrNs := dbtx.ReadBucket(wtxmgrNamespaceKey)

	var addrs []ltcutil.Address
	err := w.Manager.ForEachActiveAddress(addrmgrNs, func(addr ltcutil.Address) error {
		addrs = append(addrs, addr)
		return nil
	})
	if err != nil {
		return nil, nil, err
	}
	unspent, err := w.TxStore.UnspentOutputs(txmgrNs)
	return addrs, unspent, err
}

// syncWithChain brings the wallet up to date with the current chain server
// connection. It creates a rescan request and blocks until the rescan has
// finished. The birthday block can be passed in, if set, to ensure we can
// properly detect if it gets rolled back.
func (w *Wallet) syncWithChain(birthdayStamp *waddrmgr.BlockStamp) error {
	chainClient, err := w.requireChainClient()
	if err != nil {
		return err
	}

<<<<<<< HEAD
	// Request notifications for transactions sending to all wallet
	// addresses.
	var (
		addrs   []ltcutil.Address
		unspent []wtxmgr.Credit
	)
	err = walletdb.View(w.db, func(dbtx walletdb.ReadTx) error {
		var err error
		addrs, unspent, err = w.activeData(dbtx)
		return err
	})
	if err != nil {
		return err
	}

	startHeight := w.Manager.SyncedTo().Height

	// We'll mark this as our first sync if we don't have any unspent
	// outputs as known by the wallet. This'll allow us to skip a full
	// rescan at this height, and instead wait for the backend to catch up.
	isInitialSync := len(unspent) == 0

	isRecovery := w.recoveryWindow > 0
	birthday := w.Manager.Birthday()

	// TODO(jrick): How should this handle a synced height earlier than
	// the chain server best block?

	// When no addresses have been generated for the wallet, the rescan can
	// be skipped.
	//
	// TODO: This is only correct because activeData above returns all
	// addresses ever created, including those that don't need to be watched
	// anymore.  This code should be updated when this assumption is no
	// longer true, but worst case would result in an unnecessary rescan.
	if isInitialSync || isRecovery {
		// Find the latest checkpoint's height. This lets us catch up to
		// at least that checkpoint, since we're synchronizing from
		// scratch, and lets us avoid a bunch of costly DB transactions
		// in the case when we're using BDB for the walletdb backend and
		// Neutrino for the chain.Interface backend, and the chain
		// backend starts synchronizing at the same time as the wallet.
		_, bestHeight, err := chainClient.GetBestBlock()
		if err != nil {
=======
	// We'll wait until the backend is synced to ensure we get the latest
	// MaxReorgDepth blocks to store. We don't do this for development
	// environments as we can't guarantee a lively chain.
	if !w.isDevEnv() {
		log.Debug("Waiting for chain backend to sync to tip")
		if err := w.waitUntilBackendSynced(chainClient); err != nil {
>>>>>>> de02d6fd
			return err
		}
		log.Debug("Chain backend synced to tip!")
	}

	// If we've yet to find our birthday block, we'll do so now.
	if birthdayStamp == nil {
		var err error
		birthdayStamp, err = locateBirthdayBlock(
			chainClient, w.Manager.Birthday(),
		)
		if err != nil {
			return fmt.Errorf("unable to locate birthday block: %v",
				err)
		}

		// We'll also determine our initial sync starting height. This
		// is needed as the wallet can now begin storing blocks from an
		// arbitrary height, rather than all the blocks from genesis, so
		// we persist this height to ensure we don't store any blocks
		// before it.
		startHeight, _, err := w.getSyncRange(chainClient, birthdayStamp)
		if err != nil {
			return err
		}
		startHash, err := chainClient.GetBlockHash(int64(startHeight))
		if err != nil {
			return err
		}
		startHeader, err := chainClient.GetBlockHeader(startHash)
		if err != nil {
			return err
		}

		err = walletdb.Update(w.db, func(tx walletdb.ReadWriteTx) error {
			ns := tx.ReadWriteBucket(waddrmgrNamespaceKey)
			err := w.Manager.SetSyncedTo(ns, &waddrmgr.BlockStamp{
				Hash:      *startHash,
				Height:    startHeight,
				Timestamp: startHeader.Timestamp,
			})
			if err != nil {
				return err
			}
			return w.Manager.SetBirthdayBlock(ns, *birthdayStamp, true)
		})
		if err != nil {
			return fmt.Errorf("unable to persist initial sync "+
				"data: %v", err)
		}
	}

	// If the wallet requested an on-chain recovery of its funds, we'll do
	// so now.
	if w.recoveryWindow > 0 {
		if err := w.recovery(chainClient, birthdayStamp); err != nil {
			return fmt.Errorf("unable to perform wallet recovery: "+
				"%v", err)
		}
	}

	// Compare previously-seen blocks against the current chain. If any of
	// these blocks no longer exist, rollback all of the missing blocks
	// before catching up with the rescan.
	rollback := false
	rollbackStamp := w.Manager.SyncedTo()
	err = walletdb.Update(w.db, func(tx walletdb.ReadWriteTx) error {
		addrmgrNs := tx.ReadWriteBucket(waddrmgrNamespaceKey)
		txmgrNs := tx.ReadWriteBucket(wtxmgrNamespaceKey)

		for height := rollbackStamp.Height; true; height-- {
			hash, err := w.Manager.BlockHash(addrmgrNs, height)
			if err != nil {
				return err
			}
			chainHash, err := chainClient.GetBlockHash(int64(height))
			if err != nil {
				return err
			}
			header, err := chainClient.GetBlockHeader(chainHash)
			if err != nil {
				return err
			}

			rollbackStamp.Hash = *chainHash
			rollbackStamp.Height = height
			rollbackStamp.Timestamp = header.Timestamp

			if bytes.Equal(hash[:], chainHash[:]) {
				break
			}
			rollback = true
		}

		// If a rollback did not happen, we can proceed safely.
		if !rollback {
			return nil
		}

		// Otherwise, we'll mark this as our new synced height.
		err := w.Manager.SetSyncedTo(addrmgrNs, &rollbackStamp)
		if err != nil {
			return err
		}

		// If the rollback happened to go beyond our birthday stamp,
		// we'll need to find a new one by syncing with the chain again
		// until finding one.
		if rollbackStamp.Height <= birthdayStamp.Height &&
			rollbackStamp.Hash != birthdayStamp.Hash {

			err := w.Manager.SetBirthdayBlock(
				addrmgrNs, rollbackStamp, true,
			)
			if err != nil {
				return err
			}
		}

		// Finally, we'll roll back our transaction store to reflect the
		// stale state. `Rollback` unconfirms transactions at and beyond
		// the passed height, so add one to the new synced-to height to
		// prevent unconfirming transactions in the synced-to block.
		return w.TxStore.Rollback(txmgrNs, rollbackStamp.Height+1)
	})
	if err != nil {
		return err
	}

	// Request notifications for connected and disconnected blocks.
	//
	// TODO(jrick): Either request this notification only once, or when
	// rpcclient is modified to allow some notification request to not
	// automatically resent on reconnect, include the notifyblocks request
	// as well.  I am leaning towards allowing off all rpcclient
	// notification re-registrations, in which case the code here should be
	// left as is.
	if err := chainClient.NotifyBlocks(); err != nil {
		return err
	}

	// Finally, we'll trigger a wallet rescan and request notifications for
	// transactions sending to all wallet addresses and spending all wallet
	// UTXOs.
	var (
		addrs   []btcutil.Address
		unspent []wtxmgr.Credit
	)
	err = walletdb.View(w.db, func(dbtx walletdb.ReadTx) error {
		addrs, unspent, err = w.activeData(dbtx)
		return err
	})
	if err != nil {
		return err
	}

	return w.rescanWithTarget(addrs, unspent, nil)
}

// isDevEnv determines whether the wallet is currently under a local developer
// environment, e.g. simnet or regtest.
func (w *Wallet) isDevEnv() bool {
	switch uint32(w.ChainParams().Net) {
	case uint32(chaincfg.RegressionNetParams.Net):
	case uint32(chaincfg.SimNetParams.Net):
	default:
		return false
	}
	return true
}

// waitUntilBackendSynced blocks until the chain backend considers itself
// "current".
func (w *Wallet) waitUntilBackendSynced(chainClient chain.Interface) error {
	// We'll poll every second to determine if our chain considers itself
	// "current".
	t := time.NewTicker(time.Second)
	defer t.Stop()

	for {
		select {
		case <-t.C:
			if chainClient.IsCurrent() {
				return nil
			}
		case <-w.quitChan():
			return ErrWalletShuttingDown
		}
	}
}

// locateBirthdayBlock returns a block that meets the given birthday timestamp
// by a margin of +/-2 hours. This is safe to do as the timestamp is already 2
// days in the past of the actual timestamp.
func locateBirthdayBlock(chainClient chainConn,
	birthday time.Time) (*waddrmgr.BlockStamp, error) {

	// Retrieve the lookup range for our block.
	startHeight := int32(0)
	_, bestHeight, err := chainClient.GetBestBlock()
	if err != nil {
		return nil, err
	}

	log.Debugf("Locating suitable block for birthday %v between blocks "+
		"%v-%v", birthday, startHeight, bestHeight)

	var (
		birthdayBlock *waddrmgr.BlockStamp
		left, right   = startHeight, bestHeight
	)

	// Binary search for a block that meets the birthday timestamp by a
	// margin of +/-2 hours.
	for {
		// Retrieve the timestamp for the block halfway through our
		// range.
		mid := left + (right-left)/2
		hash, err := chainClient.GetBlockHash(int64(mid))
		if err != nil {
			return nil, err
		}
		header, err := chainClient.GetBlockHeader(hash)
		if err != nil {
			return nil, err
		}

		log.Debugf("Checking candidate block: height=%v, hash=%v, "+
			"timestamp=%v", mid, hash, header.Timestamp)

		// If the search happened to reach either of our range extremes,
		// then we'll just use that as there's nothing left to search.
		if mid == startHeight || mid == bestHeight || mid == left {
			birthdayBlock = &waddrmgr.BlockStamp{
				Hash:      *hash,
				Height:    int32(mid),
				Timestamp: header.Timestamp,
			}
			break
		}

		// The block's timestamp is more than 2 hours after the
		// birthday, so look for a lower block.
		if header.Timestamp.Sub(birthday) > birthdayBlockDelta {
			right = mid
			continue
		}

		// The birthday is more than 2 hours before the block's
		// timestamp, so look for a higher block.
		if header.Timestamp.Sub(birthday) < -birthdayBlockDelta {
			left = mid
			continue
		}

		birthdayBlock = &waddrmgr.BlockStamp{
			Hash:      *hash,
			Height:    int32(mid),
			Timestamp: header.Timestamp,
		}
		break
	}

	log.Debugf("Found birthday block: height=%d, hash=%v, timestamp=%v",
		birthdayBlock.Height, birthdayBlock.Hash,
		birthdayBlock.Timestamp)

	return birthdayBlock, nil
}

// recovery attempts to recover any unspent outputs that pay to any of our
// addresses starting from our birthday, or the wallet's tip (if higher), which
// would indicate resuming a recovery after a restart.
func (w *Wallet) recovery(chainClient chain.Interface,
	birthdayBlock *waddrmgr.BlockStamp) error {

	log.Infof("RECOVERY MODE ENABLED -- rescanning for used addresses "+
		"with recovery_window=%d", w.recoveryWindow)

	// We'll initialize the recovery manager with a default batch size of
	// 2000.
	recoveryMgr := NewRecoveryManager(
		w.recoveryWindow, recoveryBatchSize, w.chainParams,
	)

	// In the event that this recovery is being resumed, we will need to
	// repopulate all found addresses from the database. For basic recovery,
	// we will only do so for the default scopes.
	scopedMgrs, err := w.defaultScopeManagers()
	if err != nil {
		return err
	}
	err = walletdb.View(w.db, func(tx walletdb.ReadTx) error {
		txMgrNS := tx.ReadBucket(wtxmgrNamespaceKey)
		credits, err := w.TxStore.UnspentOutputs(txMgrNS)
		if err != nil {
			return err
		}
		addrMgrNS := tx.ReadBucket(waddrmgrNamespaceKey)
		return recoveryMgr.Resurrect(addrMgrNS, scopedMgrs, credits)
	})
	if err != nil {
		return err
	}

	// We'll then need to determine the range of our recovery. This properly
	// handles the case where we resume a previous recovery attempt after a
	// restart.
	startHeight, bestHeight, err := w.getSyncRange(chainClient, birthdayBlock)
	if err != nil {
		return err
	}

	// Now we can begin scanning the chain from the specified starting
	// height. Since the recovery process itself acts as rescan, we'll also
	// update our wallet's synced state along the way to reflect the blocks
	// we process and prevent rescanning them later on.
	//
	// NOTE: We purposefully don't update our best height since we assume
	// that a wallet rescan will be performed from the wallet's tip, which
	// will be of bestHeight after completing the recovery process.
	var blocks []*waddrmgr.BlockStamp
	for height := startHeight; height <= bestHeight; height++ {
		hash, err := chainClient.GetBlockHash(int64(height))
		if err != nil {
			return err
		}
		header, err := chainClient.GetBlockHeader(hash)
		if err != nil {
			return err
		}
		blocks = append(blocks, &waddrmgr.BlockStamp{
			Hash:      *hash,
			Height:    height,
			Timestamp: header.Timestamp,
		})

		// It's possible for us to run into blocks before our birthday
		// if our birthday is after our reorg safe height, so we'll make
		// sure to not add those to the batch.
		if height >= birthdayBlock.Height {
			recoveryMgr.AddToBlockBatch(
				hash, height, header.Timestamp,
			)
		}

		// We'll perform our recovery in batches of 2000 blocks.  It's
		// possible for us to reach our best height without exceeding
		// the recovery batch size, so we can proceed to commit our
		// state to disk.
		recoveryBatch := recoveryMgr.BlockBatch()
		if len(recoveryBatch) == recoveryBatchSize || height == bestHeight {
			err := walletdb.Update(w.db, func(tx walletdb.ReadWriteTx) error {
				ns := tx.ReadWriteBucket(waddrmgrNamespaceKey)
				for _, block := range blocks {
					err := w.Manager.SetSyncedTo(ns, block)
					if err != nil {
						return err
					}
				}
				return w.recoverDefaultScopes(
					chainClient, tx, ns, recoveryBatch,
					recoveryMgr.State(),
				)
			})
			if err != nil {
				return err
			}

			if len(recoveryBatch) > 0 {
				log.Infof("Recovered addresses from blocks "+
					"%d-%d", recoveryBatch[0].Height,
					recoveryBatch[len(recoveryBatch)-1].Height)
			}

			// Clear the batch of all processed blocks to reuse the
			// same memory for future batches.
			blocks = blocks[:0]
			recoveryMgr.ResetBlockBatch()
		}
	}

	return nil
}

// getSyncRange determines the best height range to sync with the chain to
// ensure we don't rescan blocks more than once.
func (w *Wallet) getSyncRange(chainClient chain.Interface,
	birthdayBlock *waddrmgr.BlockStamp) (int32, int32, error) {

	// The wallet requires to store up to MaxReorgDepth blocks, so we'll
	// start from there, unless our birthday is before it.
	_, bestHeight, err := chainClient.GetBestBlock()
	if err != nil {
		return 0, 0, err
	}
	startHeight := bestHeight - waddrmgr.MaxReorgDepth + 1
	if startHeight < 0 {
		startHeight = 0
	}
	if birthdayBlock.Height < startHeight {
		startHeight = birthdayBlock.Height
	}

	// If the wallet's tip has surpassed our starting height, then we'll
	// start there as we don't need to rescan blocks we've already
	// processed.
	walletHeight := w.Manager.SyncedTo().Height
	if walletHeight > startHeight {
		startHeight = walletHeight
	}

	return startHeight, bestHeight, nil
}

// defaultScopeManagers fetches the ScopedKeyManagers from the wallet using the
// default set of key scopes.
func (w *Wallet) defaultScopeManagers() (
	map[waddrmgr.KeyScope]*waddrmgr.ScopedKeyManager, error) {

	scopedMgrs := make(map[waddrmgr.KeyScope]*waddrmgr.ScopedKeyManager)
	for _, scope := range waddrmgr.DefaultKeyScopes {
		scopedMgr, err := w.Manager.FetchScopedKeyManager(scope)
		if err != nil {
			return nil, err
		}

		scopedMgrs[scope] = scopedMgr
	}

	return scopedMgrs, nil
}

// recoverDefaultScopes attempts to recover any addresses belonging to any
// active scoped key managers known to the wallet. Recovery of each scope's
// default account will be done iteratively against the same batch of blocks.
// TODO(conner): parallelize/pipeline/cache intermediate network requests
func (w *Wallet) recoverDefaultScopes(
	chainClient chain.Interface,
	tx walletdb.ReadWriteTx,
	ns walletdb.ReadWriteBucket,
	batch []wtxmgr.BlockMeta,
	recoveryState *RecoveryState) error {

	scopedMgrs, err := w.defaultScopeManagers()
	if err != nil {
		return err
	}

	return w.recoverScopedAddresses(
		chainClient, tx, ns, batch, recoveryState, scopedMgrs,
	)
}

// recoverAccountAddresses scans a range of blocks in attempts to recover any
// previously used addresses for a particular account derivation path. At a high
// level, the algorithm works as follows:
//  1) Ensure internal and external branch horizons are fully expanded.
//  2) Filter the entire range of blocks, stopping if a non-zero number of
//       address are contained in a particular block.
//  3) Record all internal and external addresses found in the block.
//  4) Record any outpoints found in the block that should be watched for spends
//  5) Trim the range of blocks up to and including the one reporting the addrs.
//  6) Repeat from (1) if there are still more blocks in the range.
func (w *Wallet) recoverScopedAddresses(
	chainClient chain.Interface,
	tx walletdb.ReadWriteTx,
	ns walletdb.ReadWriteBucket,
	batch []wtxmgr.BlockMeta,
	recoveryState *RecoveryState,
	scopedMgrs map[waddrmgr.KeyScope]*waddrmgr.ScopedKeyManager) error {

	// If there are no blocks in the batch, we are done.
	if len(batch) == 0 {
		return nil
	}

	log.Infof("Scanning %d blocks for recoverable addresses", len(batch))

expandHorizons:
	for scope, scopedMgr := range scopedMgrs {
		scopeState := recoveryState.StateForScope(scope)
		err := expandScopeHorizons(ns, scopedMgr, scopeState)
		if err != nil {
			return err
		}
	}

	// With the internal and external horizons properly expanded, we now
	// construct the filter blocks request. The request includes the range
	// of blocks we intend to scan, in addition to the scope-index -> addr
	// map for all internal and external branches.
	filterReq := newFilterBlocksRequest(batch, scopedMgrs, recoveryState)

	// Initiate the filter blocks request using our chain backend. If an
	// error occurs, we are unable to proceed with the recovery.
	filterResp, err := chainClient.FilterBlocks(filterReq)
	if err != nil {
		return err
	}

	// If the filter response is empty, this signals that the rest of the
	// batch was completed, and no other addresses were discovered. As a
	// result, no further modifications to our recovery state are required
	// and we can proceed to the next batch.
	if filterResp == nil {
		return nil
	}

	// Otherwise, retrieve the block info for the block that detected a
	// non-zero number of address matches.
	block := batch[filterResp.BatchIndex]

	// Log any non-trivial findings of addresses or outpoints.
	logFilterBlocksResp(block, filterResp)

	// Report any external or internal addresses found as a result of the
	// appropriate branch recovery state. Adding indexes above the
	// last-found index of either will result in the horizons being expanded
	// upon the next iteration. Any found addresses are also marked used
	// using the scoped key manager.
	err = extendFoundAddresses(ns, filterResp, scopedMgrs, recoveryState)
	if err != nil {
		return err
	}

	// Update the global set of watched outpoints with any that were found
	// in the block.
	for outPoint, addr := range filterResp.FoundOutPoints {
		recoveryState.AddWatchedOutPoint(&outPoint, addr)
	}

	// Finally, record all of the relevant transactions that were returned
	// in the filter blocks response. This ensures that these transactions
	// and their outputs are tracked when the final rescan is performed.
	for _, txn := range filterResp.RelevantTxns {
		txRecord, err := wtxmgr.NewTxRecordFromMsgTx(
			txn, filterResp.BlockMeta.Time,
		)
		if err != nil {
			return err
		}

		err = w.addRelevantTx(tx, txRecord, &filterResp.BlockMeta)
		if err != nil {
			return err
		}
	}

	// Update the batch to indicate that we've processed all block through
	// the one that returned found addresses.
	batch = batch[filterResp.BatchIndex+1:]

	// If this was not the last block in the batch, we will repeat the
	// filtering process again after expanding our horizons.
	if len(batch) > 0 {
		goto expandHorizons
	}

	return nil
}

// expandScopeHorizons ensures that the ScopeRecoveryState has an adequately
// sized look ahead for both its internal and external branches. The keys
// derived here are added to the scope's recovery state, but do not affect the
// persistent state of the wallet. If any invalid child keys are detected, the
// horizon will be properly extended such that our lookahead always includes the
// proper number of valid child keys.
func expandScopeHorizons(ns walletdb.ReadWriteBucket,
	scopedMgr *waddrmgr.ScopedKeyManager,
	scopeState *ScopeRecoveryState) error {

	// Compute the current external horizon and the number of addresses we
	// must derive to ensure we maintain a sufficient recovery window for
	// the external branch.
	exHorizon, exWindow := scopeState.ExternalBranch.ExtendHorizon()
	count, childIndex := uint32(0), exHorizon
	for count < exWindow {
		keyPath := externalKeyPath(childIndex)
		addr, err := scopedMgr.DeriveFromKeyPath(ns, keyPath)
		switch {
		case err == hdkeychain.ErrInvalidChild:
			// Record the existence of an invalid child with the
			// external branch's recovery state. This also
			// increments the branch's horizon so that it accounts
			// for this skipped child index.
			scopeState.ExternalBranch.MarkInvalidChild(childIndex)
			childIndex++
			continue

		case err != nil:
			return err
		}

		// Register the newly generated external address and child index
		// with the external branch recovery state.
		scopeState.ExternalBranch.AddAddr(childIndex, addr.Address())

		childIndex++
		count++
	}

	// Compute the current internal horizon and the number of addresses we
	// must derive to ensure we maintain a sufficient recovery window for
	// the internal branch.
	inHorizon, inWindow := scopeState.InternalBranch.ExtendHorizon()
	count, childIndex = 0, inHorizon
	for count < inWindow {
		keyPath := internalKeyPath(childIndex)
		addr, err := scopedMgr.DeriveFromKeyPath(ns, keyPath)
		switch {
		case err == hdkeychain.ErrInvalidChild:
			// Record the existence of an invalid child with the
			// internal branch's recovery state. This also
			// increments the branch's horizon so that it accounts
			// for this skipped child index.
			scopeState.InternalBranch.MarkInvalidChild(childIndex)
			childIndex++
			continue

		case err != nil:
			return err
		}

		// Register the newly generated internal address and child index
		// with the internal branch recovery state.
		scopeState.InternalBranch.AddAddr(childIndex, addr.Address())

		childIndex++
		count++
	}

	return nil
}

// externalKeyPath returns the relative external derivation path /0/0/index.
func externalKeyPath(index uint32) waddrmgr.DerivationPath {
	return waddrmgr.DerivationPath{
		Account: waddrmgr.DefaultAccountNum,
		Branch:  waddrmgr.ExternalBranch,
		Index:   index,
	}
}

// internalKeyPath returns the relative internal derivation path /0/1/index.
func internalKeyPath(index uint32) waddrmgr.DerivationPath {
	return waddrmgr.DerivationPath{
		Account: waddrmgr.DefaultAccountNum,
		Branch:  waddrmgr.InternalBranch,
		Index:   index,
	}
}

// newFilterBlocksRequest constructs FilterBlocksRequests using our current
// block range, scoped managers, and recovery state.
func newFilterBlocksRequest(batch []wtxmgr.BlockMeta,
	scopedMgrs map[waddrmgr.KeyScope]*waddrmgr.ScopedKeyManager,
	recoveryState *RecoveryState) *chain.FilterBlocksRequest {

	filterReq := &chain.FilterBlocksRequest{
		Blocks:           batch,
		ExternalAddrs:    make(map[waddrmgr.ScopedIndex]ltcutil.Address),
		InternalAddrs:    make(map[waddrmgr.ScopedIndex]ltcutil.Address),
		WatchedOutPoints: recoveryState.WatchedOutPoints(),
	}

	// Populate the external and internal addresses by merging the addresses
	// sets belong to all currently tracked scopes.
	for scope := range scopedMgrs {
		scopeState := recoveryState.StateForScope(scope)
		for index, addr := range scopeState.ExternalBranch.Addrs() {
			scopedIndex := waddrmgr.ScopedIndex{
				Scope: scope,
				Index: index,
			}
			filterReq.ExternalAddrs[scopedIndex] = addr
		}
		for index, addr := range scopeState.InternalBranch.Addrs() {
			scopedIndex := waddrmgr.ScopedIndex{
				Scope: scope,
				Index: index,
			}
			filterReq.InternalAddrs[scopedIndex] = addr
		}
	}

	return filterReq
}

// extendFoundAddresses accepts a filter blocks response that contains addresses
// found on chain, and advances the state of all relevant derivation paths to
// match the highest found child index for each branch.
func extendFoundAddresses(ns walletdb.ReadWriteBucket,
	filterResp *chain.FilterBlocksResponse,
	scopedMgrs map[waddrmgr.KeyScope]*waddrmgr.ScopedKeyManager,
	recoveryState *RecoveryState) error {

	// Mark all recovered external addresses as used. This will be done only
	// for scopes that reported a non-zero number of external addresses in
	// this block.
	for scope, indexes := range filterResp.FoundExternalAddrs {
		// First, report all external child indexes found for this
		// scope. This ensures that the external last-found index will
		// be updated to include the maximum child index seen thus far.
		scopeState := recoveryState.StateForScope(scope)
		for index := range indexes {
			scopeState.ExternalBranch.ReportFound(index)
		}

		scopedMgr := scopedMgrs[scope]

		// Now, with all found addresses reported, derive and extend all
		// external addresses up to and including the current last found
		// index for this scope.
		exNextUnfound := scopeState.ExternalBranch.NextUnfound()

		exLastFound := exNextUnfound
		if exLastFound > 0 {
			exLastFound--
		}

		err := scopedMgr.ExtendExternalAddresses(
			ns, waddrmgr.DefaultAccountNum, exLastFound,
		)
		if err != nil {
			return err
		}

		// Finally, with the scope's addresses extended, we mark used
		// the external addresses that were found in the block and
		// belong to this scope.
		for index := range indexes {
			addr := scopeState.ExternalBranch.GetAddr(index)
			err := scopedMgr.MarkUsed(ns, addr)
			if err != nil {
				return err
			}
		}
	}

	// Mark all recovered internal addresses as used. This will be done only
	// for scopes that reported a non-zero number of internal addresses in
	// this block.
	for scope, indexes := range filterResp.FoundInternalAddrs {
		// First, report all internal child indexes found for this
		// scope. This ensures that the internal last-found index will
		// be updated to include the maximum child index seen thus far.
		scopeState := recoveryState.StateForScope(scope)
		for index := range indexes {
			scopeState.InternalBranch.ReportFound(index)
		}

		scopedMgr := scopedMgrs[scope]

		// Now, with all found addresses reported, derive and extend all
		// internal addresses up to and including the current last found
		// index for this scope.
		inNextUnfound := scopeState.InternalBranch.NextUnfound()

		inLastFound := inNextUnfound
		if inLastFound > 0 {
			inLastFound--
		}
		err := scopedMgr.ExtendInternalAddresses(
			ns, waddrmgr.DefaultAccountNum, inLastFound,
		)
		if err != nil {
			return err
		}

		// Finally, with the scope's addresses extended, we mark used
		// the internal addresses that were found in the blockand belong
		// to this scope.
		for index := range indexes {
			addr := scopeState.InternalBranch.GetAddr(index)
			err := scopedMgr.MarkUsed(ns, addr)
			if err != nil {
				return err
			}
		}
	}

	return nil
}

// logFilterBlocksResp provides useful logging information when filtering
// succeeded in finding relevant transactions.
func logFilterBlocksResp(block wtxmgr.BlockMeta,
	resp *chain.FilterBlocksResponse) {

	// Log the number of external addresses found in this block.
	var nFoundExternal int
	for _, indexes := range resp.FoundExternalAddrs {
		nFoundExternal += len(indexes)
	}
	if nFoundExternal > 0 {
		log.Infof("Recovered %d external addrs at height=%d hash=%v",
			nFoundExternal, block.Height, block.Hash)
	}

	// Log the number of internal addresses found in this block.
	var nFoundInternal int
	for _, indexes := range resp.FoundInternalAddrs {
		nFoundInternal += len(indexes)
	}
	if nFoundInternal > 0 {
		log.Infof("Recovered %d internal addrs at height=%d hash=%v",
			nFoundInternal, block.Height, block.Hash)
	}

	// Log the number of outpoints found in this block.
	nFoundOutPoints := len(resp.FoundOutPoints)
	if nFoundOutPoints > 0 {
		log.Infof("Found %d spends from watched outpoints at "+
			"height=%d hash=%v",
			nFoundOutPoints, block.Height, block.Hash)
	}
}

type (
	createTxRequest struct {
		account     uint32
		outputs     []*wire.TxOut
		minconf     int32
<<<<<<< HEAD
		feeSatPerKB ltcutil.Amount
=======
		feeSatPerKB btcutil.Amount
		dryRun      bool
>>>>>>> de02d6fd
		resp        chan createTxResponse
	}
	createTxResponse struct {
		tx  *txauthor.AuthoredTx
		err error
	}
)

// txCreator is responsible for the input selection and creation of
// transactions.  These functions are the responsibility of this method
// (designed to be run as its own goroutine) since input selection must be
// serialized, or else it is possible to create double spends by choosing the
// same inputs for multiple transactions.  Along with input selection, this
// method is also responsible for the signing of transactions, since we don't
// want to end up in a situation where we run out of inputs as multiple
// transactions are being created.  In this situation, it would then be possible
// for both requests, rather than just one, to fail due to not enough available
// inputs.
func (w *Wallet) txCreator() {
	quit := w.quitChan()
out:
	for {
		select {
		case txr := <-w.createTxRequests:
			heldUnlock, err := w.holdUnlock()
			if err != nil {
				txr.resp <- createTxResponse{nil, err}
				continue
			}
			tx, err := w.txToOutputs(txr.outputs, txr.account,
				txr.minconf, txr.feeSatPerKB, txr.dryRun)
			heldUnlock.release()
			txr.resp <- createTxResponse{tx, err}
		case <-quit:
			break out
		}
	}
	w.wg.Done()
}

// CreateSimpleTx creates a new signed transaction spending unspent P2PKH
// outputs with at least minconf confirmations spending to any number of
// address/amount pairs.  Change and an appropriate transaction fee are
// automatically included, if necessary.  All transaction creation through this
// function is serialized to prevent the creation of many transactions which
// spend the same outputs.
//
// NOTE: The dryRun argument can be set true to create a tx that doesn't alter
// the database. A tx created with this set to true SHOULD NOT be broadcasted.
func (w *Wallet) CreateSimpleTx(account uint32, outputs []*wire.TxOut,
<<<<<<< HEAD
	minconf int32, satPerKb ltcutil.Amount) (*txauthor.AuthoredTx, error) {
=======
	minconf int32, satPerKb btcutil.Amount, dryRun bool) (
	*txauthor.AuthoredTx, error) {
>>>>>>> de02d6fd

	req := createTxRequest{
		account:     account,
		outputs:     outputs,
		minconf:     minconf,
		feeSatPerKB: satPerKb,
		dryRun:      dryRun,
		resp:        make(chan createTxResponse),
	}
	w.createTxRequests <- req
	resp := <-req.resp
	return resp.tx, resp.err
}

type (
	unlockRequest struct {
		passphrase []byte
		lockAfter  <-chan time.Time // nil prevents the timeout.
		err        chan error
	}

	changePassphraseRequest struct {
		old, new []byte
		private  bool
		err      chan error
	}

	changePassphrasesRequest struct {
		publicOld, publicNew   []byte
		privateOld, privateNew []byte
		err                    chan error
	}

	// heldUnlock is a tool to prevent the wallet from automatically
	// locking after some timeout before an operation which needed
	// the unlocked wallet has finished.  Any aquired heldUnlock
	// *must* be released (preferably with a defer) or the wallet
	// will forever remain unlocked.
	heldUnlock chan struct{}
)

// walletLocker manages the locked/unlocked state of a wallet.
func (w *Wallet) walletLocker() {
	var timeout <-chan time.Time
	holdChan := make(heldUnlock)
	quit := w.quitChan()
out:
	for {
		select {
		case req := <-w.unlockRequests:
			err := walletdb.View(w.db, func(tx walletdb.ReadTx) error {
				addrmgrNs := tx.ReadBucket(waddrmgrNamespaceKey)
				return w.Manager.Unlock(addrmgrNs, req.passphrase)
			})
			if err != nil {
				req.err <- err
				continue
			}
			timeout = req.lockAfter
			if timeout == nil {
				log.Info("The wallet has been unlocked without a time limit")
			} else {
				log.Info("The wallet has been temporarily unlocked")
			}
			req.err <- nil
			continue

		case req := <-w.changePassphrase:
			err := walletdb.Update(w.db, func(tx walletdb.ReadWriteTx) error {
				addrmgrNs := tx.ReadWriteBucket(waddrmgrNamespaceKey)
				return w.Manager.ChangePassphrase(
					addrmgrNs, req.old, req.new, req.private,
					&waddrmgr.DefaultScryptOptions,
				)
			})
			req.err <- err
			continue

		case req := <-w.changePassphrases:
			err := walletdb.Update(w.db, func(tx walletdb.ReadWriteTx) error {
				addrmgrNs := tx.ReadWriteBucket(waddrmgrNamespaceKey)
				err := w.Manager.ChangePassphrase(
					addrmgrNs, req.publicOld, req.publicNew,
					false, &waddrmgr.DefaultScryptOptions,
				)
				if err != nil {
					return err
				}

				return w.Manager.ChangePassphrase(
					addrmgrNs, req.privateOld, req.privateNew,
					true, &waddrmgr.DefaultScryptOptions,
				)
			})
			req.err <- err
			continue

		case req := <-w.holdUnlockRequests:
			if w.Manager.IsLocked() {
				close(req)
				continue
			}

			req <- holdChan
			<-holdChan // Block until the lock is released.

			// If, after holding onto the unlocked wallet for some
			// time, the timeout has expired, lock it now instead
			// of hoping it gets unlocked next time the top level
			// select runs.
			select {
			case <-timeout:
				// Let the top level select fallthrough so the
				// wallet is locked.
			default:
				continue
			}

		case w.lockState <- w.Manager.IsLocked():
			continue

		case <-quit:
			break out

		case <-w.lockRequests:
		case <-timeout:
		}

		// Select statement fell through by an explicit lock or the
		// timer expiring.  Lock the manager here.
		timeout = nil
		err := w.Manager.Lock()
		if err != nil && !waddrmgr.IsError(err, waddrmgr.ErrLocked) {
			log.Errorf("Could not lock wallet: %v", err)
		} else {
			log.Info("The wallet has been locked")
		}
	}
	w.wg.Done()
}

// Unlock unlocks the wallet's address manager and relocks it after timeout has
// expired.  If the wallet is already unlocked and the new passphrase is
// correct, the current timeout is replaced with the new one.  The wallet will
// be locked if the passphrase is incorrect or any other error occurs during the
// unlock.
func (w *Wallet) Unlock(passphrase []byte, lock <-chan time.Time) error {
	err := make(chan error, 1)
	w.unlockRequests <- unlockRequest{
		passphrase: passphrase,
		lockAfter:  lock,
		err:        err,
	}
	return <-err
}

// Lock locks the wallet's address manager.
func (w *Wallet) Lock() {
	w.lockRequests <- struct{}{}
}

// Locked returns whether the account manager for a wallet is locked.
func (w *Wallet) Locked() bool {
	return <-w.lockState
}

// holdUnlock prevents the wallet from being locked.  The heldUnlock object
// *must* be released, or the wallet will forever remain unlocked.
//
// TODO: To prevent the above scenario, perhaps closures should be passed
// to the walletLocker goroutine and disallow callers from explicitly
// handling the locking mechanism.
func (w *Wallet) holdUnlock() (heldUnlock, error) {
	req := make(chan heldUnlock)
	w.holdUnlockRequests <- req
	hl, ok := <-req
	if !ok {
		// TODO(davec): This should be defined and exported from
		// waddrmgr.
		return nil, waddrmgr.ManagerError{
			ErrorCode:   waddrmgr.ErrLocked,
			Description: "address manager is locked",
		}
	}
	return hl, nil
}

// release releases the hold on the unlocked-state of the wallet and allows the
// wallet to be locked again.  If a lock timeout has already expired, the
// wallet is locked again as soon as release is called.
func (c heldUnlock) release() {
	c <- struct{}{}
}

// ChangePrivatePassphrase attempts to change the passphrase for a wallet from
// old to new.  Changing the passphrase is synchronized with all other address
// manager locking and unlocking.  The lock state will be the same as it was
// before the password change.
func (w *Wallet) ChangePrivatePassphrase(old, new []byte) error {
	err := make(chan error, 1)
	w.changePassphrase <- changePassphraseRequest{
		old:     old,
		new:     new,
		private: true,
		err:     err,
	}
	return <-err
}

// ChangePublicPassphrase modifies the public passphrase of the wallet.
func (w *Wallet) ChangePublicPassphrase(old, new []byte) error {
	err := make(chan error, 1)
	w.changePassphrase <- changePassphraseRequest{
		old:     old,
		new:     new,
		private: false,
		err:     err,
	}
	return <-err
}

// ChangePassphrases modifies the public and private passphrase of the wallet
// atomically.
func (w *Wallet) ChangePassphrases(publicOld, publicNew, privateOld,
	privateNew []byte) error {

	err := make(chan error, 1)
	w.changePassphrases <- changePassphrasesRequest{
		publicOld:  publicOld,
		publicNew:  publicNew,
		privateOld: privateOld,
		privateNew: privateNew,
		err:        err,
	}
	return <-err
}

// accountUsed returns whether there are any recorded transactions spending to
// a given account. It returns true if atleast one address in the account was
// used and false if no address in the account was used.
func (w *Wallet) accountUsed(addrmgrNs walletdb.ReadWriteBucket, account uint32) (bool, error) {
	var used bool
	err := w.Manager.ForEachAccountAddress(addrmgrNs, account,
		func(maddr waddrmgr.ManagedAddress) error {
			used = maddr.Used(addrmgrNs)
			if used {
				return waddrmgr.Break
			}
			return nil
		})
	if err == waddrmgr.Break {
		err = nil
	}
	return used, err
}

// AccountAddresses returns the addresses for every created address for an
// account.
func (w *Wallet) AccountAddresses(account uint32) (addrs []ltcutil.Address, err error) {
	err = walletdb.View(w.db, func(tx walletdb.ReadTx) error {
		addrmgrNs := tx.ReadBucket(waddrmgrNamespaceKey)
		return w.Manager.ForEachAccountAddress(addrmgrNs, account, func(maddr waddrmgr.ManagedAddress) error {
			addrs = append(addrs, maddr.Address())
			return nil
		})
	})
	return
}

// CalculateBalance sums the amounts of all unspent transaction
// outputs to addresses of a wallet and returns the balance.
//
// If confirmations is 0, all UTXOs, even those not present in a
// block (height -1), will be used to get the balance.  Otherwise,
// a UTXO must be in a block.  If confirmations is 1 or greater,
// the balance will be calculated based on how many how many blocks
// include a UTXO.
func (w *Wallet) CalculateBalance(confirms int32) (ltcutil.Amount, error) {
	var balance ltcutil.Amount
	err := walletdb.View(w.db, func(tx walletdb.ReadTx) error {
		txmgrNs := tx.ReadBucket(wtxmgrNamespaceKey)
		var err error
		blk := w.Manager.SyncedTo()
		balance, err = w.TxStore.Balance(txmgrNs, confirms, blk.Height)
		return err
	})
	return balance, err
}

// Balances records total, spendable (by policy), and immature coinbase
// reward balance amounts.
type Balances struct {
	Total          ltcutil.Amount
	Spendable      ltcutil.Amount
	ImmatureReward ltcutil.Amount
}

// CalculateAccountBalances sums the amounts of all unspent transaction
// outputs to the given account of a wallet and returns the balance.
//
// This function is much slower than it needs to be since transactions outputs
// are not indexed by the accounts they credit to, and all unspent transaction
// outputs must be iterated.
func (w *Wallet) CalculateAccountBalances(account uint32, confirms int32) (Balances, error) {
	var bals Balances
	err := walletdb.View(w.db, func(tx walletdb.ReadTx) error {
		addrmgrNs := tx.ReadBucket(waddrmgrNamespaceKey)
		txmgrNs := tx.ReadBucket(wtxmgrNamespaceKey)

		// Get current block.  The block height used for calculating
		// the number of tx confirmations.
		syncBlock := w.Manager.SyncedTo()

		unspent, err := w.TxStore.UnspentOutputs(txmgrNs)
		if err != nil {
			return err
		}
		for i := range unspent {
			output := &unspent[i]

			var outputAcct uint32
			_, addrs, _, err := txscript.ExtractPkScriptAddrs(
				output.PkScript, w.chainParams)
			if err == nil && len(addrs) > 0 {
				_, outputAcct, err = w.Manager.AddrAccount(addrmgrNs, addrs[0])
			}
			if err != nil || outputAcct != account {
				continue
			}

			bals.Total += output.Amount
			if output.FromCoinBase && !confirmed(int32(w.chainParams.CoinbaseMaturity),
				output.Height, syncBlock.Height) {
				bals.ImmatureReward += output.Amount
			} else if confirmed(confirms, output.Height, syncBlock.Height) {
				bals.Spendable += output.Amount
			}
		}
		return nil
	})
	return bals, err
}

// CurrentAddress gets the most recently requested Bitcoin payment address
// from a wallet for a particular key-chain scope.  If the address has already
// been used (there is at least one transaction spending to it in the
// blockchain or btcd mempool), the next chained address is returned.
func (w *Wallet) CurrentAddress(account uint32, scope waddrmgr.KeyScope) (ltcutil.Address, error) {
	chainClient, err := w.requireChainClient()
	if err != nil {
		return nil, err
	}

	manager, err := w.Manager.FetchScopedKeyManager(scope)
	if err != nil {
		return nil, err
	}

	var (
		addr  ltcutil.Address
		props *waddrmgr.AccountProperties
	)
	err = walletdb.Update(w.db, func(tx walletdb.ReadWriteTx) error {
		addrmgrNs := tx.ReadWriteBucket(waddrmgrNamespaceKey)
		maddr, err := manager.LastExternalAddress(addrmgrNs, account)
		if err != nil {
			// If no address exists yet, create the first external
			// address.
			if waddrmgr.IsError(err, waddrmgr.ErrAddressNotFound) {
				addr, props, err = w.newAddress(
					addrmgrNs, account, scope,
				)
			}
			return err
		}

		// Get next chained address if the last one has already been
		// used.
		if maddr.Used(addrmgrNs) {
			addr, props, err = w.newAddress(
				addrmgrNs, account, scope,
			)
			return err
		}

		addr = maddr.Address()
		return nil
	})
	if err != nil {
		return nil, err
	}

	// If the props have been initially, then we had to create a new address
	// to satisfy the query. Notify the rpc server about the new address.
	if props != nil {
		err = chainClient.NotifyReceived([]ltcutil.Address{addr})
		if err != nil {
			return nil, err
		}

		w.NtfnServer.notifyAccountProperties(props)
	}

	return addr, nil
}

// PubKeyForAddress looks up the associated public key for a P2PKH address.
func (w *Wallet) PubKeyForAddress(a ltcutil.Address) (*btcec.PublicKey, error) {
	var pubKey *btcec.PublicKey
	err := walletdb.View(w.db, func(tx walletdb.ReadTx) error {
		addrmgrNs := tx.ReadBucket(waddrmgrNamespaceKey)
		managedAddr, err := w.Manager.Address(addrmgrNs, a)
		if err != nil {
			return err
		}
		managedPubKeyAddr, ok := managedAddr.(waddrmgr.ManagedPubKeyAddress)
		if !ok {
			return errors.New("address does not have an associated public key")
		}
		pubKey = managedPubKeyAddr.PubKey()
		return nil
	})
	return pubKey, err
}

// PrivKeyForAddress looks up the associated private key for a P2PKH or P2PK
// address.
func (w *Wallet) PrivKeyForAddress(a ltcutil.Address) (*btcec.PrivateKey, error) {
	var privKey *btcec.PrivateKey
	err := walletdb.View(w.db, func(tx walletdb.ReadTx) error {
		addrmgrNs := tx.ReadBucket(waddrmgrNamespaceKey)
		managedAddr, err := w.Manager.Address(addrmgrNs, a)
		if err != nil {
			return err
		}
		managedPubKeyAddr, ok := managedAddr.(waddrmgr.ManagedPubKeyAddress)
		if !ok {
			return errors.New("address does not have an associated private key")
		}
		privKey, err = managedPubKeyAddr.PrivKey()
		return err
	})
	return privKey, err
}

// HaveAddress returns whether the wallet is the owner of the address a.
func (w *Wallet) HaveAddress(a ltcutil.Address) (bool, error) {
	err := walletdb.View(w.db, func(tx walletdb.ReadTx) error {
		addrmgrNs := tx.ReadBucket(waddrmgrNamespaceKey)
		_, err := w.Manager.Address(addrmgrNs, a)
		return err
	})
	if err == nil {
		return true, nil
	}
	if waddrmgr.IsError(err, waddrmgr.ErrAddressNotFound) {
		return false, nil
	}
	return false, err
}

// AccountOfAddress finds the account that an address is associated with.
func (w *Wallet) AccountOfAddress(a ltcutil.Address) (uint32, error) {
	var account uint32
	err := walletdb.View(w.db, func(tx walletdb.ReadTx) error {
		addrmgrNs := tx.ReadBucket(waddrmgrNamespaceKey)
		var err error
		_, account, err = w.Manager.AddrAccount(addrmgrNs, a)
		return err
	})
	return account, err
}

// AddressInfo returns detailed information regarding a wallet address.
func (w *Wallet) AddressInfo(a ltcutil.Address) (waddrmgr.ManagedAddress, error) {
	var managedAddress waddrmgr.ManagedAddress
	err := walletdb.View(w.db, func(tx walletdb.ReadTx) error {
		addrmgrNs := tx.ReadBucket(waddrmgrNamespaceKey)
		var err error
		managedAddress, err = w.Manager.Address(addrmgrNs, a)
		return err
	})
	return managedAddress, err
}

// AccountNumber returns the account number for an account name under a
// particular key scope.
func (w *Wallet) AccountNumber(scope waddrmgr.KeyScope, accountName string) (uint32, error) {
	manager, err := w.Manager.FetchScopedKeyManager(scope)
	if err != nil {
		return 0, err
	}

	var account uint32
	err = walletdb.View(w.db, func(tx walletdb.ReadTx) error {
		addrmgrNs := tx.ReadBucket(waddrmgrNamespaceKey)
		var err error
		account, err = manager.LookupAccount(addrmgrNs, accountName)
		return err
	})
	return account, err
}

// AccountName returns the name of an account.
func (w *Wallet) AccountName(scope waddrmgr.KeyScope, accountNumber uint32) (string, error) {
	manager, err := w.Manager.FetchScopedKeyManager(scope)
	if err != nil {
		return "", err
	}

	var accountName string
	err = walletdb.View(w.db, func(tx walletdb.ReadTx) error {
		addrmgrNs := tx.ReadBucket(waddrmgrNamespaceKey)
		var err error
		accountName, err = manager.AccountName(addrmgrNs, accountNumber)
		return err
	})
	return accountName, err
}

// AccountProperties returns the properties of an account, including address
// indexes and name. It first fetches the desynced information from the address
// manager, then updates the indexes based on the address pools.
func (w *Wallet) AccountProperties(scope waddrmgr.KeyScope, acct uint32) (*waddrmgr.AccountProperties, error) {
	manager, err := w.Manager.FetchScopedKeyManager(scope)
	if err != nil {
		return nil, err
	}

	var props *waddrmgr.AccountProperties
	err = walletdb.View(w.db, func(tx walletdb.ReadTx) error {
		waddrmgrNs := tx.ReadBucket(waddrmgrNamespaceKey)
		var err error
		props, err = manager.AccountProperties(waddrmgrNs, acct)
		return err
	})
	return props, err
}

// RenameAccount sets the name for an account number to newName.
func (w *Wallet) RenameAccount(scope waddrmgr.KeyScope, account uint32, newName string) error {
	manager, err := w.Manager.FetchScopedKeyManager(scope)
	if err != nil {
		return err
	}

	var props *waddrmgr.AccountProperties
	err = walletdb.Update(w.db, func(tx walletdb.ReadWriteTx) error {
		addrmgrNs := tx.ReadWriteBucket(waddrmgrNamespaceKey)
		err := manager.RenameAccount(addrmgrNs, account, newName)
		if err != nil {
			return err
		}
		props, err = manager.AccountProperties(addrmgrNs, account)
		return err
	})
	if err == nil {
		w.NtfnServer.notifyAccountProperties(props)
	}
	return err
}

const maxEmptyAccounts = 100

// NextAccount creates the next account and returns its account number.  The
// name must be unique to the account.  In order to support automatic seed
// restoring, new accounts may not be created when all of the previous 100
// accounts have no transaction history (this is a deviation from the BIP0044
// spec, which allows no unused account gaps).
func (w *Wallet) NextAccount(scope waddrmgr.KeyScope, name string) (uint32, error) {
	manager, err := w.Manager.FetchScopedKeyManager(scope)
	if err != nil {
		return 0, err
	}

	var (
		account uint32
		props   *waddrmgr.AccountProperties
	)
	err = walletdb.Update(w.db, func(tx walletdb.ReadWriteTx) error {
		addrmgrNs := tx.ReadWriteBucket(waddrmgrNamespaceKey)
		var err error
		account, err = manager.NewAccount(addrmgrNs, name)
		if err != nil {
			return err
		}
		props, err = manager.AccountProperties(addrmgrNs, account)
		return err
	})
	if err != nil {
		log.Errorf("Cannot fetch new account properties for notification "+
			"after account creation: %v", err)
	} else {
		w.NtfnServer.notifyAccountProperties(props)
	}
	return account, err
}

// CreditCategory describes the type of wallet transaction output.  The category
// of "sent transactions" (debits) is always "send", and is not expressed by
// this type.
//
// TODO: This is a requirement of the RPC server and should be moved.
type CreditCategory byte

// These constants define the possible credit categories.
const (
	CreditReceive CreditCategory = iota
	CreditGenerate
	CreditImmature
)

// String returns the category as a string.  This string may be used as the
// JSON string for categories as part of listtransactions and gettransaction
// RPC responses.
func (c CreditCategory) String() string {
	switch c {
	case CreditReceive:
		return "receive"
	case CreditGenerate:
		return "generate"
	case CreditImmature:
		return "immature"
	default:
		return "unknown"
	}
}

// RecvCategory returns the category of received credit outputs from a
// transaction record.  The passed block chain height is used to distinguish
// immature from mature coinbase outputs.
//
// TODO: This is intended for use by the RPC server and should be moved out of
// this package at a later time.
func RecvCategory(details *wtxmgr.TxDetails, syncHeight int32, net *chaincfg.Params) CreditCategory {
	if blockchain.IsCoinBaseTx(&details.MsgTx) {
		if confirmed(int32(net.CoinbaseMaturity), details.Block.Height,
			syncHeight) {
			return CreditGenerate
		}
		return CreditImmature
	}
	return CreditReceive
}

// listTransactions creates a object that may be marshalled to a response result
// for a listtransactions RPC.
//
// TODO: This should be moved to the legacyrpc package.
func listTransactions(tx walletdb.ReadTx, details *wtxmgr.TxDetails, addrMgr *waddrmgr.Manager,
	syncHeight int32, net *chaincfg.Params) []btcjson.ListTransactionsResult {

	addrmgrNs := tx.ReadBucket(waddrmgrNamespaceKey)

	var (
		blockHashStr  string
		blockTime     int64
		confirmations int64
	)
	if details.Block.Height != -1 {
		blockHashStr = details.Block.Hash.String()
		blockTime = details.Block.Time.Unix()
		confirmations = int64(confirms(details.Block.Height, syncHeight))
	}

	results := []btcjson.ListTransactionsResult{}
	txHashStr := details.Hash.String()
	received := details.Received.Unix()
	generated := blockchain.IsCoinBaseTx(&details.MsgTx)
	recvCat := RecvCategory(details, syncHeight, net).String()

	send := len(details.Debits) != 0

	// Fee can only be determined if every input is a debit.
	var feeF64 float64
	if len(details.Debits) == len(details.MsgTx.TxIn) {
		var debitTotal ltcutil.Amount
		for _, deb := range details.Debits {
			debitTotal += deb.Amount
		}
		var outputTotal ltcutil.Amount
		for _, output := range details.MsgTx.TxOut {
			outputTotal += ltcutil.Amount(output.Value)
		}
		// Note: The actual fee is debitTotal - outputTotal.  However,
		// this RPC reports negative numbers for fees, so the inverse
		// is calculated.
		feeF64 = (outputTotal - debitTotal).ToBTC()
	}

outputs:
	for i, output := range details.MsgTx.TxOut {
		// Determine if this output is a credit, and if so, determine
		// its spentness.
		var isCredit bool
		var spentCredit bool
		for _, cred := range details.Credits {
			if cred.Index == uint32(i) {
				// Change outputs are ignored.
				if cred.Change {
					continue outputs
				}

				isCredit = true
				spentCredit = cred.Spent
				break
			}
		}

		var address string
		var accountName string
		_, addrs, _, _ := txscript.ExtractPkScriptAddrs(output.PkScript, net)
		if len(addrs) == 1 {
			addr := addrs[0]
			address = addr.EncodeAddress()
			mgr, account, err := addrMgr.AddrAccount(addrmgrNs, addrs[0])
			if err == nil {
				accountName, err = mgr.AccountName(addrmgrNs, account)
				if err != nil {
					accountName = ""
				}
			}
		}

		amountF64 := ltcutil.Amount(output.Value).ToBTC()
		result := btcjson.ListTransactionsResult{
			// Fields left zeroed:
			//   InvolvesWatchOnly
			//   BlockIndex
			//
			// Fields set below:
			//   Account (only for non-"send" categories)
			//   Category
			//   Amount
			//   Fee
			Address:         address,
			Vout:            uint32(i),
			Confirmations:   confirmations,
			Generated:       generated,
			BlockHash:       blockHashStr,
			BlockTime:       blockTime,
			TxID:            txHashStr,
			WalletConflicts: []string{},
			Time:            received,
			TimeReceived:    received,
		}

		// Add a received/generated/immature result if this is a credit.
		// If the output was spent, create a second result under the
		// send category with the inverse of the output amount.  It is
		// therefore possible that a single output may be included in
		// the results set zero, one, or two times.
		//
		// Since credits are not saved for outputs that are not
		// controlled by this wallet, all non-credits from transactions
		// with debits are grouped under the send category.

		if send || spentCredit {
			result.Category = "send"
			result.Amount = -amountF64
			result.Fee = &feeF64
			results = append(results, result)
		}
		if isCredit {
			result.Account = accountName
			result.Category = recvCat
			result.Amount = amountF64
			result.Fee = nil
			results = append(results, result)
		}
	}
	return results
}

// ListSinceBlock returns a slice of objects with details about transactions
// since the given block. If the block is -1 then all transactions are included.
// This is intended to be used for listsinceblock RPC replies.
func (w *Wallet) ListSinceBlock(start, end, syncHeight int32) ([]btcjson.ListTransactionsResult, error) {
	txList := []btcjson.ListTransactionsResult{}
	err := walletdb.View(w.db, func(tx walletdb.ReadTx) error {
		txmgrNs := tx.ReadBucket(wtxmgrNamespaceKey)

		rangeFn := func(details []wtxmgr.TxDetails) (bool, error) {
			for _, detail := range details {
				jsonResults := listTransactions(tx, &detail,
					w.Manager, syncHeight, w.chainParams)
				txList = append(txList, jsonResults...)
			}
			return false, nil
		}

		return w.TxStore.RangeTransactions(txmgrNs, start, end, rangeFn)
	})
	return txList, err
}

// ListTransactions returns a slice of objects with details about a recorded
// transaction.  This is intended to be used for listtransactions RPC
// replies.
func (w *Wallet) ListTransactions(from, count int) ([]btcjson.ListTransactionsResult, error) {
	txList := []btcjson.ListTransactionsResult{}

	err := walletdb.View(w.db, func(tx walletdb.ReadTx) error {
		txmgrNs := tx.ReadBucket(wtxmgrNamespaceKey)

		// Get current block.  The block height used for calculating
		// the number of tx confirmations.
		syncBlock := w.Manager.SyncedTo()

		// Need to skip the first from transactions, and after those, only
		// include the next count transactions.
		skipped := 0
		n := 0

		rangeFn := func(details []wtxmgr.TxDetails) (bool, error) {
			// Iterate over transactions at this height in reverse order.
			// This does nothing for unmined transactions, which are
			// unsorted, but it will process mined transactions in the
			// reverse order they were marked mined.
			for i := len(details) - 1; i >= 0; i-- {
				if from > skipped {
					skipped++
					continue
				}

				n++
				if n > count {
					return true, nil
				}

				jsonResults := listTransactions(tx, &details[i],
					w.Manager, syncBlock.Height, w.chainParams)
				txList = append(txList, jsonResults...)

				if len(jsonResults) > 0 {
					n++
				}
			}

			return false, nil
		}

		// Return newer results first by starting at mempool height and working
		// down to the genesis block.
		return w.TxStore.RangeTransactions(txmgrNs, -1, 0, rangeFn)
	})
	return txList, err
}

// ListAddressTransactions returns a slice of objects with details about
// recorded transactions to or from any address belonging to a set.  This is
// intended to be used for listaddresstransactions RPC replies.
func (w *Wallet) ListAddressTransactions(pkHashes map[string]struct{}) ([]btcjson.ListTransactionsResult, error) {
	txList := []btcjson.ListTransactionsResult{}
	err := walletdb.View(w.db, func(tx walletdb.ReadTx) error {
		txmgrNs := tx.ReadBucket(wtxmgrNamespaceKey)

		// Get current block.  The block height used for calculating
		// the number of tx confirmations.
		syncBlock := w.Manager.SyncedTo()
		rangeFn := func(details []wtxmgr.TxDetails) (bool, error) {
		loopDetails:
			for i := range details {
				detail := &details[i]

				for _, cred := range detail.Credits {
					pkScript := detail.MsgTx.TxOut[cred.Index].PkScript
					_, addrs, _, err := txscript.ExtractPkScriptAddrs(
						pkScript, w.chainParams)
					if err != nil || len(addrs) != 1 {
						continue
					}
					apkh, ok := addrs[0].(*ltcutil.AddressPubKeyHash)
					if !ok {
						continue
					}
					_, ok = pkHashes[string(apkh.ScriptAddress())]
					if !ok {
						continue
					}

					jsonResults := listTransactions(tx, detail,
						w.Manager, syncBlock.Height, w.chainParams)
					if err != nil {
						return false, err
					}
					txList = append(txList, jsonResults...)
					continue loopDetails
				}
			}
			return false, nil
		}

		return w.TxStore.RangeTransactions(txmgrNs, 0, -1, rangeFn)
	})
	return txList, err
}

// ListAllTransactions returns a slice of objects with details about a recorded
// transaction.  This is intended to be used for listalltransactions RPC
// replies.
func (w *Wallet) ListAllTransactions() ([]btcjson.ListTransactionsResult, error) {
	txList := []btcjson.ListTransactionsResult{}
	err := walletdb.View(w.db, func(tx walletdb.ReadTx) error {
		txmgrNs := tx.ReadBucket(wtxmgrNamespaceKey)

		// Get current block.  The block height used for calculating
		// the number of tx confirmations.
		syncBlock := w.Manager.SyncedTo()

		rangeFn := func(details []wtxmgr.TxDetails) (bool, error) {
			// Iterate over transactions at this height in reverse order.
			// This does nothing for unmined transactions, which are
			// unsorted, but it will process mined transactions in the
			// reverse order they were marked mined.
			for i := len(details) - 1; i >= 0; i-- {
				jsonResults := listTransactions(tx, &details[i], w.Manager,
					syncBlock.Height, w.chainParams)
				txList = append(txList, jsonResults...)
			}
			return false, nil
		}

		// Return newer results first by starting at mempool height and
		// working down to the genesis block.
		return w.TxStore.RangeTransactions(txmgrNs, -1, 0, rangeFn)
	})
	return txList, err
}

// BlockIdentifier identifies a block by either a height or a hash.
type BlockIdentifier struct {
	height int32
	hash   *chainhash.Hash
}

// NewBlockIdentifierFromHeight constructs a BlockIdentifier for a block height.
func NewBlockIdentifierFromHeight(height int32) *BlockIdentifier {
	return &BlockIdentifier{height: height}
}

// NewBlockIdentifierFromHash constructs a BlockIdentifier for a block hash.
func NewBlockIdentifierFromHash(hash *chainhash.Hash) *BlockIdentifier {
	return &BlockIdentifier{hash: hash}
}

// GetTransactionsResult is the result of the wallet's GetTransactions method.
// See GetTransactions for more details.
type GetTransactionsResult struct {
	MinedTransactions   []Block
	UnminedTransactions []TransactionSummary
}

// GetTransactions returns transaction results between a starting and ending
// block.  Blocks in the block range may be specified by either a height or a
// hash.
//
// Because this is a possibly lenghtly operation, a cancel channel is provided
// to cancel the task.  If this channel unblocks, the results created thus far
// will be returned.
//
// Transaction results are organized by blocks in ascending order and unmined
// transactions in an unspecified order.  Mined transactions are saved in a
// Block structure which records properties about the block.
func (w *Wallet) GetTransactions(startBlock, endBlock *BlockIdentifier, cancel <-chan struct{}) (*GetTransactionsResult, error) {
	var start, end int32 = 0, -1

	w.chainClientLock.Lock()
	chainClient := w.chainClient
	w.chainClientLock.Unlock()

	// TODO: Fetching block heights by their hashes is inherently racy
	// because not all block headers are saved but when they are for SPV the
	// db can be queried directly without this.
	var startResp, endResp rpcclient.FutureGetBlockVerboseResult
	if startBlock != nil {
		if startBlock.hash == nil {
			start = startBlock.height
		} else {
			if chainClient == nil {
				return nil, errors.New("no chain server client")
			}
			switch client := chainClient.(type) {
			case *chain.RPCClient:
				startResp = client.GetBlockVerboseTxAsync(startBlock.hash)
			case *chain.BitcoindClient:
				var err error
				start, err = client.GetBlockHeight(startBlock.hash)
				if err != nil {
					return nil, err
				}
			case *chain.NeutrinoClient:
				var err error
				start, err = client.GetBlockHeight(startBlock.hash)
				if err != nil {
					return nil, err
				}
			}
		}
	}
	if endBlock != nil {
		if endBlock.hash == nil {
			end = endBlock.height
		} else {
			if chainClient == nil {
				return nil, errors.New("no chain server client")
			}
			switch client := chainClient.(type) {
			case *chain.RPCClient:
				endResp = client.GetBlockVerboseTxAsync(endBlock.hash)
			case *chain.NeutrinoClient:
				var err error
				end, err = client.GetBlockHeight(endBlock.hash)
				if err != nil {
					return nil, err
				}
			}
		}
	}
	if startResp != nil {
		resp, err := startResp.Receive()
		if err != nil {
			return nil, err
		}
		start = int32(resp.Height)
	}
	if endResp != nil {
		resp, err := endResp.Receive()
		if err != nil {
			return nil, err
		}
		end = int32(resp.Height)
	}

	var res GetTransactionsResult
	err := walletdb.View(w.db, func(dbtx walletdb.ReadTx) error {
		txmgrNs := dbtx.ReadBucket(wtxmgrNamespaceKey)

		rangeFn := func(details []wtxmgr.TxDetails) (bool, error) {
			// TODO: probably should make RangeTransactions not reuse the
			// details backing array memory.
			dets := make([]wtxmgr.TxDetails, len(details))
			copy(dets, details)
			details = dets

			txs := make([]TransactionSummary, 0, len(details))
			for i := range details {
				txs = append(txs, makeTxSummary(dbtx, w, &details[i]))
			}

			if details[0].Block.Height != -1 {
				blockHash := details[0].Block.Hash
				res.MinedTransactions = append(res.MinedTransactions, Block{
					Hash:         &blockHash,
					Height:       details[0].Block.Height,
					Timestamp:    details[0].Block.Time.Unix(),
					Transactions: txs,
				})
			} else {
				res.UnminedTransactions = txs
			}

			select {
			case <-cancel:
				return true, nil
			default:
				return false, nil
			}
		}

		return w.TxStore.RangeTransactions(txmgrNs, start, end, rangeFn)
	})
	return &res, err
}

// AccountResult is a single account result for the AccountsResult type.
type AccountResult struct {
	waddrmgr.AccountProperties
	TotalBalance ltcutil.Amount
}

// AccountsResult is the resutl of the wallet's Accounts method.  See that
// method for more details.
type AccountsResult struct {
	Accounts           []AccountResult
	CurrentBlockHash   *chainhash.Hash
	CurrentBlockHeight int32
}

// Accounts returns the current names, numbers, and total balances of all
// accounts in the wallet restricted to a particular key scope.  The current
// chain tip is included in the result for atomicity reasons.
//
// TODO(jrick): Is the chain tip really needed, since only the total balances
// are included?
func (w *Wallet) Accounts(scope waddrmgr.KeyScope) (*AccountsResult, error) {
	manager, err := w.Manager.FetchScopedKeyManager(scope)
	if err != nil {
		return nil, err
	}

	var (
		accounts        []AccountResult
		syncBlockHash   *chainhash.Hash
		syncBlockHeight int32
	)
	err = walletdb.View(w.db, func(tx walletdb.ReadTx) error {
		addrmgrNs := tx.ReadBucket(waddrmgrNamespaceKey)
		txmgrNs := tx.ReadBucket(wtxmgrNamespaceKey)

		syncBlock := w.Manager.SyncedTo()
		syncBlockHash = &syncBlock.Hash
		syncBlockHeight = syncBlock.Height
		unspent, err := w.TxStore.UnspentOutputs(txmgrNs)
		if err != nil {
			return err
		}
		err = manager.ForEachAccount(addrmgrNs, func(acct uint32) error {
			props, err := manager.AccountProperties(addrmgrNs, acct)
			if err != nil {
				return err
			}
			accounts = append(accounts, AccountResult{
				AccountProperties: *props,
				// TotalBalance set below
			})
			return nil
		})
		if err != nil {
			return err
		}
		m := make(map[uint32]*ltcutil.Amount)
		for i := range accounts {
			a := &accounts[i]
			m[a.AccountNumber] = &a.TotalBalance
		}
		for i := range unspent {
			output := unspent[i]
			var outputAcct uint32
			_, addrs, _, err := txscript.ExtractPkScriptAddrs(output.PkScript, w.chainParams)
			if err == nil && len(addrs) > 0 {
				_, outputAcct, err = w.Manager.AddrAccount(addrmgrNs, addrs[0])
			}
			if err == nil {
				amt, ok := m[outputAcct]
				if ok {
					*amt += output.Amount
				}
			}
		}
		return nil
	})
	return &AccountsResult{
		Accounts:           accounts,
		CurrentBlockHash:   syncBlockHash,
		CurrentBlockHeight: syncBlockHeight,
	}, err
}

// AccountBalanceResult is a single result for the Wallet.AccountBalances method.
type AccountBalanceResult struct {
	AccountNumber  uint32
	AccountName    string
	AccountBalance ltcutil.Amount
}

// AccountBalances returns all accounts in the wallet and their balances.
// Balances are determined by excluding transactions that have not met
// requiredConfs confirmations.
func (w *Wallet) AccountBalances(scope waddrmgr.KeyScope,
	requiredConfs int32) ([]AccountBalanceResult, error) {

	manager, err := w.Manager.FetchScopedKeyManager(scope)
	if err != nil {
		return nil, err
	}

	var results []AccountBalanceResult
	err = walletdb.View(w.db, func(tx walletdb.ReadTx) error {
		addrmgrNs := tx.ReadBucket(waddrmgrNamespaceKey)
		txmgrNs := tx.ReadBucket(wtxmgrNamespaceKey)

		syncBlock := w.Manager.SyncedTo()

		// Fill out all account info except for the balances.
		lastAcct, err := manager.LastAccount(addrmgrNs)
		if err != nil {
			return err
		}
		results = make([]AccountBalanceResult, lastAcct+2)
		for i := range results[:len(results)-1] {
			accountName, err := manager.AccountName(addrmgrNs, uint32(i))
			if err != nil {
				return err
			}
			results[i].AccountNumber = uint32(i)
			results[i].AccountName = accountName
		}
		results[len(results)-1].AccountNumber = waddrmgr.ImportedAddrAccount
		results[len(results)-1].AccountName = waddrmgr.ImportedAddrAccountName

		// Fetch all unspent outputs, and iterate over them tallying each
		// account's balance where the output script pays to an account address
		// and the required number of confirmations is met.
		unspentOutputs, err := w.TxStore.UnspentOutputs(txmgrNs)
		if err != nil {
			return err
		}
		for i := range unspentOutputs {
			output := &unspentOutputs[i]
			if !confirmed(requiredConfs, output.Height, syncBlock.Height) {
				continue
			}
			if output.FromCoinBase && !confirmed(int32(w.ChainParams().CoinbaseMaturity),
				output.Height, syncBlock.Height) {
				continue
			}
			_, addrs, _, err := txscript.ExtractPkScriptAddrs(output.PkScript, w.chainParams)
			if err != nil || len(addrs) == 0 {
				continue
			}
			outputAcct, err := manager.AddrAccount(addrmgrNs, addrs[0])
			if err != nil {
				continue
			}
			switch {
			case outputAcct == waddrmgr.ImportedAddrAccount:
				results[len(results)-1].AccountBalance += output.Amount
			case outputAcct > lastAcct:
				return errors.New("waddrmgr.Manager.AddrAccount returned account " +
					"beyond recorded last account")
			default:
				results[outputAcct].AccountBalance += output.Amount
			}
		}
		return nil
	})
	return results, err
}

// creditSlice satisifies the sort.Interface interface to provide sorting
// transaction credits from oldest to newest.  Credits with the same receive
// time and mined in the same block are not guaranteed to be sorted by the order
// they appear in the block.  Credits from the same transaction are sorted by
// output index.
type creditSlice []wtxmgr.Credit

func (s creditSlice) Len() int {
	return len(s)
}

func (s creditSlice) Less(i, j int) bool {
	switch {
	// If both credits are from the same tx, sort by output index.
	case s[i].OutPoint.Hash == s[j].OutPoint.Hash:
		return s[i].OutPoint.Index < s[j].OutPoint.Index

	// If both transactions are unmined, sort by their received date.
	case s[i].Height == -1 && s[j].Height == -1:
		return s[i].Received.Before(s[j].Received)

	// Unmined (newer) txs always come last.
	case s[i].Height == -1:
		return false
	case s[j].Height == -1:
		return true

	// If both txs are mined in different blocks, sort by block height.
	default:
		return s[i].Height < s[j].Height
	}
}

func (s creditSlice) Swap(i, j int) {
	s[i], s[j] = s[j], s[i]
}

// ListUnspent returns a slice of objects representing the unspent wallet
// transactions fitting the given criteria. The confirmations will be more than
// minconf, less than maxconf and if addresses is populated only the addresses
// contained within it will be considered.  If we know nothing about a
// transaction an empty array will be returned.
func (w *Wallet) ListUnspent(minconf, maxconf int32,
	addresses map[string]struct{}) ([]*btcjson.ListUnspentResult, error) {

	var results []*btcjson.ListUnspentResult
	err := walletdb.View(w.db, func(tx walletdb.ReadTx) error {
		addrmgrNs := tx.ReadBucket(waddrmgrNamespaceKey)
		txmgrNs := tx.ReadBucket(wtxmgrNamespaceKey)

		syncBlock := w.Manager.SyncedTo()

		filter := len(addresses) != 0
		unspent, err := w.TxStore.UnspentOutputs(txmgrNs)
		if err != nil {
			return err
		}
		sort.Sort(sort.Reverse(creditSlice(unspent)))

		defaultAccountName := "default"

		results = make([]*btcjson.ListUnspentResult, 0, len(unspent))
		for i := range unspent {
			output := unspent[i]

			// Outputs with fewer confirmations than the minimum or more
			// confs than the maximum are excluded.
			confs := confirms(output.Height, syncBlock.Height)
			if confs < minconf || confs > maxconf {
				continue
			}

			// Only mature coinbase outputs are included.
			if output.FromCoinBase {
				target := int32(w.ChainParams().CoinbaseMaturity)
				if !confirmed(target, output.Height, syncBlock.Height) {
					continue
				}
			}

			// Exclude locked outputs from the result set.
			if w.LockedOutpoint(output.OutPoint) {
				continue
			}

			// Lookup the associated account for the output.  Use the
			// default account name in case there is no associated account
			// for some reason, although this should never happen.
			//
			// This will be unnecessary once transactions and outputs are
			// grouped under the associated account in the db.
			acctName := defaultAccountName
			sc, addrs, _, err := txscript.ExtractPkScriptAddrs(
				output.PkScript, w.chainParams)
			if err != nil {
				continue
			}
			if len(addrs) > 0 {
				smgr, acct, err := w.Manager.AddrAccount(addrmgrNs, addrs[0])
				if err == nil {
					s, err := smgr.AccountName(addrmgrNs, acct)
					if err == nil {
						acctName = s
					}
				}
			}

			if filter {
				for _, addr := range addrs {
					_, ok := addresses[addr.EncodeAddress()]
					if ok {
						goto include
					}
				}
				continue
			}

		include:
			// At the moment watch-only addresses are not supported, so all
			// recorded outputs that are not multisig are "spendable".
			// Multisig outputs are only "spendable" if all keys are
			// controlled by this wallet.
			//
			// TODO: Each case will need updates when watch-only addrs
			// is added.  For P2PK, P2PKH, and P2SH, the address must be
			// looked up and not be watching-only.  For multisig, all
			// pubkeys must belong to the manager with the associated
			// private key (currently it only checks whether the pubkey
			// exists, since the private key is required at the moment).
			var spendable bool
		scSwitch:
			switch sc {
			case txscript.PubKeyHashTy:
				spendable = true
			case txscript.PubKeyTy:
				spendable = true
			case txscript.WitnessV0ScriptHashTy:
				spendable = true
			case txscript.WitnessV0PubKeyHashTy:
				spendable = true
			case txscript.MultiSigTy:
				for _, a := range addrs {
					_, err := w.Manager.Address(addrmgrNs, a)
					if err == nil {
						continue
					}
					if waddrmgr.IsError(err, waddrmgr.ErrAddressNotFound) {
						break scSwitch
					}
					return err
				}
				spendable = true
			}

			result := &btcjson.ListUnspentResult{
				TxID:          output.OutPoint.Hash.String(),
				Vout:          output.OutPoint.Index,
				Account:       acctName,
				ScriptPubKey:  hex.EncodeToString(output.PkScript),
				Amount:        output.Amount.ToBTC(),
				Confirmations: int64(confs),
				Spendable:     spendable,
			}

			// BUG: this should be a JSON array so that all
			// addresses can be included, or removed (and the
			// caller extracts addresses from the pkScript).
			if len(addrs) > 0 {
				result.Address = addrs[0].EncodeAddress()
			}

			results = append(results, result)
		}
		return nil
	})
	return results, err
}

// DumpPrivKeys returns the WIF-encoded private keys for all addresses with
// private keys in a wallet.
func (w *Wallet) DumpPrivKeys() ([]string, error) {
	var privkeys []string
	err := walletdb.View(w.db, func(tx walletdb.ReadTx) error {
		addrmgrNs := tx.ReadBucket(waddrmgrNamespaceKey)
		// Iterate over each active address, appending the private key to
		// privkeys.
		return w.Manager.ForEachActiveAddress(addrmgrNs, func(addr ltcutil.Address) error {
			ma, err := w.Manager.Address(addrmgrNs, addr)
			if err != nil {
				return err
			}

			// Only those addresses with keys needed.
			pka, ok := ma.(waddrmgr.ManagedPubKeyAddress)
			if !ok {
				return nil
			}

			wif, err := pka.ExportPrivKey()
			if err != nil {
				// It would be nice to zero out the array here. However,
				// since strings in go are immutable, and we have no
				// control over the caller I don't think we can. :(
				return err
			}
			privkeys = append(privkeys, wif.String())
			return nil
		})
	})
	return privkeys, err
}

// DumpWIFPrivateKey returns the WIF encoded private key for a
// single wallet address.
func (w *Wallet) DumpWIFPrivateKey(addr ltcutil.Address) (string, error) {
	var maddr waddrmgr.ManagedAddress
	err := walletdb.View(w.db, func(tx walletdb.ReadTx) error {
		waddrmgrNs := tx.ReadBucket(waddrmgrNamespaceKey)
		// Get private key from wallet if it exists.
		var err error
		maddr, err = w.Manager.Address(waddrmgrNs, addr)
		return err
	})
	if err != nil {
		return "", err
	}

	pka, ok := maddr.(waddrmgr.ManagedPubKeyAddress)
	if !ok {
		return "", fmt.Errorf("address %s is not a key type", addr)
	}

	wif, err := pka.ExportPrivKey()
	if err != nil {
		return "", err
	}
	return wif.String(), nil
}

// ImportPrivateKey imports a private key to the wallet and writes the new
// wallet to disk.
//
// NOTE: If a block stamp is not provided, then the wallet's birthday will be
// set to the genesis block of the corresponding chain.
func (w *Wallet) ImportPrivateKey(scope waddrmgr.KeyScope, wif *ltcutil.WIF,
	bs *waddrmgr.BlockStamp, rescan bool) (string, error) {

	manager, err := w.Manager.FetchScopedKeyManager(scope)
	if err != nil {
		return "", err
	}

	// The starting block for the key is the genesis block unless otherwise
	// specified.
	if bs == nil {
		bs = &waddrmgr.BlockStamp{
			Hash:      *w.chainParams.GenesisHash,
			Height:    0,
			Timestamp: w.chainParams.GenesisBlock.Header.Timestamp,
		}
	} else if bs.Timestamp.IsZero() {
		// Only update the new birthday time from default value if we
		// actually have timestamp info in the header.
		header, err := w.chainClient.GetBlockHeader(&bs.Hash)
		if err == nil {
			bs.Timestamp = header.Timestamp
		}
	}

	// Attempt to import private key into wallet.
	var addr ltcutil.Address
	var props *waddrmgr.AccountProperties
	err = walletdb.Update(w.db, func(tx walletdb.ReadWriteTx) error {
		addrmgrNs := tx.ReadWriteBucket(waddrmgrNamespaceKey)
		maddr, err := manager.ImportPrivateKey(addrmgrNs, wif, bs)
		if err != nil {
			return err
		}
		addr = maddr.Address()
		props, err = manager.AccountProperties(
			addrmgrNs, waddrmgr.ImportedAddrAccount,
		)
		if err != nil {
			return err
		}

		// We'll only update our birthday with the new one if it is
		// before our current one. Otherwise, if we do, we can
		// potentially miss detecting relevant chain events that
		// occurred between them while rescanning.
		birthdayBlock, _, err := w.Manager.BirthdayBlock(addrmgrNs)
		if err != nil {
			return err
		}
		if bs.Height >= birthdayBlock.Height {
			return nil
		}

		err = w.Manager.SetBirthday(addrmgrNs, bs.Timestamp)
		if err != nil {
			return err
		}

		// To ensure this birthday block is correct, we'll mark it as
		// unverified to prompt a sanity check at the next restart to
		// ensure it is correct as it was provided by the caller.
		return w.Manager.SetBirthdayBlock(addrmgrNs, *bs, false)
	})
	if err != nil {
		return "", err
	}

	// Rescan blockchain for transactions with txout scripts paying to the
	// imported address.
	if rescan {
		job := &RescanJob{
			Addrs:      []ltcutil.Address{addr},
			OutPoints:  nil,
			BlockStamp: *bs,
		}

		// Submit rescan job and log when the import has completed.
		// Do not block on finishing the rescan.  The rescan success
		// or failure is logged elsewhere, and the channel is not
		// required to be read, so discard the return value.
		_ = w.SubmitRescan(job)
	} else {
		err := w.chainClient.NotifyReceived([]ltcutil.Address{addr})
		if err != nil {
			return "", fmt.Errorf("Failed to subscribe for address ntfns for "+
				"address %s: %s", addr.EncodeAddress(), err)
		}
	}

	addrStr := addr.EncodeAddress()
	log.Infof("Imported payment address %s", addrStr)

	w.NtfnServer.notifyAccountProperties(props)

	// Return the payment address string of the imported private key.
	return addrStr, nil
}

// LockedOutpoint returns whether an outpoint has been marked as locked and
// should not be used as an input for created transactions.
func (w *Wallet) LockedOutpoint(op wire.OutPoint) bool {
	_, locked := w.lockedOutpoints[op]
	return locked
}

// LockOutpoint marks an outpoint as locked, that is, it should not be used as
// an input for newly created transactions.
func (w *Wallet) LockOutpoint(op wire.OutPoint) {
	w.lockedOutpoints[op] = struct{}{}
}

// UnlockOutpoint marks an outpoint as unlocked, that is, it may be used as an
// input for newly created transactions.
func (w *Wallet) UnlockOutpoint(op wire.OutPoint) {
	delete(w.lockedOutpoints, op)
}

// ResetLockedOutpoints resets the set of locked outpoints so all may be used
// as inputs for new transactions.
func (w *Wallet) ResetLockedOutpoints() {
	w.lockedOutpoints = map[wire.OutPoint]struct{}{}
}

// LockedOutpoints returns a slice of currently locked outpoints.  This is
// intended to be used by marshaling the result as a JSON array for
// listlockunspent RPC results.
func (w *Wallet) LockedOutpoints() []btcjson.TransactionInput {
	locked := make([]btcjson.TransactionInput, len(w.lockedOutpoints))
	i := 0
	for op := range w.lockedOutpoints {
		locked[i] = btcjson.TransactionInput{
			Txid: op.Hash.String(),
			Vout: op.Index,
		}
		i++
	}
	return locked
}

// resendUnminedTxs iterates through all transactions that spend from wallet
// credits that are not known to have been mined into a block, and attempts
// to send each to the chain server for relay.
func (w *Wallet) resendUnminedTxs() {
	var txs []*wire.MsgTx
	err := walletdb.View(w.db, func(tx walletdb.ReadTx) error {
		txmgrNs := tx.ReadBucket(wtxmgrNamespaceKey)
		var err error
		txs, err = w.TxStore.UnminedTxs(txmgrNs)
		return err
	})
	if err != nil {
		log.Errorf("Unable to retrieve unconfirmed transactions to "+
			"resend: %v", err)
		return
	}

	for _, tx := range txs {
		txHash, err := w.publishTransaction(tx)
		if err != nil {
			log.Debugf("Unable to rebroadcast transaction %v: %v",
				tx.TxHash(), err)
			continue
		}

		log.Debugf("Successfully rebroadcast unconfirmed transaction %v",
			txHash)
	}
}

// SortedActivePaymentAddresses returns a slice of all active payment
// addresses in a wallet.
func (w *Wallet) SortedActivePaymentAddresses() ([]string, error) {
	var addrStrs []string
	err := walletdb.View(w.db, func(tx walletdb.ReadTx) error {
		addrmgrNs := tx.ReadBucket(waddrmgrNamespaceKey)
		return w.Manager.ForEachActiveAddress(addrmgrNs, func(addr ltcutil.Address) error {
			addrStrs = append(addrStrs, addr.EncodeAddress())
			return nil
		})
	})
	if err != nil {
		return nil, err
	}

	sort.Sort(sort.StringSlice(addrStrs))
	return addrStrs, nil
}

// NewAddress returns the next external chained address for a wallet.
func (w *Wallet) NewAddress(account uint32,
	scope waddrmgr.KeyScope) (ltcutil.Address, error) {

	chainClient, err := w.requireChainClient()
	if err != nil {
		return nil, err
	}

	var (
		addr  ltcutil.Address
		props *waddrmgr.AccountProperties
	)
	err = walletdb.Update(w.db, func(tx walletdb.ReadWriteTx) error {
		addrmgrNs := tx.ReadWriteBucket(waddrmgrNamespaceKey)
		var err error
		addr, props, err = w.newAddress(addrmgrNs, account, scope)
		return err
	})
	if err != nil {
		return nil, err
	}

	// Notify the rpc server about the newly created address.
	err = chainClient.NotifyReceived([]ltcutil.Address{addr})
	if err != nil {
		return nil, err
	}

	w.NtfnServer.notifyAccountProperties(props)

	return addr, nil
}

func (w *Wallet) newAddress(addrmgrNs walletdb.ReadWriteBucket, account uint32,
	scope waddrmgr.KeyScope) (ltcutil.Address, *waddrmgr.AccountProperties, error) {

	manager, err := w.Manager.FetchScopedKeyManager(scope)
	if err != nil {
		return nil, nil, err
	}

	// Get next address from wallet.
	addrs, err := manager.NextExternalAddresses(addrmgrNs, account, 1)
	if err != nil {
		return nil, nil, err
	}

	props, err := manager.AccountProperties(addrmgrNs, account)
	if err != nil {
		log.Errorf("Cannot fetch account properties for notification "+
			"after deriving next external address: %v", err)
		return nil, nil, err
	}

	return addrs[0].Address(), props, nil
}

// NewChangeAddress returns a new change address for a wallet.
func (w *Wallet) NewChangeAddress(account uint32,
	scope waddrmgr.KeyScope) (ltcutil.Address, error) {

	chainClient, err := w.requireChainClient()
	if err != nil {
		return nil, err
	}

	var addr ltcutil.Address
	err = walletdb.Update(w.db, func(tx walletdb.ReadWriteTx) error {
		addrmgrNs := tx.ReadWriteBucket(waddrmgrNamespaceKey)
		var err error
		addr, err = w.newChangeAddress(addrmgrNs, account)
		return err
	})
	if err != nil {
		return nil, err
	}

	// Notify the rpc server about the newly created address.
	err = chainClient.NotifyReceived([]ltcutil.Address{addr})
	if err != nil {
		return nil, err
	}

	return addr, nil
}

// newChangeAddress returns a new change address for the wallet.
//
// NOTE: This method requires the caller to use the backend's NotifyReceived
// method in order to detect when an on-chain transaction pays to the address
// being created.
func (w *Wallet) newChangeAddress(addrmgrNs walletdb.ReadWriteBucket,
	account uint32) (ltcutil.Address, error) {

	// As we're making a change address, we'll fetch the type of manager
	// that is able to make p2wkh output as they're the most efficient.
	scopes := w.Manager.ScopesForExternalAddrType(
		waddrmgr.WitnessPubKey,
	)
	manager, err := w.Manager.FetchScopedKeyManager(scopes[0])
	if err != nil {
		return nil, err
	}

	// Get next chained change address from wallet for account.
	addrs, err := manager.NextInternalAddresses(addrmgrNs, account, 1)
	if err != nil {
		return nil, err
	}

	return addrs[0].Address(), nil
}

// confirmed checks whether a transaction at height txHeight has met minconf
// confirmations for a blockchain at height curHeight.
func confirmed(minconf, txHeight, curHeight int32) bool {
	return confirms(txHeight, curHeight) >= minconf
}

// confirms returns the number of confirmations for a transaction in a block at
// height txHeight (or -1 for an unconfirmed tx) given the chain height
// curHeight.
func confirms(txHeight, curHeight int32) int32 {
	switch {
	case txHeight == -1, txHeight > curHeight:
		return 0
	default:
		return curHeight - txHeight + 1
	}
}

// AccountTotalReceivedResult is a single result for the
// Wallet.TotalReceivedForAccounts method.
type AccountTotalReceivedResult struct {
	AccountNumber    uint32
	AccountName      string
	TotalReceived    ltcutil.Amount
	LastConfirmation int32
}

// TotalReceivedForAccounts iterates through a wallet's transaction history,
// returning the total amount of Bitcoin received for all accounts.
func (w *Wallet) TotalReceivedForAccounts(scope waddrmgr.KeyScope,
	minConf int32) ([]AccountTotalReceivedResult, error) {

	manager, err := w.Manager.FetchScopedKeyManager(scope)
	if err != nil {
		return nil, err
	}

	var results []AccountTotalReceivedResult
	err = walletdb.View(w.db, func(tx walletdb.ReadTx) error {
		addrmgrNs := tx.ReadBucket(waddrmgrNamespaceKey)
		txmgrNs := tx.ReadBucket(wtxmgrNamespaceKey)

		syncBlock := w.Manager.SyncedTo()

		err := manager.ForEachAccount(addrmgrNs, func(account uint32) error {
			accountName, err := manager.AccountName(addrmgrNs, account)
			if err != nil {
				return err
			}
			results = append(results, AccountTotalReceivedResult{
				AccountNumber: account,
				AccountName:   accountName,
			})
			return nil
		})
		if err != nil {
			return err
		}

		var stopHeight int32

		if minConf > 0 {
			stopHeight = syncBlock.Height - minConf + 1
		} else {
			stopHeight = -1
		}

		rangeFn := func(details []wtxmgr.TxDetails) (bool, error) {
			for i := range details {
				detail := &details[i]
				for _, cred := range detail.Credits {
					pkScript := detail.MsgTx.TxOut[cred.Index].PkScript
					var outputAcct uint32
					_, addrs, _, err := txscript.ExtractPkScriptAddrs(pkScript, w.chainParams)
					if err == nil && len(addrs) > 0 {
						_, outputAcct, err = w.Manager.AddrAccount(addrmgrNs, addrs[0])
					}
					if err == nil {
						acctIndex := int(outputAcct)
						if outputAcct == waddrmgr.ImportedAddrAccount {
							acctIndex = len(results) - 1
						}
						res := &results[acctIndex]
						res.TotalReceived += cred.Amount
						res.LastConfirmation = confirms(
							detail.Block.Height, syncBlock.Height)
					}
				}
			}
			return false, nil
		}
		return w.TxStore.RangeTransactions(txmgrNs, 0, stopHeight, rangeFn)
	})
	return results, err
}

// TotalReceivedForAddr iterates through a wallet's transaction history,
// returning the total amount of bitcoins received for a single wallet
// address.
func (w *Wallet) TotalReceivedForAddr(addr ltcutil.Address, minConf int32) (ltcutil.Amount, error) {
	var amount ltcutil.Amount
	err := walletdb.View(w.db, func(tx walletdb.ReadTx) error {
		txmgrNs := tx.ReadBucket(wtxmgrNamespaceKey)

		syncBlock := w.Manager.SyncedTo()

		var (
			addrStr    = addr.EncodeAddress()
			stopHeight int32
		)

		if minConf > 0 {
			stopHeight = syncBlock.Height - minConf + 1
		} else {
			stopHeight = -1
		}
		rangeFn := func(details []wtxmgr.TxDetails) (bool, error) {
			for i := range details {
				detail := &details[i]
				for _, cred := range detail.Credits {
					pkScript := detail.MsgTx.TxOut[cred.Index].PkScript
					_, addrs, _, err := txscript.ExtractPkScriptAddrs(pkScript,
						w.chainParams)
					// An error creating addresses from the output script only
					// indicates a non-standard script, so ignore this credit.
					if err != nil {
						continue
					}
					for _, a := range addrs {
						if addrStr == a.EncodeAddress() {
							amount += cred.Amount
							break
						}
					}
				}
			}
			return false, nil
		}
		return w.TxStore.RangeTransactions(txmgrNs, 0, stopHeight, rangeFn)
	})
	return amount, err
}

// SendOutputs creates and sends payment transactions. It returns the
// transaction upon success.
func (w *Wallet) SendOutputs(outputs []*wire.TxOut, account uint32,
	minconf int32, satPerKb ltcutil.Amount) (*wire.MsgTx, error) {

	// Ensure the outputs to be created adhere to the network's consensus
	// rules.
	for _, output := range outputs {
		err := txrules.CheckOutput(
			output, txrules.DefaultRelayFeePerKb,
		)
		if err != nil {
			return nil, err
		}
	}

	// Create the transaction and broadcast it to the network. The
	// transaction will be added to the database in order to ensure that we
	// continue to re-broadcast the transaction upon restarts until it has
	// been confirmed.
	createdTx, err := w.CreateSimpleTx(
		account, outputs, minconf, satPerKb, false,
	)
	if err != nil {
		return nil, err
	}

	txHash, err := w.reliablyPublishTransaction(createdTx.Tx)
	if err != nil {
		return nil, err
	}

	// Sanity check on the returned tx hash.
	if *txHash != createdTx.Tx.TxHash() {
		return nil, errors.New("tx hash mismatch")
	}

	return createdTx.Tx, nil
}

// SignatureError records the underlying error when validating a transaction
// input signature.
type SignatureError struct {
	InputIndex uint32
	Error      error
}

// SignTransaction uses secrets of the wallet, as well as additional secrets
// passed in by the caller, to create and add input signatures to a transaction.
//
// Transaction input script validation is used to confirm that all signatures
// are valid.  For any invalid input, a SignatureError is added to the returns.
// The final error return is reserved for unexpected or fatal errors, such as
// being unable to determine a previous output script to redeem.
//
// The transaction pointed to by tx is modified by this function.
func (w *Wallet) SignTransaction(tx *wire.MsgTx, hashType txscript.SigHashType,
	additionalPrevScripts map[wire.OutPoint][]byte,
	additionalKeysByAddress map[string]*ltcutil.WIF,
	p2shRedeemScriptsByAddress map[string][]byte) ([]SignatureError, error) {

	var signErrors []SignatureError
	err := walletdb.View(w.db, func(dbtx walletdb.ReadTx) error {
		addrmgrNs := dbtx.ReadBucket(waddrmgrNamespaceKey)
		txmgrNs := dbtx.ReadBucket(wtxmgrNamespaceKey)

		for i, txIn := range tx.TxIn {
			prevOutScript, ok := additionalPrevScripts[txIn.PreviousOutPoint]
			if !ok {
				prevHash := &txIn.PreviousOutPoint.Hash
				prevIndex := txIn.PreviousOutPoint.Index
				txDetails, err := w.TxStore.TxDetails(txmgrNs, prevHash)
				if err != nil {
					return fmt.Errorf("cannot query previous transaction "+
						"details for %v: %v", txIn.PreviousOutPoint, err)
				}
				if txDetails == nil {
					return fmt.Errorf("%v not found",
						txIn.PreviousOutPoint)
				}
				prevOutScript = txDetails.MsgTx.TxOut[prevIndex].PkScript
			}

			// Set up our callbacks that we pass to txscript so it can
			// look up the appropriate keys and scripts by address.
			getKey := txscript.KeyClosure(func(addr ltcutil.Address) (*btcec.PrivateKey, bool, error) {
				if len(additionalKeysByAddress) != 0 {
					addrStr := addr.EncodeAddress()
					wif, ok := additionalKeysByAddress[addrStr]
					if !ok {
						return nil, false,
							errors.New("no key for address")
					}
					return wif.PrivKey, wif.CompressPubKey, nil
				}
				address, err := w.Manager.Address(addrmgrNs, addr)
				if err != nil {
					return nil, false, err
				}

				pka, ok := address.(waddrmgr.ManagedPubKeyAddress)
				if !ok {
					return nil, false, fmt.Errorf("address %v is not "+
						"a pubkey address", address.Address().EncodeAddress())
				}

				key, err := pka.PrivKey()
				if err != nil {
					return nil, false, err
				}

				return key, pka.Compressed(), nil
			})
			getScript := txscript.ScriptClosure(func(addr ltcutil.Address) ([]byte, error) {
				// If keys were provided then we can only use the
				// redeem scripts provided with our inputs, too.
				if len(additionalKeysByAddress) != 0 {
					addrStr := addr.EncodeAddress()
					script, ok := p2shRedeemScriptsByAddress[addrStr]
					if !ok {
						return nil, errors.New("no script for address")
					}
					return script, nil
				}
				address, err := w.Manager.Address(addrmgrNs, addr)
				if err != nil {
					return nil, err
				}
				sa, ok := address.(waddrmgr.ManagedScriptAddress)
				if !ok {
					return nil, errors.New("address is not a script" +
						" address")
				}

				return sa.Script()
			})

			// SigHashSingle inputs can only be signed if there's a
			// corresponding output. However this could be already signed,
			// so we always verify the output.
			if (hashType&txscript.SigHashSingle) !=
				txscript.SigHashSingle || i < len(tx.TxOut) {

				script, err := txscript.SignTxOutput(w.ChainParams(),
					tx, i, prevOutScript, hashType, getKey,
					getScript, txIn.SignatureScript)
				// Failure to sign isn't an error, it just means that
				// the tx isn't complete.
				if err != nil {
					signErrors = append(signErrors, SignatureError{
						InputIndex: uint32(i),
						Error:      err,
					})
					continue
				}
				txIn.SignatureScript = script
			}

			// Either it was already signed or we just signed it.
			// Find out if it is completely satisfied or still needs more.
			vm, err := txscript.NewEngine(prevOutScript, tx, i,
				txscript.StandardVerifyFlags, nil, nil, 0)
			if err == nil {
				err = vm.Execute()
			}
			if err != nil {
				signErrors = append(signErrors, SignatureError{
					InputIndex: uint32(i),
					Error:      err,
				})
			}
		}
		return nil
	})
	return signErrors, err
}

// PublishTransaction sends the transaction to the consensus RPC server so it
// can be propagated to other nodes and eventually mined.
//
// This function is unstable and will be removed once syncing code is moved out
// of the wallet.
func (w *Wallet) PublishTransaction(tx *wire.MsgTx) error {
	_, err := w.reliablyPublishTransaction(tx)
	return err
}

// reliablyPublishTransaction is a superset of publishTransaction which contains
// the primary logic required for publishing a transaction, updating the
// relevant database state, and finally possible removing the transaction from
// the database (along with cleaning up all inputs used, and outputs created) if
// the transaction is rejected by the backend.
func (w *Wallet) reliablyPublishTransaction(tx *wire.MsgTx) (*chainhash.Hash, error) {
	chainClient, err := w.requireChainClient()
	if err != nil {
		return nil, err
	}

	// As we aim for this to be general reliable transaction broadcast API,
	// we'll write this tx to disk as an unconfirmed transaction. This way,
	// upon restarts, we'll always rebroadcast it, and also add it to our
	// set of records.
	txRec, err := wtxmgr.NewTxRecordFromMsgTx(tx, time.Now())
	if err != nil {
		return nil, err
	}
	err = walletdb.Update(w.db, func(dbTx walletdb.ReadWriteTx) error {
		return w.addRelevantTx(dbTx, txRec, nil)
	})
	if err != nil {
		return nil, err
	}

	// We'll also ask to be notified of the transaction once it confirms
	// on-chain. This is done outside of the database transaction to prevent
	// backend interaction within it.
	//
	// NOTE: In some cases, it's possible that the transaction to be
	// broadcast is not directly relevant to the user's wallet, e.g.,
	// multisig. In either case, we'll still ask to be notified of when it
	// confirms to maintain consistency.
	//
	// TODO(wilmer): import script as external if the address does not
	// belong to the wallet to handle confs during restarts?
	for _, txOut := range tx.TxOut {
		_, addrs, _, err := txscript.ExtractPkScriptAddrs(
			txOut.PkScript, w.chainParams,
		)
		if err != nil {
			// Non-standard outputs can safely be skipped because
			// they're not supported by the wallet.
			continue
		}

		if err := chainClient.NotifyReceived(addrs); err != nil {
			return nil, err
		}
	}

	return w.publishTransaction(tx)
}

// publishTransaction attempts to send an unconfirmed transaction to the
// wallet's current backend. In the event that sending the transaction fails for
// whatever reason, it will be removed from the wallet's unconfirmed transaction
// store.
func (w *Wallet) publishTransaction(tx *wire.MsgTx) (*chainhash.Hash, error) {
	chainClient, err := w.requireChainClient()
	if err != nil {
		return nil, err
	}

	txid, err := chainClient.SendRawTransaction(tx, false)

	// Determine if this was an RPC error thrown due to the transaction
	// already confirming.
	var rpcTxConfirmed bool
	if rpcErr, ok := err.(*btcjson.RPCError); ok {
		rpcTxConfirmed = rpcErr.Code == btcjson.ErrRPCTxAlreadyInChain
	}

	switch {
	case err == nil:
		return txid, nil

	// Since we have different backends that can be used with the wallet,
	// we'll need to check specific errors for each one.
	//
	// If the transaction is already in the mempool, we can just return now.
	//
	// This error is returned when broadcasting/sending a transaction to a
	// btcd node that already has it in their mempool.
	case strings.Contains(
		strings.ToLower(err.Error()), "already have transaction",
	):
		fallthrough

	// This error is returned when broadcasting a transaction to a bitcoind
	// node that already has it in their mempool.
	case strings.Contains(
		strings.ToLower(err.Error()), "txn-already-in-mempool",
	):
		return txid, nil

	// If the transaction has already confirmed, we can safely remove it
	// from the unconfirmed store as it should already exist within the
	// confirmed store. We'll avoid returning an error as the broadcast was
	// in a sense successful.
	//
	// This error is returned when sending a transaction that has already
	// confirmed to a btcd/bitcoind node over RPC.
	case rpcTxConfirmed:
		fallthrough

	// This error is returned when broadcasting a transaction that has
	// already confirmed to a btcd node over the P2P network.
	case strings.Contains(
		strings.ToLower(err.Error()), "transaction already exists",
	):
		fallthrough

	// This error is returned when broadcasting a transaction that has
	// already confirmed to a bitcoind node over the P2P network.
	case strings.Contains(strings.ToLower(err.Error()), "txn-already-known"):
		dbErr := walletdb.Update(w.db, func(dbTx walletdb.ReadWriteTx) error {
			txmgrNs := dbTx.ReadWriteBucket(wtxmgrNamespaceKey)
			txRec, err := wtxmgr.NewTxRecordFromMsgTx(tx, time.Now())
			if err != nil {
				return err
			}
			return w.TxStore.RemoveUnminedTx(txmgrNs, txRec)
		})
		if dbErr != nil {
			log.Warnf("Unable to remove confirmed transaction %v "+
				"from unconfirmed store: %v", tx.TxHash(), dbErr)
		}

		return txid, nil

	// If the transaction was rejected for whatever other reason, then we'll
	// remove it from the transaction store, as otherwise, we'll attempt to
	// continually re-broadcast it, and the UTXO state of the wallet won't
	// be accurate.
	default:
		dbErr := walletdb.Update(w.db, func(dbTx walletdb.ReadWriteTx) error {
			txmgrNs := dbTx.ReadWriteBucket(wtxmgrNamespaceKey)
			txRec, err := wtxmgr.NewTxRecordFromMsgTx(tx, time.Now())
			if err != nil {
				return err
			}
			return w.TxStore.RemoveUnminedTx(txmgrNs, txRec)
		})
		if dbErr != nil {
			log.Warnf("Unable to remove invalid transaction %v: %v",
				tx.TxHash(), dbErr)
		} else {
			log.Infof("Removed invalid transaction: %v",
				spew.Sdump(tx))
		}

		return nil, err
	}
}

// ChainParams returns the network parameters for the blockchain the wallet
// belongs to.
func (w *Wallet) ChainParams() *chaincfg.Params {
	return w.chainParams
}

// Database returns the underlying walletdb database. This method is provided
// in order to allow applications wrapping btcwallet to store app-specific data
// with the wallet's database.
func (w *Wallet) Database() walletdb.DB {
	return w.db
}

// Create creates an new wallet, writing it to an empty database.  If the passed
// seed is non-nil, it is used.  Otherwise, a secure random seed of the
// recommended length is generated.
func Create(db walletdb.DB, pubPass, privPass, seed []byte, params *chaincfg.Params,
	birthday time.Time) error {

	// If a seed was provided, ensure that it is of valid length. Otherwise,
	// we generate a random seed for the wallet with the recommended seed
	// length.
	if seed == nil {
		hdSeed, err := hdkeychain.GenerateSeed(
			hdkeychain.RecommendedSeedLen)
		if err != nil {
			return err
		}
		seed = hdSeed
	}
	if len(seed) < hdkeychain.MinSeedBytes ||
		len(seed) > hdkeychain.MaxSeedBytes {
		return hdkeychain.ErrInvalidSeedLen
	}

	return walletdb.Update(db, func(tx walletdb.ReadWriteTx) error {
		addrmgrNs, err := tx.CreateTopLevelBucket(waddrmgrNamespaceKey)
		if err != nil {
			return err
		}
		txmgrNs, err := tx.CreateTopLevelBucket(wtxmgrNamespaceKey)
		if err != nil {
			return err
		}

		err = waddrmgr.Create(
			addrmgrNs, seed, pubPass, privPass, params, nil,
			birthday,
		)
		if err != nil {
			return err
		}
		return wtxmgr.Create(txmgrNs)
	})
}

// Open loads an already-created wallet from the passed database and namespaces.
func Open(db walletdb.DB, pubPass []byte, cbs *waddrmgr.OpenCallbacks,
	params *chaincfg.Params, recoveryWindow uint32) (*Wallet, error) {

	var (
		addrMgr *waddrmgr.Manager
		txMgr   *wtxmgr.Store
	)

	// Before attempting to open the wallet, we'll check if there are any
	// database upgrades for us to proceed. We'll also create our references
	// to the address and transaction managers, as they are backed by the
	// database.
	err := walletdb.Update(db, func(tx walletdb.ReadWriteTx) error {
		addrMgrBucket := tx.ReadWriteBucket(waddrmgrNamespaceKey)
		if addrMgrBucket == nil {
			return errors.New("missing address manager namespace")
		}
		txMgrBucket := tx.ReadWriteBucket(wtxmgrNamespaceKey)
		if txMgrBucket == nil {
			return errors.New("missing transaction manager namespace")
		}

		addrMgrUpgrader := waddrmgr.NewMigrationManager(addrMgrBucket)
		txMgrUpgrader := wtxmgr.NewMigrationManager(txMgrBucket)
		err := migration.Upgrade(txMgrUpgrader, addrMgrUpgrader)
		if err != nil {
			return err
		}

		addrMgr, err = waddrmgr.Open(addrMgrBucket, pubPass, params)
		if err != nil {
			return err
		}
		txMgr, err = wtxmgr.Open(txMgrBucket, params)
		if err != nil {
			return err
		}

		return nil
	})
	if err != nil {
		return nil, err
	}

	log.Infof("Opened wallet") // TODO: log balance? last sync height?

	w := &Wallet{
		publicPassphrase:    pubPass,
		db:                  db,
		Manager:             addrMgr,
		TxStore:             txMgr,
		lockedOutpoints:     map[wire.OutPoint]struct{}{},
		recoveryWindow:      recoveryWindow,
		rescanAddJob:        make(chan *RescanJob),
		rescanBatch:         make(chan *rescanBatch),
		rescanNotifications: make(chan interface{}),
		rescanProgress:      make(chan *RescanProgressMsg),
		rescanFinished:      make(chan *RescanFinishedMsg),
		createTxRequests:    make(chan createTxRequest),
		unlockRequests:      make(chan unlockRequest),
		lockRequests:        make(chan struct{}),
		holdUnlockRequests:  make(chan chan heldUnlock),
		lockState:           make(chan bool),
		changePassphrase:    make(chan changePassphraseRequest),
		changePassphrases:   make(chan changePassphrasesRequest),
		chainParams:         params,
		quit:                make(chan struct{}),
	}

	w.NtfnServer = newNotificationServer(w)
	w.TxStore.NotifyUnspent = func(hash *chainhash.Hash, index uint32) {
		w.NtfnServer.notifyUnspentOutput(0, hash, index)
	}

	return w, nil
}<|MERGE_RESOLUTION|>--- conflicted
+++ resolved
@@ -332,59 +332,12 @@
 		return err
 	}
 
-<<<<<<< HEAD
-	// Request notifications for transactions sending to all wallet
-	// addresses.
-	var (
-		addrs   []ltcutil.Address
-		unspent []wtxmgr.Credit
-	)
-	err = walletdb.View(w.db, func(dbtx walletdb.ReadTx) error {
-		var err error
-		addrs, unspent, err = w.activeData(dbtx)
-		return err
-	})
-	if err != nil {
-		return err
-	}
-
-	startHeight := w.Manager.SyncedTo().Height
-
-	// We'll mark this as our first sync if we don't have any unspent
-	// outputs as known by the wallet. This'll allow us to skip a full
-	// rescan at this height, and instead wait for the backend to catch up.
-	isInitialSync := len(unspent) == 0
-
-	isRecovery := w.recoveryWindow > 0
-	birthday := w.Manager.Birthday()
-
-	// TODO(jrick): How should this handle a synced height earlier than
-	// the chain server best block?
-
-	// When no addresses have been generated for the wallet, the rescan can
-	// be skipped.
-	//
-	// TODO: This is only correct because activeData above returns all
-	// addresses ever created, including those that don't need to be watched
-	// anymore.  This code should be updated when this assumption is no
-	// longer true, but worst case would result in an unnecessary rescan.
-	if isInitialSync || isRecovery {
-		// Find the latest checkpoint's height. This lets us catch up to
-		// at least that checkpoint, since we're synchronizing from
-		// scratch, and lets us avoid a bunch of costly DB transactions
-		// in the case when we're using BDB for the walletdb backend and
-		// Neutrino for the chain.Interface backend, and the chain
-		// backend starts synchronizing at the same time as the wallet.
-		_, bestHeight, err := chainClient.GetBestBlock()
-		if err != nil {
-=======
 	// We'll wait until the backend is synced to ensure we get the latest
 	// MaxReorgDepth blocks to store. We don't do this for development
 	// environments as we can't guarantee a lively chain.
 	if !w.isDevEnv() {
 		log.Debug("Waiting for chain backend to sync to tip")
 		if err := w.waitUntilBackendSynced(chainClient); err != nil {
->>>>>>> de02d6fd
 			return err
 		}
 		log.Debug("Chain backend synced to tip!")
@@ -530,7 +483,7 @@
 	// transactions sending to all wallet addresses and spending all wallet
 	// UTXOs.
 	var (
-		addrs   []btcutil.Address
+		addrs   []ltcutil.Address
 		unspent []wtxmgr.Credit
 	)
 	err = walletdb.View(w.db, func(dbtx walletdb.ReadTx) error {
@@ -1209,12 +1162,8 @@
 		account     uint32
 		outputs     []*wire.TxOut
 		minconf     int32
-<<<<<<< HEAD
 		feeSatPerKB ltcutil.Amount
-=======
-		feeSatPerKB btcutil.Amount
 		dryRun      bool
->>>>>>> de02d6fd
 		resp        chan createTxResponse
 	}
 	createTxResponse struct {
@@ -1265,12 +1214,8 @@
 // NOTE: The dryRun argument can be set true to create a tx that doesn't alter
 // the database. A tx created with this set to true SHOULD NOT be broadcasted.
 func (w *Wallet) CreateSimpleTx(account uint32, outputs []*wire.TxOut,
-<<<<<<< HEAD
-	minconf int32, satPerKb ltcutil.Amount) (*txauthor.AuthoredTx, error) {
-=======
-	minconf int32, satPerKb btcutil.Amount, dryRun bool) (
+	minconf int32, satPerKb ltcutil.Amount, dryRun bool) (
 	*txauthor.AuthoredTx, error) {
->>>>>>> de02d6fd
 
 	req := createTxRequest{
 		account:     account,
