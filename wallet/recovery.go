package wallet

import (
	"time"

<<<<<<< HEAD
	"github.com/ltcsuite/ltcd/chaincfg"
	"github.com/ltcsuite/ltcd/chaincfg/chainhash"
	"github.com/ltcsuite/ltcd/ltcutil"
	"github.com/ltcsuite/ltcd/ltcutil/hdkeychain"
	"github.com/ltcsuite/ltcd/txscript"
	"github.com/ltcsuite/ltcd/wire"
	"github.com/ltcsuite/ltcwallet/waddrmgr"
	"github.com/ltcsuite/ltcwallet/walletdb"
	"github.com/ltcsuite/ltcwallet/wtxmgr"
=======
	"github.com/btcsuite/btcd/btcutil"
	"github.com/btcsuite/btcd/btcutil/hdkeychain"
	"github.com/btcsuite/btcd/chaincfg"
	"github.com/btcsuite/btcd/chaincfg/chainhash"
	"github.com/btcsuite/btcd/txscript"
	"github.com/btcsuite/btcd/wire"
	"github.com/btcsuite/btcwallet/waddrmgr"
	"github.com/btcsuite/btcwallet/walletdb"
	"github.com/btcsuite/btcwallet/wtxmgr"
>>>>>>> 5df09dd4
)

// RecoveryManager maintains the state required to recover previously used
// addresses, and coordinates batched processing of the blocks to search.
type RecoveryManager struct {
	// recoveryWindow defines the key-derivation lookahead used when
	// attempting to recover the set of used addresses.
	recoveryWindow uint32

	// started is true after the first block has been added to the batch.
	started bool

	// blockBatch contains a list of blocks that have not yet been searched
	// for recovered addresses.
	blockBatch []wtxmgr.BlockMeta

	// state encapsulates and allocates the necessary recovery state for all
	// key scopes and subsidiary derivation paths.
	state *RecoveryState

	// chainParams are the parameters that describe the chain we're trying
	// to recover funds on.
	chainParams *chaincfg.Params
}

// NewRecoveryManager initializes a new RecoveryManager with a derivation
// look-ahead of `recoveryWindow` child indexes, and pre-allocates a backing
// array for `batchSize` blocks to scan at once.
func NewRecoveryManager(recoveryWindow, batchSize uint32,
	chainParams *chaincfg.Params) *RecoveryManager {

	return &RecoveryManager{
		recoveryWindow: recoveryWindow,
		blockBatch:     make([]wtxmgr.BlockMeta, 0, batchSize),
		chainParams:    chainParams,
		state:          NewRecoveryState(recoveryWindow),
	}
}

// Resurrect restores all known addresses for the provided scopes that can be
// found in the walletdb namespace, in addition to restoring all outpoints that
// have been previously found. This method ensures that the recovery state's
// horizons properly start from the last found address of a prior recovery
// attempt.
func (rm *RecoveryManager) Resurrect(ns walletdb.ReadBucket,
	scopedMgrs map[waddrmgr.KeyScope]*waddrmgr.ScopedKeyManager,
	credits []wtxmgr.Credit) error {

	// First, for each scope that we are recovering, rederive all of the
	// addresses up to the last found address known to each branch.
	for keyScope, scopedMgr := range scopedMgrs {
		// Load the current account properties for this scope, using the
		// the default account number.
		// TODO(conner): rescan for all created accounts if we allow
		// users to use non-default address
		scopeState := rm.state.StateForScope(keyScope)
		acctProperties, err := scopedMgr.AccountProperties(
			ns, waddrmgr.DefaultAccountNum,
		)
		if err != nil {
			return err
		}

		// Fetch the external key count, which bounds the indexes we
		// will need to rederive.
		externalCount := acctProperties.ExternalKeyCount

		// Walk through all indexes through the last external key,
		// deriving each address and adding it to the external branch
		// recovery state's set of addresses to look for.
		for i := uint32(0); i < externalCount; i++ {
			keyPath := externalKeyPath(i)
			addr, err := scopedMgr.DeriveFromKeyPath(ns, keyPath)
			if err != nil && err != hdkeychain.ErrInvalidChild {
				return err
			} else if err == hdkeychain.ErrInvalidChild {
				scopeState.ExternalBranch.MarkInvalidChild(i)
				continue
			}

			scopeState.ExternalBranch.AddAddr(i, addr.Address())
		}

		// Fetch the internal key count, which bounds the indexes we
		// will need to rederive.
		internalCount := acctProperties.InternalKeyCount

		// Walk through all indexes through the last internal key,
		// deriving each address and adding it to the internal branch
		// recovery state's set of addresses to look for.
		for i := uint32(0); i < internalCount; i++ {
			keyPath := internalKeyPath(i)
			addr, err := scopedMgr.DeriveFromKeyPath(ns, keyPath)
			if err != nil && err != hdkeychain.ErrInvalidChild {
				return err
			} else if err == hdkeychain.ErrInvalidChild {
				scopeState.InternalBranch.MarkInvalidChild(i)
				continue
			}

			scopeState.InternalBranch.AddAddr(i, addr.Address())
		}

		// The key counts will point to the next key that can be
		// derived, so we subtract one to point to last known key. If
		// the key count is zero, then no addresses have been found.
		if externalCount > 0 {
			scopeState.ExternalBranch.ReportFound(externalCount - 1)
		}
		if internalCount > 0 {
			scopeState.InternalBranch.ReportFound(internalCount - 1)
		}
	}

	// In addition, we will re-add any outpoints that are known the wallet
	// to our global set of watched outpoints, so that we can watch them for
	// spends.
	for _, credit := range credits {
		_, addrs, _, err := txscript.ExtractPkScriptAddrs(
			credit.PkScript, rm.chainParams,
		)
		if err != nil {
			return err
		}

		rm.state.AddWatchedOutPoint(&credit.OutPoint, addrs[0])
	}

	return nil
}

// AddToBlockBatch appends the block information, consisting of hash and height,
// to the batch of blocks to be searched.
func (rm *RecoveryManager) AddToBlockBatch(hash *chainhash.Hash, height int32,
	timestamp time.Time) {

	if !rm.started {
		log.Infof("Seed birthday surpassed, starting recovery "+
			"of wallet from height=%d hash=%v with "+
			"recovery-window=%d", height, *hash, rm.recoveryWindow)
		rm.started = true
	}

	block := wtxmgr.BlockMeta{
		Block: wtxmgr.Block{
			Hash:   *hash,
			Height: height,
		},
		Time: timestamp,
	}
	rm.blockBatch = append(rm.blockBatch, block)
}

// BlockBatch returns a buffer of blocks that have not yet been searched.
func (rm *RecoveryManager) BlockBatch() []wtxmgr.BlockMeta {
	return rm.blockBatch
}

// ResetBlockBatch resets the internal block buffer to conserve memory.
func (rm *RecoveryManager) ResetBlockBatch() {
	rm.blockBatch = rm.blockBatch[:0]
}

// State returns the current RecoveryState.
func (rm *RecoveryManager) State() *RecoveryState {
	return rm.state
}

// RecoveryState manages the initialization and lookup of ScopeRecoveryStates
// for any actively used key scopes.
//
// In order to ensure that all addresses are properly recovered, the window
// should be sized as the sum of maximum possible inter-block and intra-block
// gap between used addresses of a particular branch.
//
// These are defined as:
//   - Inter-Block Gap: The maximum difference between the derived child indexes
//       of the last addresses used in any block and the next address consumed
//       by a later block.
//   - Intra-Block Gap: The maximum difference between the derived child indexes
//       of the first address used in any block and the last address used in the
//       same block.
type RecoveryState struct {
	// recoveryWindow defines the key-derivation lookahead used when
	// attempting to recover the set of used addresses. This value will be
	// used to instantiate a new RecoveryState for each requested scope.
	recoveryWindow uint32

	// scopes maintains a map of each requested key scope to its active
	// RecoveryState.
	scopes map[waddrmgr.KeyScope]*ScopeRecoveryState

	// watchedOutPoints contains the set of all outpoints known to the
	// wallet. This is updated iteratively as new outpoints are found during
	// a rescan.
	watchedOutPoints map[wire.OutPoint]ltcutil.Address
}

// NewRecoveryState creates a new RecoveryState using the provided
// recoveryWindow. Each RecoveryState that is subsequently initialized for a
// particular key scope will receive the same recoveryWindow.
func NewRecoveryState(recoveryWindow uint32) *RecoveryState {
	scopes := make(map[waddrmgr.KeyScope]*ScopeRecoveryState)

	return &RecoveryState{
		recoveryWindow:   recoveryWindow,
		scopes:           scopes,
		watchedOutPoints: make(map[wire.OutPoint]ltcutil.Address),
	}
}

// StateForScope returns a ScopeRecoveryState for the provided key scope. If one
// does not already exist, a new one will be generated with the RecoveryState's
// recoveryWindow.
func (rs *RecoveryState) StateForScope(
	keyScope waddrmgr.KeyScope) *ScopeRecoveryState {

	// If the account recovery state already exists, return it.
	if scopeState, ok := rs.scopes[keyScope]; ok {
		return scopeState
	}

	// Otherwise, initialize the recovery state for this scope with the
	// chosen recovery window.
	rs.scopes[keyScope] = NewScopeRecoveryState(rs.recoveryWindow)

	return rs.scopes[keyScope]
}

// WatchedOutPoints returns the global set of outpoints that are known to belong
// to the wallet during recovery.
func (rs *RecoveryState) WatchedOutPoints() map[wire.OutPoint]ltcutil.Address {
	return rs.watchedOutPoints
}

// AddWatchedOutPoint updates the recovery state's set of known outpoints that
// we will monitor for spends during recovery.
func (rs *RecoveryState) AddWatchedOutPoint(outPoint *wire.OutPoint,
	addr ltcutil.Address) {

	rs.watchedOutPoints[*outPoint] = addr
}

// ScopeRecoveryState is used to manage the recovery of addresses generated
// under a particular BIP32 account. Each account tracks both an external and
// internal branch recovery state, both of which use the same recovery window.
type ScopeRecoveryState struct {
	// ExternalBranch is the recovery state of addresses generated for
	// external use, i.e. receiving addresses.
	ExternalBranch *BranchRecoveryState

	// InternalBranch is the recovery state of addresses generated for
	// internal use, i.e. change addresses.
	InternalBranch *BranchRecoveryState
}

// NewScopeRecoveryState initializes an ScopeRecoveryState with the chosen
// recovery window.
func NewScopeRecoveryState(recoveryWindow uint32) *ScopeRecoveryState {
	return &ScopeRecoveryState{
		ExternalBranch: NewBranchRecoveryState(recoveryWindow),
		InternalBranch: NewBranchRecoveryState(recoveryWindow),
	}
}

// BranchRecoveryState maintains the required state in-order to properly
// recover addresses derived from a particular account's internal or external
// derivation branch.
//
// A branch recovery state supports operations for:
//  - Expanding the look-ahead horizon based on which indexes have been found.
//  - Registering derived addresses with indexes within the horizon.
//  - Reporting an invalid child index that falls into the horizon.
//  - Reporting that an address has been found.
//  - Retrieving all currently derived addresses for the branch.
//  - Looking up a particular address by its child index.
type BranchRecoveryState struct {
	// recoveryWindow defines the key-derivation lookahead used when
	// attempting to recover the set of addresses on this branch.
	recoveryWindow uint32

	// horizion records the highest child index watched by this branch.
	horizon uint32

	// nextUnfound maintains the child index of the successor to the highest
	// index that has been found during recovery of this branch.
	nextUnfound uint32

	// addresses is a map of child index to address for all actively watched
	// addresses belonging to this branch.
	addresses map[uint32]ltcutil.Address

	// invalidChildren records the set of child indexes that derive to
	// invalid keys.
	invalidChildren map[uint32]struct{}
}

// NewBranchRecoveryState creates a new BranchRecoveryState that can be used to
// track either the external or internal branch of an account's derivation path.
func NewBranchRecoveryState(recoveryWindow uint32) *BranchRecoveryState {
	return &BranchRecoveryState{
		recoveryWindow:  recoveryWindow,
		addresses:       make(map[uint32]ltcutil.Address),
		invalidChildren: make(map[uint32]struct{}),
	}
}

// ExtendHorizon returns the current horizon and the number of addresses that
// must be derived in order to maintain the desired recovery window.
func (brs *BranchRecoveryState) ExtendHorizon() (uint32, uint32) {

	// Compute the new horizon, which should surpass our last found address
	// by the recovery window.
	curHorizon := brs.horizon

	nInvalid := brs.NumInvalidInHorizon()
	minValidHorizon := brs.nextUnfound + brs.recoveryWindow + nInvalid

	// If the current horizon is sufficient, we will not have to derive any
	// new keys.
	if curHorizon >= minValidHorizon {
		return curHorizon, 0
	}

	// Otherwise, the number of addresses we should derive corresponds to
	// the delta of the two horizons, and we update our new horizon.
	delta := minValidHorizon - curHorizon
	brs.horizon = minValidHorizon

	return curHorizon, delta
}

// AddAddr adds a freshly derived address from our lookahead into the map of
// known addresses for this branch.
func (brs *BranchRecoveryState) AddAddr(index uint32, addr ltcutil.Address) {
	brs.addresses[index] = addr
}

// GetAddr returns the address derived from a given child index.
func (brs *BranchRecoveryState) GetAddr(index uint32) ltcutil.Address {
	return brs.addresses[index]
}

// ReportFound updates the last found index if the reported index exceeds the
// current value.
func (brs *BranchRecoveryState) ReportFound(index uint32) {
	if index >= brs.nextUnfound {
		brs.nextUnfound = index + 1

		// Prune all invalid child indexes that fall below our last
		// found index. We don't need to keep these entries any longer,
		// since they will not affect our required look-ahead.
		for childIndex := range brs.invalidChildren {
			if childIndex < index {
				delete(brs.invalidChildren, childIndex)
			}
		}
	}
}

// MarkInvalidChild records that a particular child index results in deriving an
// invalid address. In addition, the branch's horizon is increment, as we expect
// the caller to perform an additional derivation to replace the invalid child.
// This is used to ensure that we are always have the proper lookahead when an
// invalid child is encountered.
func (brs *BranchRecoveryState) MarkInvalidChild(index uint32) {
	brs.invalidChildren[index] = struct{}{}
	brs.horizon++
}

// NextUnfound returns the child index of the successor to the highest found
// child index.
func (brs *BranchRecoveryState) NextUnfound() uint32 {
	return brs.nextUnfound
}

// Addrs returns a map of all currently derived child indexes to the their
// corresponding addresses.
func (brs *BranchRecoveryState) Addrs() map[uint32]ltcutil.Address {
	return brs.addresses
}

// NumInvalidInHorizon computes the number of invalid child indexes that lie
// between the last found and current horizon. This informs how many additional
// indexes to derive in order to maintain the proper number of valid addresses
// within our horizon.
func (brs *BranchRecoveryState) NumInvalidInHorizon() uint32 {
	var nInvalid uint32
	for childIndex := range brs.invalidChildren {
		if brs.nextUnfound <= childIndex && childIndex < brs.horizon {
			nInvalid++
		}
	}

	return nInvalid
}<|MERGE_RESOLUTION|>--- conflicted
+++ resolved
@@ -3,7 +3,6 @@
 import (
 	"time"
 
-<<<<<<< HEAD
 	"github.com/ltcsuite/ltcd/chaincfg"
 	"github.com/ltcsuite/ltcd/chaincfg/chainhash"
 	"github.com/ltcsuite/ltcd/ltcutil"
@@ -13,17 +12,6 @@
 	"github.com/ltcsuite/ltcwallet/waddrmgr"
 	"github.com/ltcsuite/ltcwallet/walletdb"
 	"github.com/ltcsuite/ltcwallet/wtxmgr"
-=======
-	"github.com/btcsuite/btcd/btcutil"
-	"github.com/btcsuite/btcd/btcutil/hdkeychain"
-	"github.com/btcsuite/btcd/chaincfg"
-	"github.com/btcsuite/btcd/chaincfg/chainhash"
-	"github.com/btcsuite/btcd/txscript"
-	"github.com/btcsuite/btcd/wire"
-	"github.com/btcsuite/btcwallet/waddrmgr"
-	"github.com/btcsuite/btcwallet/walletdb"
-	"github.com/btcsuite/btcwallet/wtxmgr"
->>>>>>> 5df09dd4
 )
 
 // RecoveryManager maintains the state required to recover previously used
@@ -201,11 +189,11 @@
 //
 // These are defined as:
 //   - Inter-Block Gap: The maximum difference between the derived child indexes
-//       of the last addresses used in any block and the next address consumed
-//       by a later block.
+//     of the last addresses used in any block and the next address consumed
+//     by a later block.
 //   - Intra-Block Gap: The maximum difference between the derived child indexes
-//       of the first address used in any block and the last address used in the
-//       same block.
+//     of the first address used in any block and the last address used in the
+//     same block.
 type RecoveryState struct {
 	// recoveryWindow defines the key-derivation lookahead used when
 	// attempting to recover the set of used addresses. This value will be
@@ -294,12 +282,12 @@
 // derivation branch.
 //
 // A branch recovery state supports operations for:
-//  - Expanding the look-ahead horizon based on which indexes have been found.
-//  - Registering derived addresses with indexes within the horizon.
-//  - Reporting an invalid child index that falls into the horizon.
-//  - Reporting that an address has been found.
-//  - Retrieving all currently derived addresses for the branch.
-//  - Looking up a particular address by its child index.
+//   - Expanding the look-ahead horizon based on which indexes have been found.
+//   - Registering derived addresses with indexes within the horizon.
+//   - Reporting an invalid child index that falls into the horizon.
+//   - Reporting that an address has been found.
+//   - Retrieving all currently derived addresses for the branch.
+//   - Looking up a particular address by its child index.
 type BranchRecoveryState struct {
 	// recoveryWindow defines the key-derivation lookahead used when
 	// attempting to recover the set of addresses on this branch.
