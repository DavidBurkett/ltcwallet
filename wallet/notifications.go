// Copyright (c) 2015-2016 The btcsuite developers
// Use of this source code is governed by an ISC
// license that can be found in the LICENSE file.

package wallet

import (
	"bytes"
	"sync"

<<<<<<< HEAD
	"github.com/ltcsuite/ltcd/chaincfg/chainhash"
	"github.com/ltcsuite/ltcd/txscript"
	"github.com/ltcsuite/ltcd/wire"
	"github.com/ltcsuite/ltcutil"
	"github.com/ltcsuite/ltcwallet/waddrmgr"
	"github.com/ltcsuite/ltcwallet/walletdb"
	"github.com/ltcsuite/ltcwallet/wtxmgr"
=======
	"github.com/btcsuite/btcd/chaincfg/chainhash"
	"github.com/btcsuite/btcd/txscript"
	"github.com/btcsuite/btcutil"
	"github.com/btcsuite/btcwallet/waddrmgr"
	"github.com/btcsuite/btcwallet/walletdb"
	"github.com/btcsuite/btcwallet/wtxmgr"
>>>>>>> 79de92f5
)

// TODO: It would be good to send errors during notification creation to the rpc
// server instead of just logging them here so the client is aware that wallet
// isn't working correctly and notifications are missing.

// TODO: Anything dealing with accounts here is expensive because the database
// is not organized correctly for true account support, but do the slow thing
// instead of the easy thing since the db can be fixed later, and we want the
// api correct now.

// NotificationServer is a server that interested clients may hook into to
// receive notifications of changes in a wallet.  A client is created for each
// registered notification.  Clients are guaranteed to receive messages in the
// order wallet created them, but there is no guaranteed synchronization between
// different clients.
type NotificationServer struct {
	transactions   []chan *TransactionNotifications
	currentTxNtfn  *TransactionNotifications // coalesce this since wallet does not add mined txs together
	spentness      map[uint32][]chan *SpentnessNotifications
	accountClients []chan *AccountNotification
	mu             sync.Mutex // Only protects registered client channels
	wallet         *Wallet    // smells like hacks
}

func newNotificationServer(wallet *Wallet) *NotificationServer {
	return &NotificationServer{
		spentness: make(map[uint32][]chan *SpentnessNotifications),
		wallet:    wallet,
	}
}

func lookupInputAccount(dbtx walletdb.ReadTx, w *Wallet, details *wtxmgr.TxDetails, deb wtxmgr.DebitRecord) uint32 {
	addrmgrNs := dbtx.ReadBucket(waddrmgrNamespaceKey)
	txmgrNs := dbtx.ReadBucket(wtxmgrNamespaceKey)

	// TODO: Debits should record which account(s?) they
	// debit from so this doesn't need to be looked up.
	prevOP := &details.MsgTx.TxIn[deb.Index].PreviousOutPoint
	prev, err := w.TxStore.TxDetails(txmgrNs, &prevOP.Hash)
	if err != nil {
		log.Errorf("Cannot query previous transaction details for %v: %v", prevOP.Hash, err)
		return 0
	}
	if prev == nil {
		log.Errorf("Missing previous transaction %v", prevOP.Hash)
		return 0
	}
	prevOut := prev.MsgTx.TxOut[prevOP.Index]
	_, addrs, _, err := txscript.ExtractPkScriptAddrs(prevOut.PkScript, w.chainParams)
	var inputAcct uint32
	if err == nil && len(addrs) > 0 {
		_, inputAcct, err = w.Manager.AddrAccount(addrmgrNs, addrs[0])
	}
	if err != nil {
		log.Errorf("Cannot fetch account for previous output %v: %v", prevOP, err)
		inputAcct = 0
	}
	return inputAcct
}

func lookupOutputChain(dbtx walletdb.ReadTx, w *Wallet, details *wtxmgr.TxDetails,
	cred wtxmgr.CreditRecord) (account uint32, internal bool) {

	addrmgrNs := dbtx.ReadBucket(waddrmgrNamespaceKey)

	output := details.MsgTx.TxOut[cred.Index]
	_, addrs, _, err := txscript.ExtractPkScriptAddrs(output.PkScript, w.chainParams)
	var ma waddrmgr.ManagedAddress
	if err == nil && len(addrs) > 0 {
		ma, err = w.Manager.Address(addrmgrNs, addrs[0])
	}
	if err != nil {
		log.Errorf("Cannot fetch account for wallet output: %v", err)
	} else {
		account = ma.InternalAccount()
		internal = ma.Internal()
	}
	return
}

func makeTxSummary(dbtx walletdb.ReadTx, w *Wallet, details *wtxmgr.TxDetails) TransactionSummary {
	serializedTx := details.SerializedTx
	if serializedTx == nil {
		var buf bytes.Buffer
		err := details.MsgTx.Serialize(&buf)
		if err != nil {
			log.Errorf("Transaction serialization: %v", err)
		}
		serializedTx = buf.Bytes()
	}
	var fee ltcutil.Amount
	if len(details.Debits) == len(details.MsgTx.TxIn) {
		for _, deb := range details.Debits {
			fee += deb.Amount
		}
		for _, txOut := range details.MsgTx.TxOut {
			fee -= ltcutil.Amount(txOut.Value)
		}
	}
	var inputs []TransactionSummaryInput
	if len(details.Debits) != 0 {
		inputs = make([]TransactionSummaryInput, len(details.Debits))
		for i, d := range details.Debits {
			inputs[i] = TransactionSummaryInput{
				Index:           d.Index,
				PreviousAccount: lookupInputAccount(dbtx, w, details, d),
				PreviousAmount:  d.Amount,
			}
		}
	}
	outputs := make([]TransactionSummaryOutput, 0, len(details.MsgTx.TxOut))
	for i := range details.MsgTx.TxOut {
		credIndex := len(outputs)
		mine := len(details.Credits) > credIndex && details.Credits[credIndex].Index == uint32(i)
		if !mine {
			continue
		}
		acct, internal := lookupOutputChain(dbtx, w, details, details.Credits[credIndex])
		output := TransactionSummaryOutput{
			Index:    uint32(i),
			Account:  acct,
			Internal: internal,
		}
		outputs = append(outputs, output)
	}
	return TransactionSummary{
		Hash:        &details.Hash,
		Transaction: serializedTx,
		MyInputs:    inputs,
		MyOutputs:   outputs,
		Fee:         fee,
		Timestamp:   details.Received.Unix(),
		Label:       details.Label,
	}
}

func totalBalances(dbtx walletdb.ReadTx, w *Wallet, m map[uint32]ltcutil.Amount) error {
	addrmgrNs := dbtx.ReadBucket(waddrmgrNamespaceKey)
	unspent, err := w.TxStore.UnspentOutputs(dbtx.ReadBucket(wtxmgrNamespaceKey))
	if err != nil {
		return err
	}
	for i := range unspent {
		output := &unspent[i]
		var outputAcct uint32
		_, addrs, _, err := txscript.ExtractPkScriptAddrs(
			output.PkScript, w.chainParams)
		if err == nil && len(addrs) > 0 {
			_, outputAcct, err = w.Manager.AddrAccount(addrmgrNs, addrs[0])
		}
		if err == nil {
			_, ok := m[outputAcct]
			if ok {
				m[outputAcct] += output.Amount
			}
		}
	}
	return nil
}

func flattenBalanceMap(m map[uint32]ltcutil.Amount) []AccountBalance {
	s := make([]AccountBalance, 0, len(m))
	for k, v := range m {
		s = append(s, AccountBalance{Account: k, TotalBalance: v})
	}
	return s
}

<<<<<<< HEAD
func relevantAccounts(w *Wallet, m map[uint32]ltcutil.Amount, txs []TransactionSummary) {
=======
func relevantAccounts(_ *Wallet, m map[uint32]btcutil.Amount, txs []TransactionSummary) {
>>>>>>> 79de92f5
	for _, tx := range txs {
		for _, d := range tx.MyInputs {
			m[d.PreviousAccount] = 0
		}
		for _, c := range tx.MyOutputs {
			m[c.Account] = 0
		}
	}
}

func (s *NotificationServer) notifyUnminedTransaction(dbtx walletdb.ReadTx, details *wtxmgr.TxDetails) {
	// Sanity check: should not be currently coalescing a notification for
	// mined transactions at the same time that an unmined tx is notified.
	if s.currentTxNtfn != nil {
		log.Errorf("Notifying unmined tx notification (%s) while creating notification for blocks",
			details.Hash)
	}

	defer s.mu.Unlock()
	s.mu.Lock()
	clients := s.transactions
	if len(clients) == 0 {
		return
	}

	unminedTxs := []TransactionSummary{makeTxSummary(dbtx, s.wallet, details)}
	unminedHashes, err := s.wallet.TxStore.UnminedTxHashes(dbtx.ReadBucket(wtxmgrNamespaceKey))
	if err != nil {
		log.Errorf("Cannot fetch unmined transaction hashes: %v", err)
		return
	}
	bals := make(map[uint32]ltcutil.Amount)
	relevantAccounts(s.wallet, bals, unminedTxs)
	err = totalBalances(dbtx, s.wallet, bals)
	if err != nil {
		log.Errorf("Cannot determine balances for relevant accounts: %v", err)
		return
	}
	n := &TransactionNotifications{
		UnminedTransactions:      unminedTxs,
		UnminedTransactionHashes: unminedHashes,
		NewBalances:              flattenBalanceMap(bals),
	}
	for _, c := range clients {
		c <- n
	}
}

func (s *NotificationServer) notifyDetachedBlock(hash *chainhash.Hash) {
	if s.currentTxNtfn == nil {
		s.currentTxNtfn = &TransactionNotifications{}
	}
	s.currentTxNtfn.DetachedBlocks = append(s.currentTxNtfn.DetachedBlocks, hash)
}

func (s *NotificationServer) notifyMinedTransaction(dbtx walletdb.ReadTx, details *wtxmgr.TxDetails, block *wtxmgr.BlockMeta) {
	if s.currentTxNtfn == nil {
		s.currentTxNtfn = &TransactionNotifications{}
	}
	n := len(s.currentTxNtfn.AttachedBlocks)
	if n == 0 || *s.currentTxNtfn.AttachedBlocks[n-1].Hash != block.Hash {
		s.currentTxNtfn.AttachedBlocks = append(s.currentTxNtfn.AttachedBlocks, Block{
			Hash:      &block.Hash,
			Height:    block.Height,
			Timestamp: block.Time.Unix(),
		})
		n++
	}
	txs := s.currentTxNtfn.AttachedBlocks[n-1].Transactions
	s.currentTxNtfn.AttachedBlocks[n-1].Transactions =
		append(txs, makeTxSummary(dbtx, s.wallet, details)) //  nolint:gocritic
}

func (s *NotificationServer) notifyAttachedBlock(dbtx walletdb.ReadTx, block *wtxmgr.BlockMeta) {
	if s.currentTxNtfn == nil {
		s.currentTxNtfn = &TransactionNotifications{}
	}

	// Add block details if it wasn't already included for previously
	// notified mined transactions.
	n := len(s.currentTxNtfn.AttachedBlocks)
	if n == 0 || *s.currentTxNtfn.AttachedBlocks[n-1].Hash != block.Hash {
		s.currentTxNtfn.AttachedBlocks = append(s.currentTxNtfn.AttachedBlocks, Block{
			Hash:      &block.Hash,
			Height:    block.Height,
			Timestamp: block.Time.Unix(),
		})
	}

	// For now (until notification coalescing isn't necessary) just use
	// chain length to determine if this is the new best block.
	if s.wallet.ChainSynced() {
		if len(s.currentTxNtfn.DetachedBlocks) >= len(s.currentTxNtfn.AttachedBlocks) {
			return
		}
	}

	defer s.mu.Unlock()
	s.mu.Lock()
	clients := s.transactions
	if len(clients) == 0 {
		s.currentTxNtfn = nil
		return
	}

	// The UnminedTransactions field is intentionally not set.  Since the
	// hashes of all detached blocks are reported, and all transactions
	// moved from a mined block back to unconfirmed are either in the
	// UnminedTransactionHashes slice or don't exist due to conflicting with
	// a mined transaction in the new best chain, there is no possiblity of
	// a new, previously unseen transaction appearing in unconfirmed.

	txmgrNs := dbtx.ReadBucket(wtxmgrNamespaceKey)
	unminedHashes, err := s.wallet.TxStore.UnminedTxHashes(txmgrNs)
	if err != nil {
		log.Errorf("Cannot fetch unmined transaction hashes: %v", err)
		return
	}
	s.currentTxNtfn.UnminedTransactionHashes = unminedHashes

	bals := make(map[uint32]ltcutil.Amount)
	for _, b := range s.currentTxNtfn.AttachedBlocks {
		relevantAccounts(s.wallet, bals, b.Transactions)
	}
	err = totalBalances(dbtx, s.wallet, bals)
	if err != nil {
		log.Errorf("Cannot determine balances for relevant accounts: %v", err)
		return
	}
	s.currentTxNtfn.NewBalances = flattenBalanceMap(bals)

	for _, c := range clients {
		c <- s.currentTxNtfn
	}
	s.currentTxNtfn = nil
}

// TransactionNotifications is a notification of changes to the wallet's
// transaction set and the current chain tip that wallet is considered to be
// synced with.  All transactions added to the blockchain are organized by the
// block they were mined in.
//
// During a chain switch, all removed block hashes are included.  Detached
// blocks are sorted in the reverse order they were mined.  Attached blocks are
// sorted in the order mined.
//
// All newly added unmined transactions are included.  Removed unmined
// transactions are not explicitly included.  Instead, the hashes of all
// transactions still unmined are included.
//
// If any transactions were involved, each affected account's new total balance
// is included.
//
// TODO: Because this includes stuff about blocks and can be fired without any
// changes to transactions, it needs a better name.
type TransactionNotifications struct {
	AttachedBlocks           []Block
	DetachedBlocks           []*chainhash.Hash
	UnminedTransactions      []TransactionSummary
	UnminedTransactionHashes []*chainhash.Hash
	NewBalances              []AccountBalance
}

// Block contains the properties and all relevant transactions of an attached
// block.
type Block struct {
	Hash         *chainhash.Hash
	Height       int32
	Timestamp    int64
	Transactions []TransactionSummary
}

// TransactionSummary contains a transaction relevant to the wallet and marks
// which inputs and outputs were relevant.
type TransactionSummary struct {
	Hash        *chainhash.Hash
	Transaction []byte
	MyInputs    []TransactionSummaryInput
	MyOutputs   []TransactionSummaryOutput
	Fee         ltcutil.Amount
	Timestamp   int64
	Label       string
}

// TransactionSummaryInput describes a transaction input that is relevant to the
// wallet.  The Index field marks the transaction input index of the transaction
// (not included here).  The PreviousAccount and PreviousAmount fields describe
// how much this input debits from a wallet account.
type TransactionSummaryInput struct {
	Index           uint32
	PreviousAccount uint32
	PreviousAmount  ltcutil.Amount
}

// TransactionSummaryOutput describes wallet properties of a transaction output
// controlled by the wallet.  The Index field marks the transaction output index
// of the transaction (not included here).
type TransactionSummaryOutput struct {
	Index    uint32
	Account  uint32
	Internal bool
}

// AccountBalance associates a total (zero confirmation) balance with an
// account.  Balances for other minimum confirmation counts require more
// expensive logic and it is not clear which minimums a client is interested in,
// so they are not included.
type AccountBalance struct {
	Account      uint32
	TotalBalance ltcutil.Amount
}

// TransactionNotificationsClient receives TransactionNotifications from the
// NotificationServer over the channel C.
type TransactionNotificationsClient struct {
	C      <-chan *TransactionNotifications
	server *NotificationServer
}

// TransactionNotifications returns a client for receiving
// TransactionNotifiations notifications over a channel.  The channel is
// unbuffered.
//
// When finished, the Done method should be called on the client to disassociate
// it from the server.
func (s *NotificationServer) TransactionNotifications() TransactionNotificationsClient {
	c := make(chan *TransactionNotifications)
	s.mu.Lock()
	s.transactions = append(s.transactions, c)
	s.mu.Unlock()
	return TransactionNotificationsClient{
		C:      c,
		server: s,
	}
}

// Done deregisters the client from the server and drains any remaining
// messages.  It must be called exactly once when the client is finished
// receiving notifications.
func (c *TransactionNotificationsClient) Done() {
	go func() {
		// Drain notifications until the client channel is removed from
		// the server and closed.
		for range c.C {
		}
	}()
	go func() {
		s := c.server
		s.mu.Lock()
		clients := s.transactions
		for i, ch := range clients {
			if c.C == ch {
				clients[i] = clients[len(clients)-1]
				s.transactions = clients[:len(clients)-1]
				close(ch)
				break
			}
		}
		s.mu.Unlock()
	}()
}

// SpentnessNotifications is a notification that is fired for transaction
// outputs controlled by some account's keys.  The notification may be about a
// newly added unspent transaction output or that a previously unspent output is
// now spent.  When spent, the notification includes the spending transaction's
// hash and input index.
type SpentnessNotifications struct {
	hash         *chainhash.Hash
	spenderHash  *chainhash.Hash
	index        uint32
	spenderIndex uint32
}

// Hash returns the transaction hash of the spent output.
func (n *SpentnessNotifications) Hash() *chainhash.Hash {
	return n.hash
}

// Index returns the transaction output index of the spent output.
func (n *SpentnessNotifications) Index() uint32 {
	return n.index
}

// Spender returns the spending transction's hash and input index, if any.  If
// the output is unspent, the final bool return is false.
func (n *SpentnessNotifications) Spender() (*chainhash.Hash, uint32, bool) {
	return n.spenderHash, n.spenderIndex, n.spenderHash != nil
}

// notifyUnspentOutput notifies registered clients of a new unspent output that
// is controlled by the wallet.
func (s *NotificationServer) notifyUnspentOutput(account uint32, hash *chainhash.Hash, index uint32) {
	defer s.mu.Unlock()
	s.mu.Lock()
	clients := s.spentness[account]
	if len(clients) == 0 {
		return
	}
	n := &SpentnessNotifications{
		hash:  hash,
		index: index,
	}
	for _, c := range clients {
		c <- n
	}
}

// SpentnessNotificationsClient receives SpentnessNotifications from the
// NotificationServer over the channel C.
type SpentnessNotificationsClient struct {
	C       <-chan *SpentnessNotifications
	account uint32
	server  *NotificationServer
}

// AccountSpentnessNotifications registers a client for spentness changes of
// outputs controlled by the account.
func (s *NotificationServer) AccountSpentnessNotifications(account uint32) SpentnessNotificationsClient {
	c := make(chan *SpentnessNotifications)
	s.mu.Lock()
	s.spentness[account] = append(s.spentness[account], c)
	s.mu.Unlock()
	return SpentnessNotificationsClient{
		C:       c,
		account: account,
		server:  s,
	}
}

// Done deregisters the client from the server and drains any remaining
// messages.  It must be called exactly once when the client is finished
// receiving notifications.
func (c *SpentnessNotificationsClient) Done() {
	go func() {
		// Drain notifications until the client channel is removed from
		// the server and closed.
		for range c.C {
		}
	}()
	go func() {
		s := c.server
		s.mu.Lock()
		clients := s.spentness[c.account]
		for i, ch := range clients {
			if c.C == ch {
				clients[i] = clients[len(clients)-1]
				s.spentness[c.account] = clients[:len(clients)-1]
				close(ch)
				break
			}
		}
		s.mu.Unlock()
	}()
}

// AccountNotification contains properties regarding an account, such as its
// name and the number of derived and imported keys.  When any of these
// properties change, the notification is fired.
type AccountNotification struct {
	AccountNumber    uint32
	AccountName      string
	ExternalKeyCount uint32
	InternalKeyCount uint32
	ImportedKeyCount uint32
}

func (s *NotificationServer) notifyAccountProperties(props *waddrmgr.AccountProperties) {
	defer s.mu.Unlock()
	s.mu.Lock()
	clients := s.accountClients
	if len(clients) == 0 {
		return
	}
	n := &AccountNotification{
		AccountNumber:    props.AccountNumber,
		AccountName:      props.AccountName,
		ExternalKeyCount: props.ExternalKeyCount,
		InternalKeyCount: props.InternalKeyCount,
		ImportedKeyCount: props.ImportedKeyCount,
	}
	for _, c := range clients {
		c <- n
	}
}

// AccountNotificationsClient receives AccountNotifications over the channel C.
type AccountNotificationsClient struct {
	C      chan *AccountNotification
	server *NotificationServer
}

// AccountNotifications returns a client for receiving AccountNotifications over
// a channel.  The channel is unbuffered.  When finished, the client's Done
// method should be called to disassociate the client from the server.
func (s *NotificationServer) AccountNotifications() AccountNotificationsClient {
	c := make(chan *AccountNotification)
	s.mu.Lock()
	s.accountClients = append(s.accountClients, c)
	s.mu.Unlock()
	return AccountNotificationsClient{
		C:      c,
		server: s,
	}
}

// Done deregisters the client from the server and drains any remaining
// messages.  It must be called exactly once when the client is finished
// receiving notifications.
func (c *AccountNotificationsClient) Done() {
	go func() {
		for range c.C {
		}
	}()
	go func() {
		s := c.server
		s.mu.Lock()
		clients := s.accountClients
		for i, ch := range clients {
			if c.C == ch {
				clients[i] = clients[len(clients)-1]
				s.accountClients = clients[:len(clients)-1]
				close(ch)
				break
			}
		}
		s.mu.Unlock()
	}()
}<|MERGE_RESOLUTION|>--- conflicted
+++ resolved
@@ -8,22 +8,12 @@
 	"bytes"
 	"sync"
 
-<<<<<<< HEAD
 	"github.com/ltcsuite/ltcd/chaincfg/chainhash"
+	"github.com/ltcsuite/ltcd/ltcutil"
 	"github.com/ltcsuite/ltcd/txscript"
-	"github.com/ltcsuite/ltcd/wire"
-	"github.com/ltcsuite/ltcutil"
 	"github.com/ltcsuite/ltcwallet/waddrmgr"
 	"github.com/ltcsuite/ltcwallet/walletdb"
 	"github.com/ltcsuite/ltcwallet/wtxmgr"
-=======
-	"github.com/btcsuite/btcd/chaincfg/chainhash"
-	"github.com/btcsuite/btcd/txscript"
-	"github.com/btcsuite/btcutil"
-	"github.com/btcsuite/btcwallet/waddrmgr"
-	"github.com/btcsuite/btcwallet/walletdb"
-	"github.com/btcsuite/btcwallet/wtxmgr"
->>>>>>> 79de92f5
 )
 
 // TODO: It would be good to send errors during notification creation to the rpc
@@ -193,11 +183,7 @@
 	return s
 }
 
-<<<<<<< HEAD
-func relevantAccounts(w *Wallet, m map[uint32]ltcutil.Amount, txs []TransactionSummary) {
-=======
-func relevantAccounts(_ *Wallet, m map[uint32]btcutil.Amount, txs []TransactionSummary) {
->>>>>>> 79de92f5
+func relevantAccounts(_ *Wallet, m map[uint32]ltcutil.Amount, txs []TransactionSummary) {
 	for _, tx := range txs {
 		for _, d := range tx.MyInputs {
 			m[d.PreviousAccount] = 0
