--- conflicted
+++ resolved
@@ -5,17 +5,10 @@
 	"testing"
 	"time"
 
-<<<<<<< HEAD
 	"github.com/ltcsuite/ltcd/chaincfg"
 	"github.com/ltcsuite/ltcd/ltcutil/hdkeychain"
 	"github.com/ltcsuite/ltcwallet/waddrmgr"
 	"github.com/ltcsuite/ltcwallet/walletdb"
-=======
-	"github.com/btcsuite/btcd/btcutil/hdkeychain"
-	"github.com/btcsuite/btcd/chaincfg"
-	"github.com/btcsuite/btcwallet/waddrmgr"
-	"github.com/btcsuite/btcwallet/walletdb"
->>>>>>> 5df09dd4
 )
 
 // defaultDBTimeout specifies the timeout value when opening the wallet
@@ -45,12 +38,8 @@
 	privPass := []byte("world")
 
 	loader := NewLoader(
-<<<<<<< HEAD
 		&chaincfg.TestNet4Params, dir, true, defaultDBTimeout, 250,
-=======
-		&chaincfg.TestNet3Params, dir, true, defaultDBTimeout, 250,
 		WithWalletSyncRetryInterval(10*time.Millisecond),
->>>>>>> 5df09dd4
 	)
 	w, err := loader.CreateNewWallet(pubPass, privPass, seed, time.Now())
 	if err != nil {
@@ -81,12 +70,8 @@
 
 	pubPass := []byte("hello")
 	loader := NewLoader(
-<<<<<<< HEAD
 		&chaincfg.TestNet4Params, dir, true, defaultDBTimeout, 250,
-=======
-		&chaincfg.TestNet3Params, dir, true, defaultDBTimeout, 250,
 		WithWalletSyncRetryInterval(10*time.Millisecond),
->>>>>>> 5df09dd4
 	)
 	w, err := loader.CreateNewWatchingOnlyWallet(pubPass, time.Now())
 	if err != nil {
