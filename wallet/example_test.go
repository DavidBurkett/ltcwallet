package wallet

import (
	"io/ioutil"
	"os"
	"testing"
	"time"

<<<<<<< HEAD
	"github.com/ltcsuite/ltcd/chaincfg"
	"github.com/ltcsuite/ltcutil/hdkeychain"
=======
	"github.com/btcsuite/btcd/chaincfg"
	"github.com/btcsuite/btcutil/hdkeychain"
	"github.com/btcsuite/btcwallet/waddrmgr"
	"github.com/btcsuite/btcwallet/walletdb"
>>>>>>> 79de92f5
)

// defaultDBTimeout specifies the timeout value when opening the wallet
// database.
var defaultDBTimeout = 10 * time.Second

// testWallet creates a test wallet and unlocks it.
func testWallet(t *testing.T) (*Wallet, func()) {
	// Set up a wallet.
	dir, err := ioutil.TempDir("", "test_wallet")
	if err != nil {
		t.Fatalf("Failed to create db dir: %v", err)
	}

	cleanup := func() {
		if err := os.RemoveAll(dir); err != nil {
			t.Fatalf("could not cleanup test: %v", err)
		}
	}

	seed, err := hdkeychain.GenerateSeed(hdkeychain.MinSeedBytes)
	if err != nil {
		t.Fatalf("unable to create seed: %v", err)
	}

	pubPass := []byte("hello")
	privPass := []byte("world")

<<<<<<< HEAD
	loader := NewLoader(&chaincfg.TestNet4Params, dir, true, 250)
=======
	loader := NewLoader(
		&chaincfg.TestNet3Params, dir, true, defaultDBTimeout, 250,
	)
>>>>>>> 79de92f5
	w, err := loader.CreateNewWallet(pubPass, privPass, seed, time.Now())
	if err != nil {
		t.Fatalf("unable to create wallet: %v", err)
	}
	chainClient := &mockChainClient{}
	w.chainClient = chainClient
	if err := w.Unlock(privPass, time.After(10*time.Minute)); err != nil {
		t.Fatalf("unable to unlock wallet: %v", err)
	}

	return w, cleanup
}

// testWalletWatchingOnly creates a test watch only wallet and unlocks it.
func testWalletWatchingOnly(t *testing.T) (*Wallet, func()) {
	// Set up a wallet.
	dir, err := ioutil.TempDir("", "test_wallet_watch_only")
	if err != nil {
		t.Fatalf("Failed to create db dir: %v", err)
	}

	cleanup := func() {
		if err := os.RemoveAll(dir); err != nil {
			t.Fatalf("could not cleanup test: %v", err)
		}
	}

	pubPass := []byte("hello")
	loader := NewLoader(
		&chaincfg.TestNet3Params, dir, true, defaultDBTimeout, 250,
	)
	w, err := loader.CreateNewWatchingOnlyWallet(pubPass, time.Now())
	if err != nil {
		t.Fatalf("unable to create wallet: %v", err)
	}
	chainClient := &mockChainClient{}
	w.chainClient = chainClient

	err = walletdb.Update(w.Database(), func(tx walletdb.ReadWriteTx) error {
		ns := tx.ReadWriteBucket(waddrmgrNamespaceKey)
		for scope, schema := range waddrmgr.ScopeAddrMap {
			_, err := w.Manager.NewScopedKeyManager(
				ns, scope, schema,
			)
			if err != nil {
				return err
			}
		}

		return nil
	})
	if err != nil {
		t.Fatalf("unable to create default scopes: %v", err)
	}

	return w, cleanup
}<|MERGE_RESOLUTION|>--- conflicted
+++ resolved
@@ -6,15 +6,10 @@
 	"testing"
 	"time"
 
-<<<<<<< HEAD
 	"github.com/ltcsuite/ltcd/chaincfg"
-	"github.com/ltcsuite/ltcutil/hdkeychain"
-=======
-	"github.com/btcsuite/btcd/chaincfg"
-	"github.com/btcsuite/btcutil/hdkeychain"
-	"github.com/btcsuite/btcwallet/waddrmgr"
-	"github.com/btcsuite/btcwallet/walletdb"
->>>>>>> 79de92f5
+	"github.com/ltcsuite/ltcd/ltcutil/hdkeychain"
+	"github.com/ltcsuite/ltcwallet/waddrmgr"
+	"github.com/ltcsuite/ltcwallet/walletdb"
 )
 
 // defaultDBTimeout specifies the timeout value when opening the wallet
@@ -43,13 +38,9 @@
 	pubPass := []byte("hello")
 	privPass := []byte("world")
 
-<<<<<<< HEAD
-	loader := NewLoader(&chaincfg.TestNet4Params, dir, true, 250)
-=======
 	loader := NewLoader(
-		&chaincfg.TestNet3Params, dir, true, defaultDBTimeout, 250,
+		&chaincfg.TestNet4Params, dir, true, defaultDBTimeout, 250,
 	)
->>>>>>> 79de92f5
 	w, err := loader.CreateNewWallet(pubPass, privPass, seed, time.Now())
 	if err != nil {
 		t.Fatalf("unable to create wallet: %v", err)
@@ -79,7 +70,7 @@
 
 	pubPass := []byte("hello")
 	loader := NewLoader(
-		&chaincfg.TestNet3Params, dir, true, defaultDBTimeout, 250,
+		&chaincfg.TestNet4Params, dir, true, defaultDBTimeout, 250,
 	)
 	w, err := loader.CreateNewWatchingOnlyWallet(pubPass, time.Now())
 	if err != nil {
