// Copyright (c) 2016 The btcsuite developers
// Use of this source code is governed by an ISC
// license that can be found in the LICENSE file.

package txauthor

import (
	"testing"

<<<<<<< HEAD
	"github.com/ltcsuite/ltcd/ltcutil"
	"github.com/ltcsuite/ltcd/wire"
	"github.com/ltcsuite/ltcwallet/wallet/txrules"
	"github.com/ltcsuite/ltcwallet/wallet/txsizes"
=======
	"github.com/btcsuite/btcd/btcutil"
	"github.com/btcsuite/btcd/wire"
	"github.com/btcsuite/btcwallet/wallet/txrules"
	"github.com/btcsuite/btcwallet/wallet/txsizes"
>>>>>>> 5df09dd4
)

func p2pkhOutputs(amounts ...ltcutil.Amount) []*wire.TxOut {
	v := make([]*wire.TxOut, 0, len(amounts))
	for _, a := range amounts {
		outScript := make([]byte, txsizes.P2PKHOutputSize)
		v = append(v, wire.NewTxOut(int64(a), outScript))
	}
	return v
}

func makeInputSource(unspents []*wire.TxOut) InputSource {
	// Return outputs in order.
	currentTotal := ltcutil.Amount(0)
	currentInputs := make([]*wire.TxIn, 0, len(unspents))
	currentInputValues := make([]ltcutil.Amount, 0, len(unspents))
	f := func(target ltcutil.Amount) (ltcutil.Amount, []*wire.TxIn, []ltcutil.Amount, [][]byte, error) {
		for currentTotal < target && len(unspents) != 0 {
			u := unspents[0]
			unspents = unspents[1:]
			nextInput := wire.NewTxIn(&wire.OutPoint{}, nil, nil)
			currentTotal += ltcutil.Amount(u.Value)
			currentInputs = append(currentInputs, nextInput)
			currentInputValues = append(currentInputValues, ltcutil.Amount(u.Value))
		}
		return currentTotal, currentInputs, currentInputValues, make([][]byte, len(currentInputs)), nil
	}
	return InputSource(f)
}

func TestNewUnsignedTransaction(t *testing.T) {
	t.Parallel()

	tests := []struct {
		UnspentOutputs   []*wire.TxOut
		Outputs          []*wire.TxOut
		RelayFee         ltcutil.Amount
		ChangeAmount     ltcutil.Amount
		InputSourceError bool
		InputCount       int
	}{
		0: {
			UnspentOutputs:   p2pkhOutputs(1e8),
			Outputs:          p2pkhOutputs(1e8),
			RelayFee:         1e3,
			InputSourceError: true,
		},
		1: {
			UnspentOutputs: p2pkhOutputs(1e8),
			Outputs:        p2pkhOutputs(1e6),
			RelayFee:       1e3,
			ChangeAmount: 1e8 - 1e6 - txrules.FeeForSerializeSize(1e3,
				txsizes.EstimateVirtualSize(1, 0, 0, 0, p2pkhOutputs(1e6), txsizes.P2WPKHPkScriptSize)),
			InputCount: 1,
		},
		2: {
			UnspentOutputs: p2pkhOutputs(1e8),
			Outputs:        p2pkhOutputs(1e6),
			RelayFee:       1e4,
			ChangeAmount: 1e8 - 1e6 - txrules.FeeForSerializeSize(1e4,
				txsizes.EstimateVirtualSize(1, 0, 0, 0, p2pkhOutputs(1e6), txsizes.P2WPKHPkScriptSize)),
			InputCount: 1,
		},
		3: {
			UnspentOutputs: p2pkhOutputs(1e8),
			Outputs:        p2pkhOutputs(1e6, 1e6, 1e6),
			RelayFee:       1e4,
			ChangeAmount: 1e8 - 3e6 - txrules.FeeForSerializeSize(1e4,
				txsizes.EstimateVirtualSize(1, 0, 0, 0, p2pkhOutputs(1e6, 1e6, 1e6), txsizes.P2WPKHPkScriptSize)),
			InputCount: 1,
		},
		4: {
			UnspentOutputs: p2pkhOutputs(1e8),
			Outputs:        p2pkhOutputs(1e6, 1e6, 1e6),
			RelayFee:       2.55e3,
			ChangeAmount: 1e8 - 3e6 - txrules.FeeForSerializeSize(2.55e3,
				txsizes.EstimateVirtualSize(1, 0, 0, 0, p2pkhOutputs(1e6, 1e6, 1e6), txsizes.P2WPKHPkScriptSize)),
			InputCount: 1,
		},

		// Test dust thresholds (546 for a 1e3 relay fee).
		5: {
			UnspentOutputs: p2pkhOutputs(1e8),
			Outputs: p2pkhOutputs(1e8 - 545 - txrules.FeeForSerializeSize(1e3,
				txsizes.EstimateVirtualSize(1, 0, 0, 0, p2pkhOutputs(0), txsizes.P2WPKHPkScriptSize))),
			RelayFee:     1e3,
			ChangeAmount: 545,
			InputCount:   1,
		},
		6: {
			UnspentOutputs: p2pkhOutputs(1e8),
			Outputs: p2pkhOutputs(1e8 - 546 - txrules.FeeForSerializeSize(1e3,
				txsizes.EstimateVirtualSize(1, 0, 0, 0, p2pkhOutputs(0), txsizes.P2WPKHPkScriptSize))),
			RelayFee:     1e3,
			ChangeAmount: 546,
			InputCount:   1,
		},

		// Test dust thresholds (1392.3 for a 2.55e3 relay fee).
		7: {
			UnspentOutputs: p2pkhOutputs(1e8),
			Outputs: p2pkhOutputs(1e8 - 1392 - txrules.FeeForSerializeSize(2.55e3,
				txsizes.EstimateVirtualSize(1, 0, 0, 0, p2pkhOutputs(0), txsizes.P2WPKHPkScriptSize))),
			RelayFee:     2.55e3,
			ChangeAmount: 1392,
			InputCount:   1,
		},
		8: {
			UnspentOutputs: p2pkhOutputs(1e8),
			Outputs: p2pkhOutputs(1e8 - 1393 - txrules.FeeForSerializeSize(2.55e3,
				txsizes.EstimateVirtualSize(1, 0, 0, 0, p2pkhOutputs(0), txsizes.P2WPKHPkScriptSize))),
			RelayFee:     2.55e3,
			ChangeAmount: 1393,
			InputCount:   1,
		},

		// Test two unspent outputs available but only one needed
		// (tested fee only includes one input rather than using a
		// serialize size for each).
		9: {
			UnspentOutputs: p2pkhOutputs(1e8, 1e8),
			Outputs: p2pkhOutputs(1e8 - 546 - txrules.FeeForSerializeSize(1e3,
				txsizes.EstimateVirtualSize(1, 0, 0, 0, p2pkhOutputs(0), txsizes.P2WPKHPkScriptSize))),
			RelayFee:     1e3,
			ChangeAmount: 546,
			InputCount:   1,
		},

		// Test that second output is not included to make the change
		// output not dust and be included in the transaction.
		//
		// It's debatable whether or not this is a good idea, but it's
		// how the function was written, so test it anyways.
		10: {
			UnspentOutputs: p2pkhOutputs(1e8, 1e8),
			Outputs: p2pkhOutputs(1e8 - 545 - txrules.FeeForSerializeSize(1e3,
				txsizes.EstimateVirtualSize(1, 0, 0, 0, p2pkhOutputs(0), txsizes.P2WPKHPkScriptSize))),
			RelayFee:     1e3,
			ChangeAmount: 545,
			InputCount:   1,
		},

		// Test two unspent outputs available where both are needed.
		11: {
			UnspentOutputs: p2pkhOutputs(1e8, 1e8),
			Outputs:        p2pkhOutputs(1e8),
			RelayFee:       1e3,
			ChangeAmount: 1e8 - txrules.FeeForSerializeSize(1e3,
				txsizes.EstimateVirtualSize(2, 0, 0, 0, p2pkhOutputs(1e8), txsizes.P2WPKHPkScriptSize)),
			InputCount: 2,
		},

		// Test that zero change outputs are not included
		// (ChangeAmount=0 means don't include any change output).
		12: {
			UnspentOutputs: p2pkhOutputs(1e8),
			Outputs:        p2pkhOutputs(1e8),
			RelayFee:       0,
			ChangeAmount:   0,
			InputCount:     1,
		},
	}

	changeSource := &ChangeSource{
		NewScript: func() ([]byte, error) {
			// Only length matters for these tests.
			return make([]byte, txsizes.P2WPKHPkScriptSize), nil
		},
		ScriptSize: txsizes.P2WPKHPkScriptSize,
	}

	for i, test := range tests {
		inputSource := makeInputSource(test.UnspentOutputs)
		tx, err := NewUnsignedTransaction(test.Outputs, test.RelayFee, inputSource, changeSource)
		switch e := err.(type) {
		case nil:
		case InputSourceError:
			if !test.InputSourceError {
				t.Errorf("Test %d: Returned InputSourceError but expected "+
					"change output with amount %v", i, test.ChangeAmount)
			}
			continue
		default:
			t.Errorf("Test %d: Unexpected error: %v", i, e)
			continue
		}
		if tx.ChangeIndex < 0 {
			if test.ChangeAmount != 0 {
				t.Errorf("Test %d: No change output added but expected output with amount %v",
					i, test.ChangeAmount)
				continue
			}
		} else {
			changeAmount := ltcutil.Amount(tx.Tx.TxOut[tx.ChangeIndex].Value)
			if test.ChangeAmount == 0 {
				t.Errorf("Test %d: Included change output with value %v but expected no change",
					i, changeAmount)
				continue
			}
			if changeAmount != test.ChangeAmount {
				t.Errorf("Test %d: Got change amount %v, Expected %v",
					i, changeAmount, test.ChangeAmount)
				continue
			}
		}
		if len(tx.Tx.TxIn) != test.InputCount {
			t.Errorf("Test %d: Used %d outputs from input source, Expected %d",
				i, len(tx.Tx.TxIn), test.InputCount)
		}
	}
}<|MERGE_RESOLUTION|>--- conflicted
+++ resolved
@@ -7,17 +7,10 @@
 import (
 	"testing"
 
-<<<<<<< HEAD
 	"github.com/ltcsuite/ltcd/ltcutil"
 	"github.com/ltcsuite/ltcd/wire"
 	"github.com/ltcsuite/ltcwallet/wallet/txrules"
 	"github.com/ltcsuite/ltcwallet/wallet/txsizes"
-=======
-	"github.com/btcsuite/btcd/btcutil"
-	"github.com/btcsuite/btcd/wire"
-	"github.com/btcsuite/btcwallet/wallet/txrules"
-	"github.com/btcsuite/btcwallet/wallet/txsizes"
->>>>>>> 5df09dd4
 )
 
 func p2pkhOutputs(amounts ...ltcutil.Amount) []*wire.TxOut {
@@ -101,36 +94,36 @@
 		// Test dust thresholds (546 for a 1e3 relay fee).
 		5: {
 			UnspentOutputs: p2pkhOutputs(1e8),
-			Outputs: p2pkhOutputs(1e8 - 545 - txrules.FeeForSerializeSize(1e3,
-				txsizes.EstimateVirtualSize(1, 0, 0, 0, p2pkhOutputs(0), txsizes.P2WPKHPkScriptSize))),
-			RelayFee:     1e3,
-			ChangeAmount: 545,
+			Outputs: p2pkhOutputs(1e8 - 5459 - txrules.FeeForSerializeSize(1e3,
+				txsizes.EstimateVirtualSize(1, 0, 0, 0, p2pkhOutputs(0), txsizes.P2WPKHPkScriptSize))),
+			RelayFee:     1e3,
+			ChangeAmount: 5459,
 			InputCount:   1,
 		},
 		6: {
 			UnspentOutputs: p2pkhOutputs(1e8),
-			Outputs: p2pkhOutputs(1e8 - 546 - txrules.FeeForSerializeSize(1e3,
-				txsizes.EstimateVirtualSize(1, 0, 0, 0, p2pkhOutputs(0), txsizes.P2WPKHPkScriptSize))),
-			RelayFee:     1e3,
-			ChangeAmount: 546,
-			InputCount:   1,
-		},
-
-		// Test dust thresholds (1392.3 for a 2.55e3 relay fee).
+			Outputs: p2pkhOutputs(1e8 - 5460 - txrules.FeeForSerializeSize(1e3,
+				txsizes.EstimateVirtualSize(1, 0, 0, 0, p2pkhOutputs(0), txsizes.P2WPKHPkScriptSize))),
+			RelayFee:     1e3,
+			ChangeAmount: 5460,
+			InputCount:   1,
+		},
+
+		// Test dust thresholds (13923 for a 2.55e3 relay fee).
 		7: {
 			UnspentOutputs: p2pkhOutputs(1e8),
-			Outputs: p2pkhOutputs(1e8 - 1392 - txrules.FeeForSerializeSize(2.55e3,
+			Outputs: p2pkhOutputs(1e8 - 13922 - txrules.FeeForSerializeSize(2.55e3,
 				txsizes.EstimateVirtualSize(1, 0, 0, 0, p2pkhOutputs(0), txsizes.P2WPKHPkScriptSize))),
 			RelayFee:     2.55e3,
-			ChangeAmount: 1392,
+			ChangeAmount: 13922,
 			InputCount:   1,
 		},
 		8: {
 			UnspentOutputs: p2pkhOutputs(1e8),
-			Outputs: p2pkhOutputs(1e8 - 1393 - txrules.FeeForSerializeSize(2.55e3,
+			Outputs: p2pkhOutputs(1e8 - 13923 - txrules.FeeForSerializeSize(2.55e3,
 				txsizes.EstimateVirtualSize(1, 0, 0, 0, p2pkhOutputs(0), txsizes.P2WPKHPkScriptSize))),
 			RelayFee:     2.55e3,
-			ChangeAmount: 1393,
+			ChangeAmount: 13923,
 			InputCount:   1,
 		},
 
@@ -139,10 +132,10 @@
 		// serialize size for each).
 		9: {
 			UnspentOutputs: p2pkhOutputs(1e8, 1e8),
-			Outputs: p2pkhOutputs(1e8 - 546 - txrules.FeeForSerializeSize(1e3,
-				txsizes.EstimateVirtualSize(1, 0, 0, 0, p2pkhOutputs(0), txsizes.P2WPKHPkScriptSize))),
-			RelayFee:     1e3,
-			ChangeAmount: 546,
+			Outputs: p2pkhOutputs(1e8 - 5460 - txrules.FeeForSerializeSize(1e3,
+				txsizes.EstimateVirtualSize(1, 0, 0, 0, p2pkhOutputs(0), txsizes.P2WPKHPkScriptSize))),
+			RelayFee:     1e3,
+			ChangeAmount: 5460,
 			InputCount:   1,
 		},
 
@@ -153,10 +146,10 @@
 		// how the function was written, so test it anyways.
 		10: {
 			UnspentOutputs: p2pkhOutputs(1e8, 1e8),
-			Outputs: p2pkhOutputs(1e8 - 545 - txrules.FeeForSerializeSize(1e3,
-				txsizes.EstimateVirtualSize(1, 0, 0, 0, p2pkhOutputs(0), txsizes.P2WPKHPkScriptSize))),
-			RelayFee:     1e3,
-			ChangeAmount: 545,
+			Outputs: p2pkhOutputs(1e8 - 5459 - txrules.FeeForSerializeSize(1e3,
+				txsizes.EstimateVirtualSize(1, 0, 0, 0, p2pkhOutputs(0), txsizes.P2WPKHPkScriptSize))),
+			RelayFee:     1e3,
+			ChangeAmount: 5459,
 			InputCount:   1,
 		},
 
