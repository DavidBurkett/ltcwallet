--- conflicted
+++ resolved
@@ -8,21 +8,12 @@
 import (
 	"errors"
 
-<<<<<<< HEAD
 	"github.com/ltcsuite/ltcd/chaincfg"
 	"github.com/ltcsuite/ltcd/ltcutil"
 	"github.com/ltcsuite/ltcd/txscript"
 	"github.com/ltcsuite/ltcd/wire"
 	"github.com/ltcsuite/ltcwallet/wallet/txrules"
 	"github.com/ltcsuite/ltcwallet/wallet/txsizes"
-=======
-	"github.com/btcsuite/btcd/btcutil"
-	"github.com/btcsuite/btcd/chaincfg"
-	"github.com/btcsuite/btcd/txscript"
-	"github.com/btcsuite/btcd/wire"
-	"github.com/btcsuite/btcwallet/wallet/txrules"
-	"github.com/btcsuite/btcwallet/wallet/txsizes"
->>>>>>> 5df09dd4
 )
 
 // SumOutputValues sums up the list of TxOuts and returns an Amount.
@@ -214,18 +205,13 @@
 // are passed in prevPkScripts and the slice length must match the number of
 // inputs.  Private keys and redeem scripts are looked up using a SecretsSource
 // based on the previous output script.
-<<<<<<< HEAD
-func AddAllInputScripts(tx *wire.MsgTx, prevPkScripts [][]byte, inputValues []ltcutil.Amount,
-	secrets SecretsSource) error {
-=======
 func AddAllInputScripts(tx *wire.MsgTx, prevPkScripts [][]byte,
-	inputValues []btcutil.Amount, secrets SecretsSource) error {
+	inputValues []ltcutil.Amount, secrets SecretsSource) error {
 
 	inputFetcher, err := TXPrevOutFetcher(tx, prevPkScripts, inputValues)
 	if err != nil {
 		return err
 	}
->>>>>>> 5df09dd4
 
 	inputs := tx.TxIn
 	hashCache := txscript.NewTxSigHashes(tx, inputFetcher)
@@ -450,7 +436,7 @@
 // TXPrevOutFetcher creates a txscript.PrevOutFetcher from a given slice of
 // previous pk scripts and input values.
 func TXPrevOutFetcher(tx *wire.MsgTx, prevPkScripts [][]byte,
-	inputValues []btcutil.Amount) (*txscript.MultiPrevOutFetcher, error) {
+	inputValues []ltcutil.Amount) (*txscript.MultiPrevOutFetcher, error) {
 
 	if len(tx.TxIn) != len(prevPkScripts) {
 		return nil, errors.New("tx.TxIn and prevPkScripts slices " +
