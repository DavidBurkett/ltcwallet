// Copyright (c) 2018 The btcsuite developers
// Use of this source code is governed by an ISC
// license that can be found in the LICENSE file.

package wallet

import (
	"io/ioutil"
	"os"
	"testing"
	"time"

	"github.com/ltcsuite/ltcd/chaincfg"
	_ "github.com/ltcsuite/ltcwallet/walletdb/bdb"
)

// TestCreateWatchingOnly checks that we can construct a watching-only
// wallet.
func TestCreateWatchingOnly(t *testing.T) {
	// Set up a wallet.
	dir, err := ioutil.TempDir("", "watchingonly_test")
	if err != nil {
		t.Fatalf("Failed to create db dir: %v", err)
	}
	defer os.RemoveAll(dir)

	pubPass := []byte("hello")

<<<<<<< HEAD
	loader := NewLoader(&chaincfg.TestNet4Params, dir, true, 250)
=======
	loader := NewLoader(
		&chaincfg.TestNet3Params, dir, true, defaultDBTimeout, 250,
	)
>>>>>>> 79de92f5
	_, err = loader.CreateNewWatchingOnlyWallet(pubPass, time.Now())
	if err != nil {
		t.Fatalf("unable to create wallet: %v", err)
	}
}<|MERGE_RESOLUTION|>--- conflicted
+++ resolved
@@ -26,13 +26,9 @@
 
 	pubPass := []byte("hello")
 
-<<<<<<< HEAD
-	loader := NewLoader(&chaincfg.TestNet4Params, dir, true, 250)
-=======
 	loader := NewLoader(
-		&chaincfg.TestNet3Params, dir, true, defaultDBTimeout, 250,
+		&chaincfg.TestNet4Params, dir, true, defaultDBTimeout, 250,
 	)
->>>>>>> 79de92f5
 	_, err = loader.CreateNewWatchingOnlyWallet(pubPass, time.Now())
 	if err != nil {
 		t.Fatalf("unable to create wallet: %v", err)
