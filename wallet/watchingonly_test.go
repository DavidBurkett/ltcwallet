// Copyright (c) 2018 The btcsuite developers
// Use of this source code is governed by an ISC
// license that can be found in the LICENSE file.

package wallet

import (
	"os"
	"testing"
	"time"

	"github.com/ltcsuite/ltcd/chaincfg"
	_ "github.com/ltcsuite/ltcwallet/walletdb/bdb"
)

// TestCreateWatchingOnly checks that we can construct a watching-only
// wallet.
func TestCreateWatchingOnly(t *testing.T) {
	// Set up a wallet.
	dir, err := os.MkdirTemp("", "watchingonly_test")
	if err != nil {
		t.Fatalf("Failed to create db dir: %v", err)
	}
	defer os.RemoveAll(dir)

	pubPass := []byte("hello")

	loader := NewLoader(
<<<<<<< HEAD
		&chaincfg.TestNet4Params, dir, true, defaultDBTimeout, 250,
=======
		&chaincfg.TestNet3Params, dir, true, defaultDBTimeout, 250,
		WithWalletSyncRetryInterval(10*time.Millisecond),
>>>>>>> 5df09dd4
	)
	_, err = loader.CreateNewWatchingOnlyWallet(pubPass, time.Now())
	if err != nil {
		t.Fatalf("unable to create wallet: %v", err)
	}
}<|MERGE_RESOLUTION|>--- conflicted
+++ resolved
@@ -26,12 +26,8 @@
 	pubPass := []byte("hello")
 
 	loader := NewLoader(
-<<<<<<< HEAD
 		&chaincfg.TestNet4Params, dir, true, defaultDBTimeout, 250,
-=======
-		&chaincfg.TestNet3Params, dir, true, defaultDBTimeout, 250,
 		WithWalletSyncRetryInterval(10*time.Millisecond),
->>>>>>> 5df09dd4
 	)
 	_, err = loader.CreateNewWatchingOnlyWallet(pubPass, time.Now())
 	if err != nil {
