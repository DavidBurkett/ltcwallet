package wallet

import (
	"encoding/binary"
	"strings"
	"testing"

<<<<<<< HEAD
	"github.com/ltcsuite/ltcd/chaincfg"
	"github.com/ltcsuite/ltcd/ltcutil"
	"github.com/ltcsuite/ltcd/ltcutil/hdkeychain"
	"github.com/ltcsuite/ltcd/txscript"
	"github.com/ltcsuite/ltcwallet/waddrmgr"
=======
	"github.com/btcsuite/btcd/btcutil"
	"github.com/btcsuite/btcd/btcutil/hdkeychain"
	"github.com/btcsuite/btcd/chaincfg"
	"github.com/btcsuite/btcd/txscript"
	"github.com/btcsuite/btcwallet/waddrmgr"
>>>>>>> 5df09dd4
	"github.com/stretchr/testify/require"
)

func hardenedKey(key uint32) uint32 {
	return key + hdkeychain.HardenedKeyStart
}

func deriveAcctPubKey(t *testing.T, root *hdkeychain.ExtendedKey,
	scope waddrmgr.KeyScope, paths ...uint32) *hdkeychain.ExtendedKey {

	path := []uint32{hardenedKey(scope.Purpose), hardenedKey(scope.Coin)}
	path = append(path, paths...)

	var (
		currentKey = root
		err        error
	)
	for _, pathPart := range path {
		currentKey, err = currentKey.Derive(pathPart)
		require.NoError(t, err)
	}

	// The Neuter() method checks the version and doesn't know any
	// non-standard methods. We need to convert them to standard, neuter,
	// then convert them back with the target extended public key version.
	pubVersionBytes := make([]byte, 4)
	copy(pubVersionBytes, chaincfg.TestNet4Params.HDPublicKeyID[:])
	switch {
	case strings.HasPrefix(root.String(), "uprv"):
		binary.BigEndian.PutUint32(pubVersionBytes, uint32(
			waddrmgr.HDVersionTestNetBIP0049,
		))

	case strings.HasPrefix(root.String(), "vprv"):
		binary.BigEndian.PutUint32(pubVersionBytes, uint32(
			waddrmgr.HDVersionTestNetBIP0084,
		))
	}

	currentKey, err = currentKey.CloneWithVersion(
		chaincfg.TestNet4Params.HDPrivateKeyID[:],
	)
	require.NoError(t, err)
	currentKey, err = currentKey.Neuter()
	require.NoError(t, err)
	currentKey, err = currentKey.CloneWithVersion(pubVersionBytes)
	require.NoError(t, err)

	return currentKey
}

type testCase struct {
	name               string
	masterPriv         string
	accountIndex       uint32
	addrType           waddrmgr.AddressType
	expectedScope      waddrmgr.KeyScope
	expectedAddr       string
	expectedChangeAddr string
}

var (
	testCases = []*testCase{{
		name: "bip44 with nested witness address type",
		masterPriv: "tprv8ZgxMBicQKsPeWwrFuNjEGTTDSY4mRLwd2KDJAPGa1AY" +
			"quw38bZqNMSuB3V1Va3hqJBo9Pt8Sx7kBQer5cNMrb8SYquoWPt9" +
			"Y3BZdhdtUcw",
		accountIndex:       0,
		addrType:           waddrmgr.NestedWitnessPubKey,
		expectedScope:      waddrmgr.KeyScopeBIP0049Plus,
		expectedAddr:       "QYuE5H1muNb39jjkBh9P7XNftC1AD2McoD",
		expectedChangeAddr: "QbJb769D46HPc7b4yGwVAsdtNZnMFegr3Q",
	}, {
		name: "bip44 with witness address type",
		masterPriv: "tprv8ZgxMBicQKsPeWwrFuNjEGTTDSY4mRLwd2KDJAPGa1AY" +
			"quw38bZqNMSuB3V1Va3hqJBo9Pt8Sx7kBQer5cNMrb8SYquoWPt9" +
			"Y3BZdhdtUcw",
		accountIndex:       777,
		addrType:           waddrmgr.WitnessPubKey,
		expectedScope:      waddrmgr.KeyScopeBIP0084,
		expectedAddr:       "tb1qllxcutkzsukf8u8c8stkp464j0esu9xq7qju8x",
		expectedChangeAddr: "tb1qu6jmqglrthscptjqj3egx54wy8xqvzn5hslgw7",
	}, {
		name: "traditional bip49",
		masterPriv: "uprv8tXDerPXZ1QsVp8y6GAMSMYxPQgWi3LSY8qS5ZH9x1YRu" +
			"1kGPFjPzR73CFSbVUhdEwJbtsUgucUJ4hGQoJnNepp3RBcE6Jhdom" +
			"FD2KeY6G9",
		accountIndex:       9,
		addrType:           waddrmgr.NestedWitnessPubKey,
		expectedScope:      waddrmgr.KeyScopeBIP0049Plus,
		expectedAddr:       "QeZ4GXrWYftuV1HKT9Kbhg3ABzWUB842Sr",
		expectedChangeAddr: "QWxLum897M6eWep4LbLRvfsaVvHe5pq5za",
	}, {
		name: "bip49+",
		masterPriv: "uprv8tXDerPXZ1QsVp8y6GAMSMYxPQgWi3LSY8qS5ZH9x1YRu" +
			"1kGPFjPzR73CFSbVUhdEwJbtsUgucUJ4hGQoJnNepp3RBcE6Jhdom" +
			"FD2KeY6G9",
		accountIndex:       9,
		addrType:           waddrmgr.WitnessPubKey,
		expectedScope:      waddrmgr.KeyScopeBIP0049Plus,
		expectedAddr:       "2NBCJ9WzGXZqpLpXGq3Hacybj3c4eHRcqgh",
		expectedChangeAddr: "tb1qeqn05w2hfq6axpdprhs4y7x65gxkkvfvyxqk4u",
	}, {
		name: "bip84",
		masterPriv: "vprv9DMUxX4ShgxMM7L5vcwyeSeTZNpxefKwTFMerxB3L1vJ" +
			"x7ZVdutxcUmBDTQBVPMYeaRQeM5FNGpqwysyX1CPT4VeHXJegDX8" +
			"5VJrQvaFaz3",
		accountIndex:       1,
		addrType:           waddrmgr.WitnessPubKey,
		expectedScope:      waddrmgr.KeyScopeBIP0084,
		expectedAddr:       "tb1q5vepvcl0z8xj7kps4rsux722r4dvfwlhk6j532",
		expectedChangeAddr: "tb1qlwe2kgxcsa8x4huu79yff4rze0l5mwafg5c7xd",
	}}
)

// TestImportAccount tests that extended public keys can successfully be
// imported into both watch only and normal wallets.
func TestImportAccount(t *testing.T) {
	t.Parallel()

	for _, tc := range testCases {
		tc := tc

		t.Run(tc.name, func(t *testing.T) {
			t.Parallel()

			w, cleanup := testWallet(t)
			defer cleanup()

			testImportAccount(t, w, tc, false, tc.name)
		})

		name := tc.name + " watch-only"
		t.Run(name, func(t *testing.T) {
			t.Parallel()

			w, cleanup := testWalletWatchingOnly(t)
			defer cleanup()

			testImportAccount(t, w, tc, true, name)
		})
	}
}

func testImportAccount(t *testing.T, w *Wallet, tc *testCase, watchOnly bool,
	name string) {

	// First derive the master public key of the account we want to import.
	root, err := hdkeychain.NewKeyFromString(tc.masterPriv)
	require.NoError(t, err)

	// Derive the extended private and public key for our target account.
	acct1Pub := deriveAcctPubKey(
		t, root, tc.expectedScope, hardenedKey(tc.accountIndex),
	)

	// We want to make sure we can import and handle multiple accounts, so
	// we create another one.
	acct2Pub := deriveAcctPubKey(
		t, root, tc.expectedScope, hardenedKey(tc.accountIndex+1),
	)

	// And we also want to be able to import loose extended public keys
	// without needing to specify an explicit scope.
	acct3ExternalExtPub := deriveAcctPubKey(
		t, root, tc.expectedScope, hardenedKey(tc.accountIndex+2), 0, 0,
	)
	acct3ExternalPub, err := acct3ExternalExtPub.ECPubKey()
	require.NoError(t, err)

	// Do a dry run import first and check that it results in the expected
	// addresses being derived.
	_, extAddrs, intAddrs, err := w.ImportAccountDryRun(
		name+"1", acct1Pub, root.ParentFingerprint(), &tc.addrType, 1,
	)
	require.NoError(t, err)
	require.Len(t, extAddrs, 1)
	require.Equal(t, tc.expectedAddr, extAddrs[0].Address().String())
	require.Len(t, intAddrs, 1)
	require.Equal(t, tc.expectedChangeAddr, intAddrs[0].Address().String())

	// Import the extended public keys into new accounts.
	acct1, err := w.ImportAccount(
		name+"1", acct1Pub, root.ParentFingerprint(), &tc.addrType,
	)
	require.NoError(t, err)
	require.Equal(t, tc.expectedScope, acct1.KeyScope)

	acct2, err := w.ImportAccount(
		name+"2", acct2Pub, root.ParentFingerprint(), &tc.addrType,
	)
	require.NoError(t, err)
	require.Equal(t, tc.expectedScope, acct2.KeyScope)

	err = w.ImportPublicKey(acct3ExternalPub, tc.addrType)
	require.NoError(t, err)

	// If the wallet is watch only, there is no default account and our
	// imported account will be index 0.
	firstAccountIndex := uint32(1)
	if watchOnly {
		firstAccountIndex = 0
	}

	// We should have 3 additional accounts now.
	acctResult, err := w.Accounts(tc.expectedScope)
	require.NoError(t, err)
	require.Len(t, acctResult.Accounts, int(firstAccountIndex*2)+2)

	// Validate the state of the accounts.
	require.Equal(t, firstAccountIndex, acct1.AccountNumber)
	require.Equal(t, name+"1", acct1.AccountName)
	require.Equal(t, true, acct1.IsWatchOnly)
	require.Equal(t, root.ParentFingerprint(), acct1.MasterKeyFingerprint)
	require.NotNil(t, acct1.AccountPubKey)
	require.Equal(t, acct1Pub.String(), acct1.AccountPubKey.String())
	require.Equal(t, uint32(0), acct1.InternalKeyCount)
	require.Equal(t, uint32(0), acct1.ExternalKeyCount)
	require.Equal(t, uint32(0), acct1.ImportedKeyCount)

	require.Equal(t, firstAccountIndex+1, acct2.AccountNumber)
	require.Equal(t, name+"2", acct2.AccountName)
	require.Equal(t, true, acct2.IsWatchOnly)
	require.Equal(t, root.ParentFingerprint(), acct2.MasterKeyFingerprint)
	require.NotNil(t, acct2.AccountPubKey)
	require.Equal(t, acct2Pub.String(), acct2.AccountPubKey.String())
	require.Equal(t, uint32(0), acct2.InternalKeyCount)
	require.Equal(t, uint32(0), acct2.ExternalKeyCount)
	require.Equal(t, uint32(0), acct2.ImportedKeyCount)

	// Test address derivation.
	extAddr, err := w.NewAddress(acct1.AccountNumber, tc.expectedScope)
	require.NoError(t, err)
	require.Equal(t, tc.expectedAddr, extAddr.String())
	intAddr, err := w.NewChangeAddress(acct1.AccountNumber, tc.expectedScope)
	require.NoError(t, err)
	require.Equal(t, tc.expectedChangeAddr, intAddr.String())

	// Make sure the key count was increased.
	acct1, err = w.AccountProperties(tc.expectedScope, acct1.AccountNumber)
	require.NoError(t, err)
	require.Equal(t, uint32(1), acct1.InternalKeyCount)
	require.Equal(t, uint32(1), acct1.ExternalKeyCount)
	require.Equal(t, uint32(0), acct1.ImportedKeyCount)

	// Make sure we can't get private keys for the imported accounts.
	_, err = w.DumpWIFPrivateKey(intAddr)
	require.True(t, waddrmgr.IsError(err, waddrmgr.ErrWatchingOnly))

	// Get the address info for the single key we imported.
	switch tc.addrType {
	case waddrmgr.NestedWitnessPubKey:
		witnessAddr, err := ltcutil.NewAddressWitnessPubKeyHash(
			ltcutil.Hash160(acct3ExternalPub.SerializeCompressed()),
			&chaincfg.TestNet4Params,
		)
		require.NoError(t, err)

		witnessProg, err := txscript.PayToAddrScript(witnessAddr)
		require.NoError(t, err)

		intAddr, err = ltcutil.NewAddressScriptHash(
			witnessProg, &chaincfg.TestNet4Params,
		)
		require.NoError(t, err)

	case waddrmgr.WitnessPubKey:
		intAddr, err = ltcutil.NewAddressWitnessPubKeyHash(
			ltcutil.Hash160(acct3ExternalPub.SerializeCompressed()),
			&chaincfg.TestNet4Params,
		)
		require.NoError(t, err)

	default:
		t.Fatalf("unhandled address type %v", tc.addrType)
	}

	addrManaged, err := w.AddressInfo(intAddr)
	require.NoError(t, err)
	require.Equal(t, true, addrManaged.Imported())
}<|MERGE_RESOLUTION|>--- conflicted
+++ resolved
@@ -5,19 +5,11 @@
 	"strings"
 	"testing"
 
-<<<<<<< HEAD
 	"github.com/ltcsuite/ltcd/chaincfg"
 	"github.com/ltcsuite/ltcd/ltcutil"
 	"github.com/ltcsuite/ltcd/ltcutil/hdkeychain"
 	"github.com/ltcsuite/ltcd/txscript"
 	"github.com/ltcsuite/ltcwallet/waddrmgr"
-=======
-	"github.com/btcsuite/btcd/btcutil"
-	"github.com/btcsuite/btcd/btcutil/hdkeychain"
-	"github.com/btcsuite/btcd/chaincfg"
-	"github.com/btcsuite/btcd/txscript"
-	"github.com/btcsuite/btcwallet/waddrmgr"
->>>>>>> 5df09dd4
 	"github.com/stretchr/testify/require"
 )
 
@@ -79,6 +71,8 @@
 	expectedChangeAddr string
 }
 
+// TODO(loshy): check the derivations below
+
 var (
 	testCases = []*testCase{{
 		name: "bip44 with nested witness address type",
@@ -88,8 +82,8 @@
 		accountIndex:       0,
 		addrType:           waddrmgr.NestedWitnessPubKey,
 		expectedScope:      waddrmgr.KeyScopeBIP0049Plus,
-		expectedAddr:       "QYuE5H1muNb39jjkBh9P7XNftC1AD2McoD",
-		expectedChangeAddr: "QbJb769D46HPc7b4yGwVAsdtNZnMFegr3Q",
+		expectedAddr:       "QdgHt4hN289wZbVWqmHoEPUtPA8joPwMW9",
+		expectedChangeAddr: "QNSDM3VJ4Ecohm6PtUwjCabienX7BfKEd5",
 	}, {
 		name: "bip44 with witness address type",
 		masterPriv: "tprv8ZgxMBicQKsPeWwrFuNjEGTTDSY4mRLwd2KDJAPGa1AY" +
@@ -98,8 +92,8 @@
 		accountIndex:       777,
 		addrType:           waddrmgr.WitnessPubKey,
 		expectedScope:      waddrmgr.KeyScopeBIP0084,
-		expectedAddr:       "tb1qllxcutkzsukf8u8c8stkp464j0esu9xq7qju8x",
-		expectedChangeAddr: "tb1qu6jmqglrthscptjqj3egx54wy8xqvzn5hslgw7",
+		expectedAddr:       "tltc1qnhgyn2z67ye50ns4huxuvfhghmktzgr20a562q",
+		expectedChangeAddr: "tltc1qxyqd8jvr2g6vy8qmj08m6mmr6vm688lz5kvm8p",
 	}, {
 		name: "traditional bip49",
 		masterPriv: "uprv8tXDerPXZ1QsVp8y6GAMSMYxPQgWi3LSY8qS5ZH9x1YRu" +
@@ -108,8 +102,8 @@
 		accountIndex:       9,
 		addrType:           waddrmgr.NestedWitnessPubKey,
 		expectedScope:      waddrmgr.KeyScopeBIP0049Plus,
-		expectedAddr:       "QeZ4GXrWYftuV1HKT9Kbhg3ABzWUB842Sr",
-		expectedChangeAddr: "QWxLum897M6eWep4LbLRvfsaVvHe5pq5za",
+		expectedAddr:       "QhacLWS8hgsD493ZUKuDzyJGC7idz8yZTr",
+		expectedChangeAddr: "QdZF5yJGkVJXbgXX4yDdZBiLtTbrcqYP7Y",
 	}, {
 		name: "bip49+",
 		masterPriv: "uprv8tXDerPXZ1QsVp8y6GAMSMYxPQgWi3LSY8qS5ZH9x1YRu" +
@@ -118,8 +112,8 @@
 		accountIndex:       9,
 		addrType:           waddrmgr.WitnessPubKey,
 		expectedScope:      waddrmgr.KeyScopeBIP0049Plus,
-		expectedAddr:       "2NBCJ9WzGXZqpLpXGq3Hacybj3c4eHRcqgh",
-		expectedChangeAddr: "tb1qeqn05w2hfq6axpdprhs4y7x65gxkkvfvyxqk4u",
+		expectedAddr:       "QhacLWS8hgsD493ZUKuDzyJGC7idz8yZTr",
+		expectedChangeAddr: "tltc1qpys8g8l7duwjvlmzkeyfpcyqxfzsv95fc7zz75",
 	}, {
 		name: "bip84",
 		masterPriv: "vprv9DMUxX4ShgxMM7L5vcwyeSeTZNpxefKwTFMerxB3L1vJ" +
@@ -128,8 +122,8 @@
 		accountIndex:       1,
 		addrType:           waddrmgr.WitnessPubKey,
 		expectedScope:      waddrmgr.KeyScopeBIP0084,
-		expectedAddr:       "tb1q5vepvcl0z8xj7kps4rsux722r4dvfwlhk6j532",
-		expectedChangeAddr: "tb1qlwe2kgxcsa8x4huu79yff4rze0l5mwafg5c7xd",
+		expectedAddr:       "tltc1qgzww52d2jswxl5zmnltq0d30txtvyvhy8flfqx",
+		expectedChangeAddr: "tltc1q6erkczs550rzemk8ut54aekhyla5tuqdk8vc08",
 	}}
 )
 
