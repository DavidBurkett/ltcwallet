--- conflicted
+++ resolved
@@ -16,15 +16,6 @@
 	"strings"
 	"time"
 
-<<<<<<< HEAD
-=======
-	"github.com/btcsuite/btcd/btcutil"
-	"github.com/btcsuite/btcd/chaincfg"
-	"github.com/btcsuite/btcwallet/internal/cfgutil"
-	"github.com/btcsuite/btcwallet/internal/legacy/keystore"
-	"github.com/btcsuite/btcwallet/netparams"
-	"github.com/btcsuite/btcwallet/wallet"
->>>>>>> 5df09dd4
 	flags "github.com/jessevdk/go-flags"
 	"github.com/ltcsuite/ltcd/chaincfg"
 	"github.com/ltcsuite/ltcd/ltcutil"
@@ -258,10 +249,10 @@
 // line options.
 //
 // The configuration proceeds as follows:
-//      1) Start with a default config with sane settings
-//      2) Pre-parse the command line to check for an alternative config file
-//      3) Load configuration file overwriting defaults with any specified options
-//      4) Parse CLI options and overwrite/add any specified options
+//  1. Start with a default config with sane settings
+//  2. Pre-parse the command line to check for an alternative config file
+//  3. Load configuration file overwriting defaults with any specified options
+//  4. Parse CLI options and overwrite/add any specified options
 //
 // The above results in btcwallet functioning properly without any config
 // settings while still allowing the user to override settings with config files
